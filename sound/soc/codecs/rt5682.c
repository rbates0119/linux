// SPDX-License-Identifier: GPL-2.0-only
//
// rt5682.c  --  RT5682 ALSA SoC audio component driver
//
// Copyright 2018 Realtek Semiconductor Corp.
// Author: Bard Liao <bardliao@realtek.com>
//

#include <linux/module.h>
#include <linux/moduleparam.h>
#include <linux/init.h>
#include <linux/delay.h>
#include <linux/pm.h>
#include <linux/pm_runtime.h>
#include <linux/platform_device.h>
#include <linux/spi/spi.h>
#include <linux/acpi.h>
#include <linux/gpio.h>
#include <linux/of_gpio.h>
#include <linux/mutex.h>
#include <sound/core.h>
#include <sound/pcm.h>
#include <sound/pcm_params.h>
#include <sound/jack.h>
#include <sound/soc.h>
#include <sound/soc-dapm.h>
#include <sound/initval.h>
#include <sound/tlv.h>
#include <sound/rt5682.h>

#include "rl6231.h"
#include "rt5682.h"

const char *rt5682_supply_names[RT5682_NUM_SUPPLIES] = {
	"AVDD",
	"MICVDD",
	"VBAT",
};
EXPORT_SYMBOL_GPL(rt5682_supply_names);

static const struct reg_sequence patch_list[] = {
	{RT5682_HP_IMP_SENS_CTRL_19, 0x1000},
	{RT5682_DAC_ADC_DIG_VOL1, 0xa020},
	{RT5682_I2C_CTRL, 0x000f},
	{RT5682_PLL2_INTERNAL, 0x8266},
};

void rt5682_apply_patch_list(struct rt5682_priv *rt5682, struct device *dev)
{
	int ret;

	ret = regmap_multi_reg_write(rt5682->regmap, patch_list,
				     ARRAY_SIZE(patch_list));
	if (ret)
		dev_warn(dev, "Failed to apply regmap patch: %d\n", ret);
}
EXPORT_SYMBOL_GPL(rt5682_apply_patch_list);

const struct reg_default rt5682_reg[RT5682_REG_NUM] = {
	{0x0002, 0x8080},
	{0x0003, 0x8000},
	{0x0005, 0x0000},
	{0x0006, 0x0000},
	{0x0008, 0x800f},
	{0x000b, 0x0000},
	{0x0010, 0x4040},
	{0x0011, 0x0000},
	{0x0012, 0x1404},
	{0x0013, 0x1000},
	{0x0014, 0xa00a},
	{0x0015, 0x0404},
	{0x0016, 0x0404},
	{0x0019, 0xafaf},
	{0x001c, 0x2f2f},
	{0x001f, 0x0000},
	{0x0022, 0x5757},
	{0x0023, 0x0039},
	{0x0024, 0x000b},
	{0x0026, 0xc0c4},
	{0x0029, 0x8080},
	{0x002a, 0xa0a0},
	{0x002b, 0x0300},
	{0x0030, 0x0000},
	{0x003c, 0x0080},
	{0x0044, 0x0c0c},
	{0x0049, 0x0000},
	{0x0061, 0x0000},
	{0x0062, 0x0000},
	{0x0063, 0x003f},
	{0x0064, 0x0000},
	{0x0065, 0x0000},
	{0x0066, 0x0030},
	{0x0067, 0x0000},
	{0x006b, 0x0000},
	{0x006c, 0x0000},
	{0x006d, 0x2200},
	{0x006e, 0x0a10},
	{0x0070, 0x8000},
	{0x0071, 0x8000},
	{0x0073, 0x0000},
	{0x0074, 0x0000},
	{0x0075, 0x0002},
	{0x0076, 0x0001},
	{0x0079, 0x0000},
	{0x007a, 0x0000},
	{0x007b, 0x0000},
	{0x007c, 0x0100},
	{0x007e, 0x0000},
	{0x0080, 0x0000},
	{0x0081, 0x0000},
	{0x0082, 0x0000},
	{0x0083, 0x0000},
	{0x0084, 0x0000},
	{0x0085, 0x0000},
	{0x0086, 0x0005},
	{0x0087, 0x0000},
	{0x0088, 0x0000},
	{0x008c, 0x0003},
	{0x008d, 0x0000},
	{0x008e, 0x0060},
	{0x008f, 0x1000},
	{0x0091, 0x0c26},
	{0x0092, 0x0073},
	{0x0093, 0x0000},
	{0x0094, 0x0080},
	{0x0098, 0x0000},
	{0x009a, 0x0000},
	{0x009b, 0x0000},
	{0x009c, 0x0000},
	{0x009d, 0x0000},
	{0x009e, 0x100c},
	{0x009f, 0x0000},
	{0x00a0, 0x0000},
	{0x00a3, 0x0002},
	{0x00a4, 0x0001},
	{0x00ae, 0x2040},
	{0x00af, 0x0000},
	{0x00b6, 0x0000},
	{0x00b7, 0x0000},
	{0x00b8, 0x0000},
	{0x00b9, 0x0002},
	{0x00be, 0x0000},
	{0x00c0, 0x0160},
	{0x00c1, 0x82a0},
	{0x00c2, 0x0000},
	{0x00d0, 0x0000},
	{0x00d1, 0x2244},
	{0x00d2, 0x3300},
	{0x00d3, 0x2200},
	{0x00d4, 0x0000},
	{0x00d9, 0x0009},
	{0x00da, 0x0000},
	{0x00db, 0x0000},
	{0x00dc, 0x00c0},
	{0x00dd, 0x2220},
	{0x00de, 0x3131},
	{0x00df, 0x3131},
	{0x00e0, 0x3131},
	{0x00e2, 0x0000},
	{0x00e3, 0x4000},
	{0x00e4, 0x0aa0},
	{0x00e5, 0x3131},
	{0x00e6, 0x3131},
	{0x00e7, 0x3131},
	{0x00e8, 0x3131},
	{0x00ea, 0xb320},
	{0x00eb, 0x0000},
	{0x00f0, 0x0000},
	{0x00f1, 0x00d0},
	{0x00f2, 0x00d0},
	{0x00f6, 0x0000},
	{0x00fa, 0x0000},
	{0x00fb, 0x0000},
	{0x00fc, 0x0000},
	{0x00fd, 0x0000},
	{0x00fe, 0x10ec},
	{0x00ff, 0x6530},
	{0x0100, 0xa0a0},
	{0x010b, 0x0000},
	{0x010c, 0xae00},
	{0x010d, 0xaaa0},
	{0x010e, 0x8aa2},
	{0x010f, 0x02a2},
	{0x0110, 0xc000},
	{0x0111, 0x04a2},
	{0x0112, 0x2800},
	{0x0113, 0x0000},
	{0x0117, 0x0100},
	{0x0125, 0x0410},
	{0x0132, 0x6026},
	{0x0136, 0x5555},
	{0x0138, 0x3700},
	{0x013a, 0x2000},
	{0x013b, 0x2000},
	{0x013c, 0x2005},
	{0x013f, 0x0000},
	{0x0142, 0x0000},
	{0x0145, 0x0002},
	{0x0146, 0x0000},
	{0x0147, 0x0000},
	{0x0148, 0x0000},
	{0x0149, 0x0000},
	{0x0150, 0x79a1},
	{0x0156, 0xaaaa},
	{0x0160, 0x4ec0},
	{0x0161, 0x0080},
	{0x0162, 0x0200},
	{0x0163, 0x0800},
	{0x0164, 0x0000},
	{0x0165, 0x0000},
	{0x0166, 0x0000},
	{0x0167, 0x000f},
	{0x0168, 0x000f},
	{0x0169, 0x0021},
	{0x0190, 0x413d},
	{0x0194, 0x0000},
	{0x0195, 0x0000},
	{0x0197, 0x0022},
	{0x0198, 0x0000},
	{0x0199, 0x0000},
	{0x01af, 0x0000},
	{0x01b0, 0x0400},
	{0x01b1, 0x0000},
	{0x01b2, 0x0000},
	{0x01b3, 0x0000},
	{0x01b4, 0x0000},
	{0x01b5, 0x0000},
	{0x01b6, 0x01c3},
	{0x01b7, 0x02a0},
	{0x01b8, 0x03e9},
	{0x01b9, 0x1389},
	{0x01ba, 0xc351},
	{0x01bb, 0x0009},
	{0x01bc, 0x0018},
	{0x01bd, 0x002a},
	{0x01be, 0x004c},
	{0x01bf, 0x0097},
	{0x01c0, 0x433d},
	{0x01c2, 0x0000},
	{0x01c3, 0x0000},
	{0x01c4, 0x0000},
	{0x01c5, 0x0000},
	{0x01c6, 0x0000},
	{0x01c7, 0x0000},
	{0x01c8, 0x40af},
	{0x01c9, 0x0702},
	{0x01ca, 0x0000},
	{0x01cb, 0x0000},
	{0x01cc, 0x5757},
	{0x01cd, 0x5757},
	{0x01ce, 0x5757},
	{0x01cf, 0x5757},
	{0x01d0, 0x5757},
	{0x01d1, 0x5757},
	{0x01d2, 0x5757},
	{0x01d3, 0x5757},
	{0x01d4, 0x5757},
	{0x01d5, 0x5757},
	{0x01d6, 0x0000},
	{0x01d7, 0x0008},
	{0x01d8, 0x0029},
	{0x01d9, 0x3333},
	{0x01da, 0x0000},
	{0x01db, 0x0004},
	{0x01dc, 0x0000},
	{0x01de, 0x7c00},
	{0x01df, 0x0320},
	{0x01e0, 0x06a1},
	{0x01e1, 0x0000},
	{0x01e2, 0x0000},
	{0x01e3, 0x0000},
	{0x01e4, 0x0000},
	{0x01e6, 0x0001},
	{0x01e7, 0x0000},
	{0x01e8, 0x0000},
	{0x01ea, 0x0000},
	{0x01eb, 0x0000},
	{0x01ec, 0x0000},
	{0x01ed, 0x0000},
	{0x01ee, 0x0000},
	{0x01ef, 0x0000},
	{0x01f0, 0x0000},
	{0x01f1, 0x0000},
	{0x01f2, 0x0000},
	{0x01f3, 0x0000},
	{0x01f4, 0x0000},
	{0x0210, 0x6297},
	{0x0211, 0xa005},
	{0x0212, 0x824c},
	{0x0213, 0xf7ff},
	{0x0214, 0xf24c},
	{0x0215, 0x0102},
	{0x0216, 0x00a3},
	{0x0217, 0x0048},
	{0x0218, 0xa2c0},
	{0x0219, 0x0400},
	{0x021a, 0x00c8},
	{0x021b, 0x00c0},
	{0x021c, 0x0000},
	{0x0250, 0x4500},
	{0x0251, 0x40b3},
	{0x0252, 0x0000},
	{0x0253, 0x0000},
	{0x0254, 0x0000},
	{0x0255, 0x0000},
	{0x0256, 0x0000},
	{0x0257, 0x0000},
	{0x0258, 0x0000},
	{0x0259, 0x0000},
	{0x025a, 0x0005},
	{0x0270, 0x0000},
	{0x02ff, 0x0110},
	{0x0300, 0x001f},
	{0x0301, 0x032c},
	{0x0302, 0x5f21},
	{0x0303, 0x4000},
	{0x0304, 0x4000},
	{0x0305, 0x06d5},
	{0x0306, 0x8000},
	{0x0307, 0x0700},
	{0x0310, 0x4560},
	{0x0311, 0xa4a8},
	{0x0312, 0x7418},
	{0x0313, 0x0000},
	{0x0314, 0x0006},
	{0x0315, 0xffff},
	{0x0316, 0xc400},
	{0x0317, 0x0000},
	{0x03c0, 0x7e00},
	{0x03c1, 0x8000},
	{0x03c2, 0x8000},
	{0x03c3, 0x8000},
	{0x03c4, 0x8000},
	{0x03c5, 0x8000},
	{0x03c6, 0x8000},
	{0x03c7, 0x8000},
	{0x03c8, 0x8000},
	{0x03c9, 0x8000},
	{0x03ca, 0x8000},
	{0x03cb, 0x8000},
	{0x03cc, 0x8000},
	{0x03d0, 0x0000},
	{0x03d1, 0x0000},
	{0x03d2, 0x0000},
	{0x03d3, 0x0000},
	{0x03d4, 0x2000},
	{0x03d5, 0x2000},
	{0x03d6, 0x0000},
	{0x03d7, 0x0000},
	{0x03d8, 0x2000},
	{0x03d9, 0x2000},
	{0x03da, 0x2000},
	{0x03db, 0x2000},
	{0x03dc, 0x0000},
	{0x03dd, 0x0000},
	{0x03de, 0x0000},
	{0x03df, 0x2000},
	{0x03e0, 0x0000},
	{0x03e1, 0x0000},
	{0x03e2, 0x0000},
	{0x03e3, 0x0000},
	{0x03e4, 0x0000},
	{0x03e5, 0x0000},
	{0x03e6, 0x0000},
	{0x03e7, 0x0000},
	{0x03e8, 0x0000},
	{0x03e9, 0x0000},
	{0x03ea, 0x0000},
	{0x03eb, 0x0000},
	{0x03ec, 0x0000},
	{0x03ed, 0x0000},
	{0x03ee, 0x0000},
	{0x03ef, 0x0000},
	{0x03f0, 0x0800},
	{0x03f1, 0x0800},
	{0x03f2, 0x0800},
	{0x03f3, 0x0800},
};
EXPORT_SYMBOL_GPL(rt5682_reg);

bool rt5682_volatile_register(struct device *dev, unsigned int reg)
{
	switch (reg) {
	case RT5682_RESET:
	case RT5682_CBJ_CTRL_2:
	case RT5682_INT_ST_1:
	case RT5682_4BTN_IL_CMD_1:
	case RT5682_AJD1_CTRL:
	case RT5682_HP_CALIB_CTRL_1:
	case RT5682_DEVICE_ID:
	case RT5682_I2C_MODE:
	case RT5682_HP_CALIB_CTRL_10:
	case RT5682_EFUSE_CTRL_2:
	case RT5682_JD_TOP_VC_VTRL:
	case RT5682_HP_IMP_SENS_CTRL_19:
	case RT5682_IL_CMD_1:
	case RT5682_SAR_IL_CMD_2:
	case RT5682_SAR_IL_CMD_4:
	case RT5682_SAR_IL_CMD_10:
	case RT5682_SAR_IL_CMD_11:
	case RT5682_EFUSE_CTRL_6...RT5682_EFUSE_CTRL_11:
	case RT5682_HP_CALIB_STA_1...RT5682_HP_CALIB_STA_11:
		return true;
	default:
		return false;
	}
}
EXPORT_SYMBOL_GPL(rt5682_volatile_register);

bool rt5682_readable_register(struct device *dev, unsigned int reg)
{
	switch (reg) {
	case RT5682_RESET:
	case RT5682_VERSION_ID:
	case RT5682_VENDOR_ID:
	case RT5682_DEVICE_ID:
	case RT5682_HP_CTRL_1:
	case RT5682_HP_CTRL_2:
	case RT5682_HPL_GAIN:
	case RT5682_HPR_GAIN:
	case RT5682_I2C_CTRL:
	case RT5682_CBJ_BST_CTRL:
	case RT5682_CBJ_CTRL_1:
	case RT5682_CBJ_CTRL_2:
	case RT5682_CBJ_CTRL_3:
	case RT5682_CBJ_CTRL_4:
	case RT5682_CBJ_CTRL_5:
	case RT5682_CBJ_CTRL_6:
	case RT5682_CBJ_CTRL_7:
	case RT5682_DAC1_DIG_VOL:
	case RT5682_STO1_ADC_DIG_VOL:
	case RT5682_STO1_ADC_BOOST:
	case RT5682_HP_IMP_GAIN_1:
	case RT5682_HP_IMP_GAIN_2:
	case RT5682_SIDETONE_CTRL:
	case RT5682_STO1_ADC_MIXER:
	case RT5682_AD_DA_MIXER:
	case RT5682_STO1_DAC_MIXER:
	case RT5682_A_DAC1_MUX:
	case RT5682_DIG_INF2_DATA:
	case RT5682_REC_MIXER:
	case RT5682_CAL_REC:
	case RT5682_ALC_BACK_GAIN:
	case RT5682_PWR_DIG_1:
	case RT5682_PWR_DIG_2:
	case RT5682_PWR_ANLG_1:
	case RT5682_PWR_ANLG_2:
	case RT5682_PWR_ANLG_3:
	case RT5682_PWR_MIXER:
	case RT5682_PWR_VOL:
	case RT5682_CLK_DET:
	case RT5682_RESET_LPF_CTRL:
	case RT5682_RESET_HPF_CTRL:
	case RT5682_DMIC_CTRL_1:
	case RT5682_I2S1_SDP:
	case RT5682_I2S2_SDP:
	case RT5682_ADDA_CLK_1:
	case RT5682_ADDA_CLK_2:
	case RT5682_I2S1_F_DIV_CTRL_1:
	case RT5682_I2S1_F_DIV_CTRL_2:
	case RT5682_TDM_CTRL:
	case RT5682_TDM_ADDA_CTRL_1:
	case RT5682_TDM_ADDA_CTRL_2:
	case RT5682_DATA_SEL_CTRL_1:
	case RT5682_TDM_TCON_CTRL:
	case RT5682_GLB_CLK:
	case RT5682_PLL_CTRL_1:
	case RT5682_PLL_CTRL_2:
	case RT5682_PLL_TRACK_1:
	case RT5682_PLL_TRACK_2:
	case RT5682_PLL_TRACK_3:
	case RT5682_PLL_TRACK_4:
	case RT5682_PLL_TRACK_5:
	case RT5682_PLL_TRACK_6:
	case RT5682_PLL_TRACK_11:
	case RT5682_SDW_REF_CLK:
	case RT5682_DEPOP_1:
	case RT5682_DEPOP_2:
	case RT5682_HP_CHARGE_PUMP_1:
	case RT5682_HP_CHARGE_PUMP_2:
	case RT5682_MICBIAS_1:
	case RT5682_MICBIAS_2:
	case RT5682_PLL_TRACK_12:
	case RT5682_PLL_TRACK_14:
	case RT5682_PLL2_CTRL_1:
	case RT5682_PLL2_CTRL_2:
	case RT5682_PLL2_CTRL_3:
	case RT5682_PLL2_CTRL_4:
	case RT5682_RC_CLK_CTRL:
	case RT5682_I2S_M_CLK_CTRL_1:
	case RT5682_I2S2_F_DIV_CTRL_1:
	case RT5682_I2S2_F_DIV_CTRL_2:
	case RT5682_EQ_CTRL_1:
	case RT5682_EQ_CTRL_2:
	case RT5682_IRQ_CTRL_1:
	case RT5682_IRQ_CTRL_2:
	case RT5682_IRQ_CTRL_3:
	case RT5682_IRQ_CTRL_4:
	case RT5682_INT_ST_1:
	case RT5682_GPIO_CTRL_1:
	case RT5682_GPIO_CTRL_2:
	case RT5682_GPIO_CTRL_3:
	case RT5682_HP_AMP_DET_CTRL_1:
	case RT5682_HP_AMP_DET_CTRL_2:
	case RT5682_MID_HP_AMP_DET:
	case RT5682_LOW_HP_AMP_DET:
	case RT5682_DELAY_BUF_CTRL:
	case RT5682_SV_ZCD_1:
	case RT5682_SV_ZCD_2:
	case RT5682_IL_CMD_1:
	case RT5682_IL_CMD_2:
	case RT5682_IL_CMD_3:
	case RT5682_IL_CMD_4:
	case RT5682_IL_CMD_5:
	case RT5682_IL_CMD_6:
	case RT5682_4BTN_IL_CMD_1:
	case RT5682_4BTN_IL_CMD_2:
	case RT5682_4BTN_IL_CMD_3:
	case RT5682_4BTN_IL_CMD_4:
	case RT5682_4BTN_IL_CMD_5:
	case RT5682_4BTN_IL_CMD_6:
	case RT5682_4BTN_IL_CMD_7:
	case RT5682_ADC_STO1_HP_CTRL_1:
	case RT5682_ADC_STO1_HP_CTRL_2:
	case RT5682_AJD1_CTRL:
	case RT5682_JD1_THD:
	case RT5682_JD2_THD:
	case RT5682_JD_CTRL_1:
	case RT5682_DUMMY_1:
	case RT5682_DUMMY_2:
	case RT5682_DUMMY_3:
	case RT5682_DAC_ADC_DIG_VOL1:
	case RT5682_BIAS_CUR_CTRL_2:
	case RT5682_BIAS_CUR_CTRL_3:
	case RT5682_BIAS_CUR_CTRL_4:
	case RT5682_BIAS_CUR_CTRL_5:
	case RT5682_BIAS_CUR_CTRL_6:
	case RT5682_BIAS_CUR_CTRL_7:
	case RT5682_BIAS_CUR_CTRL_8:
	case RT5682_BIAS_CUR_CTRL_9:
	case RT5682_BIAS_CUR_CTRL_10:
	case RT5682_VREF_REC_OP_FB_CAP_CTRL:
	case RT5682_CHARGE_PUMP_1:
	case RT5682_DIG_IN_CTRL_1:
	case RT5682_PAD_DRIVING_CTRL:
	case RT5682_SOFT_RAMP_DEPOP:
	case RT5682_CHOP_DAC:
	case RT5682_CHOP_ADC:
	case RT5682_CALIB_ADC_CTRL:
	case RT5682_VOL_TEST:
	case RT5682_SPKVDD_DET_STA:
	case RT5682_TEST_MODE_CTRL_1:
	case RT5682_TEST_MODE_CTRL_2:
	case RT5682_TEST_MODE_CTRL_3:
	case RT5682_TEST_MODE_CTRL_4:
	case RT5682_TEST_MODE_CTRL_5:
	case RT5682_PLL1_INTERNAL:
	case RT5682_PLL2_INTERNAL:
	case RT5682_STO_NG2_CTRL_1:
	case RT5682_STO_NG2_CTRL_2:
	case RT5682_STO_NG2_CTRL_3:
	case RT5682_STO_NG2_CTRL_4:
	case RT5682_STO_NG2_CTRL_5:
	case RT5682_STO_NG2_CTRL_6:
	case RT5682_STO_NG2_CTRL_7:
	case RT5682_STO_NG2_CTRL_8:
	case RT5682_STO_NG2_CTRL_9:
	case RT5682_STO_NG2_CTRL_10:
	case RT5682_STO1_DAC_SIL_DET:
	case RT5682_SIL_PSV_CTRL1:
	case RT5682_SIL_PSV_CTRL2:
	case RT5682_SIL_PSV_CTRL3:
	case RT5682_SIL_PSV_CTRL4:
	case RT5682_SIL_PSV_CTRL5:
	case RT5682_HP_IMP_SENS_CTRL_01:
	case RT5682_HP_IMP_SENS_CTRL_02:
	case RT5682_HP_IMP_SENS_CTRL_03:
	case RT5682_HP_IMP_SENS_CTRL_04:
	case RT5682_HP_IMP_SENS_CTRL_05:
	case RT5682_HP_IMP_SENS_CTRL_06:
	case RT5682_HP_IMP_SENS_CTRL_07:
	case RT5682_HP_IMP_SENS_CTRL_08:
	case RT5682_HP_IMP_SENS_CTRL_09:
	case RT5682_HP_IMP_SENS_CTRL_10:
	case RT5682_HP_IMP_SENS_CTRL_11:
	case RT5682_HP_IMP_SENS_CTRL_12:
	case RT5682_HP_IMP_SENS_CTRL_13:
	case RT5682_HP_IMP_SENS_CTRL_14:
	case RT5682_HP_IMP_SENS_CTRL_15:
	case RT5682_HP_IMP_SENS_CTRL_16:
	case RT5682_HP_IMP_SENS_CTRL_17:
	case RT5682_HP_IMP_SENS_CTRL_18:
	case RT5682_HP_IMP_SENS_CTRL_19:
	case RT5682_HP_IMP_SENS_CTRL_20:
	case RT5682_HP_IMP_SENS_CTRL_21:
	case RT5682_HP_IMP_SENS_CTRL_22:
	case RT5682_HP_IMP_SENS_CTRL_23:
	case RT5682_HP_IMP_SENS_CTRL_24:
	case RT5682_HP_IMP_SENS_CTRL_25:
	case RT5682_HP_IMP_SENS_CTRL_26:
	case RT5682_HP_IMP_SENS_CTRL_27:
	case RT5682_HP_IMP_SENS_CTRL_28:
	case RT5682_HP_IMP_SENS_CTRL_29:
	case RT5682_HP_IMP_SENS_CTRL_30:
	case RT5682_HP_IMP_SENS_CTRL_31:
	case RT5682_HP_IMP_SENS_CTRL_32:
	case RT5682_HP_IMP_SENS_CTRL_33:
	case RT5682_HP_IMP_SENS_CTRL_34:
	case RT5682_HP_IMP_SENS_CTRL_35:
	case RT5682_HP_IMP_SENS_CTRL_36:
	case RT5682_HP_IMP_SENS_CTRL_37:
	case RT5682_HP_IMP_SENS_CTRL_38:
	case RT5682_HP_IMP_SENS_CTRL_39:
	case RT5682_HP_IMP_SENS_CTRL_40:
	case RT5682_HP_IMP_SENS_CTRL_41:
	case RT5682_HP_IMP_SENS_CTRL_42:
	case RT5682_HP_IMP_SENS_CTRL_43:
	case RT5682_HP_LOGIC_CTRL_1:
	case RT5682_HP_LOGIC_CTRL_2:
	case RT5682_HP_LOGIC_CTRL_3:
	case RT5682_HP_CALIB_CTRL_1:
	case RT5682_HP_CALIB_CTRL_2:
	case RT5682_HP_CALIB_CTRL_3:
	case RT5682_HP_CALIB_CTRL_4:
	case RT5682_HP_CALIB_CTRL_5:
	case RT5682_HP_CALIB_CTRL_6:
	case RT5682_HP_CALIB_CTRL_7:
	case RT5682_HP_CALIB_CTRL_9:
	case RT5682_HP_CALIB_CTRL_10:
	case RT5682_HP_CALIB_CTRL_11:
	case RT5682_HP_CALIB_STA_1:
	case RT5682_HP_CALIB_STA_2:
	case RT5682_HP_CALIB_STA_3:
	case RT5682_HP_CALIB_STA_4:
	case RT5682_HP_CALIB_STA_5:
	case RT5682_HP_CALIB_STA_6:
	case RT5682_HP_CALIB_STA_7:
	case RT5682_HP_CALIB_STA_8:
	case RT5682_HP_CALIB_STA_9:
	case RT5682_HP_CALIB_STA_10:
	case RT5682_HP_CALIB_STA_11:
	case RT5682_SAR_IL_CMD_1:
	case RT5682_SAR_IL_CMD_2:
	case RT5682_SAR_IL_CMD_3:
	case RT5682_SAR_IL_CMD_4:
	case RT5682_SAR_IL_CMD_5:
	case RT5682_SAR_IL_CMD_6:
	case RT5682_SAR_IL_CMD_7:
	case RT5682_SAR_IL_CMD_8:
	case RT5682_SAR_IL_CMD_9:
	case RT5682_SAR_IL_CMD_10:
	case RT5682_SAR_IL_CMD_11:
	case RT5682_SAR_IL_CMD_12:
	case RT5682_SAR_IL_CMD_13:
	case RT5682_EFUSE_CTRL_1:
	case RT5682_EFUSE_CTRL_2:
	case RT5682_EFUSE_CTRL_3:
	case RT5682_EFUSE_CTRL_4:
	case RT5682_EFUSE_CTRL_5:
	case RT5682_EFUSE_CTRL_6:
	case RT5682_EFUSE_CTRL_7:
	case RT5682_EFUSE_CTRL_8:
	case RT5682_EFUSE_CTRL_9:
	case RT5682_EFUSE_CTRL_10:
	case RT5682_EFUSE_CTRL_11:
	case RT5682_JD_TOP_VC_VTRL:
	case RT5682_DRC1_CTRL_0:
	case RT5682_DRC1_CTRL_1:
	case RT5682_DRC1_CTRL_2:
	case RT5682_DRC1_CTRL_3:
	case RT5682_DRC1_CTRL_4:
	case RT5682_DRC1_CTRL_5:
	case RT5682_DRC1_CTRL_6:
	case RT5682_DRC1_HARD_LMT_CTRL_1:
	case RT5682_DRC1_HARD_LMT_CTRL_2:
	case RT5682_DRC1_PRIV_1:
	case RT5682_DRC1_PRIV_2:
	case RT5682_DRC1_PRIV_3:
	case RT5682_DRC1_PRIV_4:
	case RT5682_DRC1_PRIV_5:
	case RT5682_DRC1_PRIV_6:
	case RT5682_DRC1_PRIV_7:
	case RT5682_DRC1_PRIV_8:
	case RT5682_EQ_AUTO_RCV_CTRL1:
	case RT5682_EQ_AUTO_RCV_CTRL2:
	case RT5682_EQ_AUTO_RCV_CTRL3:
	case RT5682_EQ_AUTO_RCV_CTRL4:
	case RT5682_EQ_AUTO_RCV_CTRL5:
	case RT5682_EQ_AUTO_RCV_CTRL6:
	case RT5682_EQ_AUTO_RCV_CTRL7:
	case RT5682_EQ_AUTO_RCV_CTRL8:
	case RT5682_EQ_AUTO_RCV_CTRL9:
	case RT5682_EQ_AUTO_RCV_CTRL10:
	case RT5682_EQ_AUTO_RCV_CTRL11:
	case RT5682_EQ_AUTO_RCV_CTRL12:
	case RT5682_EQ_AUTO_RCV_CTRL13:
	case RT5682_ADC_L_EQ_LPF1_A1:
	case RT5682_R_EQ_LPF1_A1:
	case RT5682_L_EQ_LPF1_H0:
	case RT5682_R_EQ_LPF1_H0:
	case RT5682_L_EQ_BPF1_A1:
	case RT5682_R_EQ_BPF1_A1:
	case RT5682_L_EQ_BPF1_A2:
	case RT5682_R_EQ_BPF1_A2:
	case RT5682_L_EQ_BPF1_H0:
	case RT5682_R_EQ_BPF1_H0:
	case RT5682_L_EQ_BPF2_A1:
	case RT5682_R_EQ_BPF2_A1:
	case RT5682_L_EQ_BPF2_A2:
	case RT5682_R_EQ_BPF2_A2:
	case RT5682_L_EQ_BPF2_H0:
	case RT5682_R_EQ_BPF2_H0:
	case RT5682_L_EQ_BPF3_A1:
	case RT5682_R_EQ_BPF3_A1:
	case RT5682_L_EQ_BPF3_A2:
	case RT5682_R_EQ_BPF3_A2:
	case RT5682_L_EQ_BPF3_H0:
	case RT5682_R_EQ_BPF3_H0:
	case RT5682_L_EQ_BPF4_A1:
	case RT5682_R_EQ_BPF4_A1:
	case RT5682_L_EQ_BPF4_A2:
	case RT5682_R_EQ_BPF4_A2:
	case RT5682_L_EQ_BPF4_H0:
	case RT5682_R_EQ_BPF4_H0:
	case RT5682_L_EQ_HPF1_A1:
	case RT5682_R_EQ_HPF1_A1:
	case RT5682_L_EQ_HPF1_H0:
	case RT5682_R_EQ_HPF1_H0:
	case RT5682_L_EQ_PRE_VOL:
	case RT5682_R_EQ_PRE_VOL:
	case RT5682_L_EQ_POST_VOL:
	case RT5682_R_EQ_POST_VOL:
	case RT5682_I2C_MODE:
		return true;
	default:
		return false;
	}
}
EXPORT_SYMBOL_GPL(rt5682_readable_register);

static const DECLARE_TLV_DB_SCALE(dac_vol_tlv, -6525, 75, 0);
static const DECLARE_TLV_DB_SCALE(adc_vol_tlv, -1725, 75, 0);
static const DECLARE_TLV_DB_SCALE(adc_bst_tlv, 0, 1200, 0);

/* {0, +20, +24, +30, +35, +40, +44, +50, +52} dB */
static const DECLARE_TLV_DB_RANGE(bst_tlv,
	0, 0, TLV_DB_SCALE_ITEM(0, 0, 0),
	1, 1, TLV_DB_SCALE_ITEM(2000, 0, 0),
	2, 2, TLV_DB_SCALE_ITEM(2400, 0, 0),
	3, 5, TLV_DB_SCALE_ITEM(3000, 500, 0),
	6, 6, TLV_DB_SCALE_ITEM(4400, 0, 0),
	7, 7, TLV_DB_SCALE_ITEM(5000, 0, 0),
	8, 8, TLV_DB_SCALE_ITEM(5200, 0, 0)
);

/* Interface data select */
static const char * const rt5682_data_select[] = {
	"L/R", "R/L", "L/L", "R/R"
};

static SOC_ENUM_SINGLE_DECL(rt5682_if2_adc_enum,
	RT5682_DIG_INF2_DATA, RT5682_IF2_ADC_SEL_SFT, rt5682_data_select);

static SOC_ENUM_SINGLE_DECL(rt5682_if1_01_adc_enum,
	RT5682_TDM_ADDA_CTRL_1, RT5682_IF1_ADC1_SEL_SFT, rt5682_data_select);

static SOC_ENUM_SINGLE_DECL(rt5682_if1_23_adc_enum,
	RT5682_TDM_ADDA_CTRL_1, RT5682_IF1_ADC2_SEL_SFT, rt5682_data_select);

static SOC_ENUM_SINGLE_DECL(rt5682_if1_45_adc_enum,
	RT5682_TDM_ADDA_CTRL_1, RT5682_IF1_ADC3_SEL_SFT, rt5682_data_select);

static SOC_ENUM_SINGLE_DECL(rt5682_if1_67_adc_enum,
	RT5682_TDM_ADDA_CTRL_1, RT5682_IF1_ADC4_SEL_SFT, rt5682_data_select);

static const struct snd_kcontrol_new rt5682_if2_adc_swap_mux =
	SOC_DAPM_ENUM("IF2 ADC Swap Mux", rt5682_if2_adc_enum);

static const struct snd_kcontrol_new rt5682_if1_01_adc_swap_mux =
	SOC_DAPM_ENUM("IF1 01 ADC Swap Mux", rt5682_if1_01_adc_enum);

static const struct snd_kcontrol_new rt5682_if1_23_adc_swap_mux =
	SOC_DAPM_ENUM("IF1 23 ADC Swap Mux", rt5682_if1_23_adc_enum);

static const struct snd_kcontrol_new rt5682_if1_45_adc_swap_mux =
	SOC_DAPM_ENUM("IF1 45 ADC Swap Mux", rt5682_if1_45_adc_enum);

static const struct snd_kcontrol_new rt5682_if1_67_adc_swap_mux =
	SOC_DAPM_ENUM("IF1 67 ADC Swap Mux", rt5682_if1_67_adc_enum);

static const char * const rt5682_dac_select[] = {
	"IF1", "SOUND"
};

static SOC_ENUM_SINGLE_DECL(rt5682_dacl_enum,
	RT5682_AD_DA_MIXER, RT5682_DAC1_L_SEL_SFT, rt5682_dac_select);

static const struct snd_kcontrol_new rt5682_dac_l_mux =
	SOC_DAPM_ENUM("DAC L Mux", rt5682_dacl_enum);

static SOC_ENUM_SINGLE_DECL(rt5682_dacr_enum,
	RT5682_AD_DA_MIXER, RT5682_DAC1_R_SEL_SFT, rt5682_dac_select);

static const struct snd_kcontrol_new rt5682_dac_r_mux =
	SOC_DAPM_ENUM("DAC R Mux", rt5682_dacr_enum);

void rt5682_reset(struct rt5682_priv *rt5682)
{
	regmap_write(rt5682->regmap, RT5682_RESET, 0);
	if (!rt5682->is_sdw)
		regmap_write(rt5682->regmap, RT5682_I2C_MODE, 1);
}
EXPORT_SYMBOL_GPL(rt5682_reset);

/**
 * rt5682_sel_asrc_clk_src - select ASRC clock source for a set of filters
 * @component: SoC audio component device.
 * @filter_mask: mask of filters.
 * @clk_src: clock source
 *
 * The ASRC function is for asynchronous MCLK and LRCK. Also, since RT5682 can
 * only support standard 32fs or 64fs i2s format, ASRC should be enabled to
 * support special i2s clock format such as Intel's 100fs(100 * sampling rate).
 * ASRC function will track i2s clock and generate a corresponding system clock
 * for codec. This function provides an API to select the clock source for a
 * set of filters specified by the mask. And the component driver will turn on
 * ASRC for these filters if ASRC is selected as their clock source.
 */
int rt5682_sel_asrc_clk_src(struct snd_soc_component *component,
		unsigned int filter_mask, unsigned int clk_src)
{
	switch (clk_src) {
	case RT5682_CLK_SEL_SYS:
	case RT5682_CLK_SEL_I2S1_ASRC:
	case RT5682_CLK_SEL_I2S2_ASRC:
		break;

	default:
		return -EINVAL;
	}

	if (filter_mask & RT5682_DA_STEREO1_FILTER) {
		snd_soc_component_update_bits(component, RT5682_PLL_TRACK_2,
			RT5682_FILTER_CLK_SEL_MASK,
			clk_src << RT5682_FILTER_CLK_SEL_SFT);
	}

	if (filter_mask & RT5682_AD_STEREO1_FILTER) {
		snd_soc_component_update_bits(component, RT5682_PLL_TRACK_3,
			RT5682_FILTER_CLK_SEL_MASK,
			clk_src << RT5682_FILTER_CLK_SEL_SFT);
	}

	return 0;
}
EXPORT_SYMBOL_GPL(rt5682_sel_asrc_clk_src);

static int rt5682_button_detect(struct snd_soc_component *component)
{
	int btn_type, val;

	val = snd_soc_component_read(component, RT5682_4BTN_IL_CMD_1);
	btn_type = val & 0xfff0;
	snd_soc_component_write(component, RT5682_4BTN_IL_CMD_1, val);
	dev_dbg(component->dev, "%s btn_type=%x\n", __func__, btn_type);
	snd_soc_component_update_bits(component,
		RT5682_SAR_IL_CMD_2, 0x10, 0x10);

	return btn_type;
}

static void rt5682_enable_push_button_irq(struct snd_soc_component *component,
		bool enable)
{
	struct rt5682_priv *rt5682 = snd_soc_component_get_drvdata(component);

	if (enable) {
		snd_soc_component_update_bits(component, RT5682_SAR_IL_CMD_1,
			RT5682_SAR_BUTT_DET_MASK, RT5682_SAR_BUTT_DET_EN);
		snd_soc_component_update_bits(component, RT5682_SAR_IL_CMD_13,
			RT5682_SAR_SOUR_MASK, RT5682_SAR_SOUR_BTN);
		snd_soc_component_write(component, RT5682_IL_CMD_1, 0x0040);
		snd_soc_component_update_bits(component, RT5682_4BTN_IL_CMD_2,
			RT5682_4BTN_IL_MASK | RT5682_4BTN_IL_RST_MASK,
			RT5682_4BTN_IL_EN | RT5682_4BTN_IL_NOR);
		if (rt5682->is_sdw)
			snd_soc_component_update_bits(component,
				RT5682_IRQ_CTRL_3,
				RT5682_IL_IRQ_MASK | RT5682_IL_IRQ_TYPE_MASK,
				RT5682_IL_IRQ_EN | RT5682_IL_IRQ_PUL);
		else
			snd_soc_component_update_bits(component,
				RT5682_IRQ_CTRL_3, RT5682_IL_IRQ_MASK,
				RT5682_IL_IRQ_EN);
	} else {
		snd_soc_component_update_bits(component, RT5682_IRQ_CTRL_3,
			RT5682_IL_IRQ_MASK, RT5682_IL_IRQ_DIS);
		snd_soc_component_update_bits(component, RT5682_SAR_IL_CMD_1,
			RT5682_SAR_BUTT_DET_MASK, RT5682_SAR_BUTT_DET_DIS);
		snd_soc_component_update_bits(component, RT5682_4BTN_IL_CMD_2,
			RT5682_4BTN_IL_MASK, RT5682_4BTN_IL_DIS);
		snd_soc_component_update_bits(component, RT5682_4BTN_IL_CMD_2,
			RT5682_4BTN_IL_RST_MASK, RT5682_4BTN_IL_RST);
		snd_soc_component_update_bits(component, RT5682_SAR_IL_CMD_13,
			RT5682_SAR_SOUR_MASK, RT5682_SAR_SOUR_TYPE);
	}
}

/**
 * rt5682_headset_detect - Detect headset.
 * @component: SoC audio component device.
 * @jack_insert: Jack insert or not.
 *
 * Detect whether is headset or not when jack inserted.
 *
 * Returns detect status.
 */
int rt5682_headset_detect(struct snd_soc_component *component, int jack_insert)
{
	struct rt5682_priv *rt5682 = snd_soc_component_get_drvdata(component);
	struct snd_soc_dapm_context *dapm = &component->dapm;
	unsigned int val, count;

	if (jack_insert) {
		snd_soc_component_update_bits(component, RT5682_PWR_ANLG_1,
			RT5682_PWR_VREF2 | RT5682_PWR_MB,
			RT5682_PWR_VREF2 | RT5682_PWR_MB);
		snd_soc_component_update_bits(component,
			RT5682_PWR_ANLG_1, RT5682_PWR_FV2, 0);
		usleep_range(15000, 20000);
		snd_soc_component_update_bits(component,
			RT5682_PWR_ANLG_1, RT5682_PWR_FV2, RT5682_PWR_FV2);
		snd_soc_component_update_bits(component, RT5682_PWR_ANLG_3,
			RT5682_PWR_CBJ, RT5682_PWR_CBJ);
		snd_soc_component_update_bits(component,
			RT5682_HP_CHARGE_PUMP_1,
			RT5682_OSW_L_MASK | RT5682_OSW_R_MASK, 0);
		snd_soc_component_update_bits(component, RT5682_CBJ_CTRL_1,
			RT5682_TRIG_JD_MASK, RT5682_TRIG_JD_HIGH);

		count = 0;
		val = snd_soc_component_read(component, RT5682_CBJ_CTRL_2)
			& RT5682_JACK_TYPE_MASK;
		while (val == 0 && count < 50) {
			usleep_range(10000, 15000);
			val = snd_soc_component_read(component,
				RT5682_CBJ_CTRL_2) & RT5682_JACK_TYPE_MASK;
			count++;
		}

		switch (val) {
		case 0x1:
		case 0x2:
			rt5682->jack_type = SND_JACK_HEADSET;
			rt5682_enable_push_button_irq(component, true);
			break;
		default:
			rt5682->jack_type = SND_JACK_HEADPHONE;
			break;
		}

		snd_soc_component_update_bits(component,
			RT5682_HP_CHARGE_PUMP_1,
			RT5682_OSW_L_MASK | RT5682_OSW_R_MASK,
			RT5682_OSW_L_EN | RT5682_OSW_R_EN);
<<<<<<< HEAD
=======
		snd_soc_component_update_bits(component, RT5682_MICBIAS_2,
			RT5682_PWR_CLK25M_MASK | RT5682_PWR_CLK1M_MASK,
			RT5682_PWR_CLK25M_PU | RT5682_PWR_CLK1M_PU);
>>>>>>> bbf5c979
	} else {
		rt5682_enable_push_button_irq(component, false);
		snd_soc_component_update_bits(component, RT5682_CBJ_CTRL_1,
			RT5682_TRIG_JD_MASK, RT5682_TRIG_JD_LOW);
		if (!snd_soc_dapm_get_pin_status(dapm, "MICBIAS"))
			snd_soc_component_update_bits(component,
				RT5682_PWR_ANLG_1, RT5682_PWR_MB, 0);
		if (!snd_soc_dapm_get_pin_status(dapm, "Vref2"))
			snd_soc_component_update_bits(component,
				RT5682_PWR_ANLG_1, RT5682_PWR_VREF2, 0);
		snd_soc_component_update_bits(component, RT5682_PWR_ANLG_3,
			RT5682_PWR_CBJ, 0);
		snd_soc_component_update_bits(component, RT5682_MICBIAS_2,
			RT5682_PWR_CLK25M_MASK | RT5682_PWR_CLK1M_MASK,
			RT5682_PWR_CLK25M_PD | RT5682_PWR_CLK1M_PD);

		rt5682->jack_type = 0;
	}

	dev_dbg(component->dev, "jack_type = %d\n", rt5682->jack_type);
	return rt5682->jack_type;
}
EXPORT_SYMBOL_GPL(rt5682_headset_detect);

static int rt5682_set_jack_detect(struct snd_soc_component *component,
		struct snd_soc_jack *hs_jack, void *data)
{
	struct rt5682_priv *rt5682 = snd_soc_component_get_drvdata(component);

	rt5682->hs_jack = hs_jack;

	if (!hs_jack) {
		regmap_update_bits(rt5682->regmap, RT5682_IRQ_CTRL_2,
			RT5682_JD1_EN_MASK, RT5682_JD1_DIS);
		regmap_update_bits(rt5682->regmap, RT5682_RC_CLK_CTRL,
			RT5682_POW_JDH | RT5682_POW_JDL, 0);
		cancel_delayed_work_sync(&rt5682->jack_detect_work);

		return 0;
	}

	if (!rt5682->is_sdw) {
		switch (rt5682->pdata.jd_src) {
		case RT5682_JD1:
			snd_soc_component_update_bits(component,
				RT5682_CBJ_CTRL_2, RT5682_EXT_JD_SRC,
				RT5682_EXT_JD_SRC_MANUAL);
			snd_soc_component_write(component, RT5682_CBJ_CTRL_1,
				0xd042);
			snd_soc_component_update_bits(component,
				RT5682_CBJ_CTRL_3, RT5682_CBJ_IN_BUF_EN,
				RT5682_CBJ_IN_BUF_EN);
			snd_soc_component_update_bits(component,
				RT5682_SAR_IL_CMD_1, RT5682_SAR_POW_MASK,
				RT5682_SAR_POW_EN);
			regmap_update_bits(rt5682->regmap, RT5682_GPIO_CTRL_1,
				RT5682_GP1_PIN_MASK, RT5682_GP1_PIN_IRQ);
			regmap_update_bits(rt5682->regmap, RT5682_RC_CLK_CTRL,
				RT5682_POW_IRQ | RT5682_POW_JDH |
				RT5682_POW_ANA, RT5682_POW_IRQ |
				RT5682_POW_JDH | RT5682_POW_ANA);
			regmap_update_bits(rt5682->regmap, RT5682_PWR_ANLG_2,
				RT5682_PWR_JDH, RT5682_PWR_JDH);
			regmap_update_bits(rt5682->regmap, RT5682_IRQ_CTRL_2,
				RT5682_JD1_EN_MASK | RT5682_JD1_POL_MASK,
				RT5682_JD1_EN | RT5682_JD1_POL_NOR);
			regmap_update_bits(rt5682->regmap, RT5682_4BTN_IL_CMD_4,
				0x7f7f, (rt5682->pdata.btndet_delay << 8 |
				rt5682->pdata.btndet_delay));
			regmap_update_bits(rt5682->regmap, RT5682_4BTN_IL_CMD_5,
				0x7f7f, (rt5682->pdata.btndet_delay << 8 |
				rt5682->pdata.btndet_delay));
			regmap_update_bits(rt5682->regmap, RT5682_4BTN_IL_CMD_6,
				0x7f7f, (rt5682->pdata.btndet_delay << 8 |
				rt5682->pdata.btndet_delay));
			regmap_update_bits(rt5682->regmap, RT5682_4BTN_IL_CMD_7,
				0x7f7f, (rt5682->pdata.btndet_delay << 8 |
				rt5682->pdata.btndet_delay));
			mod_delayed_work(system_power_efficient_wq,
				&rt5682->jack_detect_work,
				msecs_to_jiffies(250));
			break;

		case RT5682_JD_NULL:
			regmap_update_bits(rt5682->regmap, RT5682_IRQ_CTRL_2,
				RT5682_JD1_EN_MASK, RT5682_JD1_DIS);
			regmap_update_bits(rt5682->regmap, RT5682_RC_CLK_CTRL,
				RT5682_POW_JDH | RT5682_POW_JDL, 0);
			break;

		default:
			dev_warn(component->dev, "Wrong JD source\n");
			break;
		}
	}

	return 0;
}

void rt5682_jack_detect_handler(struct work_struct *work)
{
	struct rt5682_priv *rt5682 =
		container_of(work, struct rt5682_priv, jack_detect_work.work);
	int val, btn_type;

	while (!rt5682->component)
		usleep_range(10000, 15000);

	while (!rt5682->component->card->instantiated)
		usleep_range(10000, 15000);

	mutex_lock(&rt5682->calibrate_mutex);

	val = snd_soc_component_read(rt5682->component, RT5682_AJD1_CTRL)
		& RT5682_JDH_RS_MASK;
	if (!val) {
		/* jack in */
		if (rt5682->jack_type == 0) {
			/* jack was out, report jack type */
			rt5682->jack_type =
				rt5682_headset_detect(rt5682->component, 1);
		} else if ((rt5682->jack_type & SND_JACK_HEADSET) ==
			SND_JACK_HEADSET) {
			/* jack is already in, report button event */
			rt5682->jack_type = SND_JACK_HEADSET;
			btn_type = rt5682_button_detect(rt5682->component);
			/**
			 * rt5682 can report three kinds of button behavior,
			 * one click, double click and hold. However,
			 * currently we will report button pressed/released
			 * event. So all the three button behaviors are
			 * treated as button pressed.
			 */
			switch (btn_type) {
			case 0x8000:
			case 0x4000:
			case 0x2000:
				rt5682->jack_type |= SND_JACK_BTN_0;
				break;
			case 0x1000:
			case 0x0800:
			case 0x0400:
				rt5682->jack_type |= SND_JACK_BTN_1;
				break;
			case 0x0200:
			case 0x0100:
			case 0x0080:
				rt5682->jack_type |= SND_JACK_BTN_2;
				break;
			case 0x0040:
			case 0x0020:
			case 0x0010:
				rt5682->jack_type |= SND_JACK_BTN_3;
				break;
			case 0x0000: /* unpressed */
				break;
			default:
				dev_err(rt5682->component->dev,
					"Unexpected button code 0x%04x\n",
					btn_type);
				break;
			}
		}
	} else {
		/* jack out */
		rt5682->jack_type = rt5682_headset_detect(rt5682->component, 0);
	}

	snd_soc_jack_report(rt5682->hs_jack, rt5682->jack_type,
		SND_JACK_HEADSET |
		SND_JACK_BTN_0 | SND_JACK_BTN_1 |
		SND_JACK_BTN_2 | SND_JACK_BTN_3);

	if (!rt5682->is_sdw) {
		if (rt5682->jack_type & (SND_JACK_BTN_0 | SND_JACK_BTN_1 |
			SND_JACK_BTN_2 | SND_JACK_BTN_3))
			schedule_delayed_work(&rt5682->jd_check_work, 0);
		else
			cancel_delayed_work_sync(&rt5682->jd_check_work);
	}

	mutex_unlock(&rt5682->calibrate_mutex);
}
EXPORT_SYMBOL_GPL(rt5682_jack_detect_handler);

static const struct snd_kcontrol_new rt5682_snd_controls[] = {
	/* DAC Digital Volume */
	SOC_DOUBLE_TLV("DAC1 Playback Volume", RT5682_DAC1_DIG_VOL,
		RT5682_L_VOL_SFT + 1, RT5682_R_VOL_SFT + 1, 87, 0, dac_vol_tlv),

	/* IN Boost Volume */
	SOC_SINGLE_TLV("CBJ Boost Volume", RT5682_CBJ_BST_CTRL,
		RT5682_BST_CBJ_SFT, 8, 0, bst_tlv),

	/* ADC Digital Volume Control */
	SOC_DOUBLE("STO1 ADC Capture Switch", RT5682_STO1_ADC_DIG_VOL,
		RT5682_L_MUTE_SFT, RT5682_R_MUTE_SFT, 1, 1),
	SOC_DOUBLE_TLV("STO1 ADC Capture Volume", RT5682_STO1_ADC_DIG_VOL,
		RT5682_L_VOL_SFT + 1, RT5682_R_VOL_SFT + 1, 63, 0, adc_vol_tlv),

	/* ADC Boost Volume Control */
	SOC_DOUBLE_TLV("STO1 ADC Boost Gain Volume", RT5682_STO1_ADC_BOOST,
		RT5682_STO1_ADC_L_BST_SFT, RT5682_STO1_ADC_R_BST_SFT,
		3, 0, adc_bst_tlv),
};

static int rt5682_div_sel(struct rt5682_priv *rt5682,
		int target, const int div[], int size)
{
	int i;

	if (rt5682->sysclk < target) {
		dev_err(rt5682->component->dev,
			"sysclk rate %d is too low\n", rt5682->sysclk);
		return 0;
	}

	for (i = 0; i < size - 1; i++) {
		dev_dbg(rt5682->component->dev, "div[%d]=%d\n", i, div[i]);
		if (target * div[i] == rt5682->sysclk)
			return i;
		if (target * div[i + 1] > rt5682->sysclk) {
			dev_dbg(rt5682->component->dev,
				"can't find div for sysclk %d\n",
				rt5682->sysclk);
			return i;
		}
	}

	if (target * div[i] < rt5682->sysclk)
		dev_err(rt5682->component->dev,
			"sysclk rate %d is too high\n", rt5682->sysclk);

	return size - 1;
}

/**
 * set_dmic_clk - Set parameter of dmic.
 *
 * @w: DAPM widget.
 * @kcontrol: The kcontrol of this widget.
 * @event: Event id.
 *
 * Choose dmic clock between 1MHz and 3MHz.
 * It is better for clock to approximate 3MHz.
 */
static int set_dmic_clk(struct snd_soc_dapm_widget *w,
		struct snd_kcontrol *kcontrol, int event)
{
	struct snd_soc_component *component =
		snd_soc_dapm_to_component(w->dapm);
	struct rt5682_priv *rt5682 = snd_soc_component_get_drvdata(component);
	int idx = -EINVAL, dmic_clk_rate = 3072000;
	static const int div[] = {2, 4, 6, 8, 12, 16, 24, 32, 48, 64, 96, 128};

	if (rt5682->pdata.dmic_clk_rate)
		dmic_clk_rate = rt5682->pdata.dmic_clk_rate;

	idx = rt5682_div_sel(rt5682, dmic_clk_rate, div, ARRAY_SIZE(div));

	snd_soc_component_update_bits(component, RT5682_DMIC_CTRL_1,
		RT5682_DMIC_CLK_MASK, idx << RT5682_DMIC_CLK_SFT);

	return 0;
}

static int set_filter_clk(struct snd_soc_dapm_widget *w,
		struct snd_kcontrol *kcontrol, int event)
{
	struct snd_soc_component *component =
		snd_soc_dapm_to_component(w->dapm);
	struct rt5682_priv *rt5682 = snd_soc_component_get_drvdata(component);
	int ref, val, reg, idx = -EINVAL;
	static const int div_f[] = {1, 2, 3, 4, 6, 8, 12, 16, 24, 32, 48};
	static const int div_o[] = {1, 2, 4, 6, 8, 12, 16, 24, 32, 48};

	if (rt5682->is_sdw)
		return 0;

	val = snd_soc_component_read(component, RT5682_GPIO_CTRL_1) &
		RT5682_GP4_PIN_MASK;
	if (w->shift == RT5682_PWR_ADC_S1F_BIT &&
		val == RT5682_GP4_PIN_ADCDAT2)
		ref = 256 * rt5682->lrck[RT5682_AIF2];
	else
		ref = 256 * rt5682->lrck[RT5682_AIF1];

	idx = rt5682_div_sel(rt5682, ref, div_f, ARRAY_SIZE(div_f));

	if (w->shift == RT5682_PWR_ADC_S1F_BIT)
		reg = RT5682_PLL_TRACK_3;
	else
		reg = RT5682_PLL_TRACK_2;

	snd_soc_component_update_bits(component, reg,
		RT5682_FILTER_CLK_DIV_MASK, idx << RT5682_FILTER_CLK_DIV_SFT);

	/* select over sample rate */
	for (idx = 0; idx < ARRAY_SIZE(div_o); idx++) {
		if (rt5682->sysclk <= 12288000 * div_o[idx])
			break;
	}

	snd_soc_component_update_bits(component, RT5682_ADDA_CLK_1,
		RT5682_ADC_OSR_MASK | RT5682_DAC_OSR_MASK,
		(idx << RT5682_ADC_OSR_SFT) | (idx << RT5682_DAC_OSR_SFT));

	return 0;
}

static int is_sys_clk_from_pll1(struct snd_soc_dapm_widget *w,
		struct snd_soc_dapm_widget *sink)
{
	unsigned int val;
	struct snd_soc_component *component =
		snd_soc_dapm_to_component(w->dapm);

	val = snd_soc_component_read(component, RT5682_GLB_CLK);
	val &= RT5682_SCLK_SRC_MASK;
	if (val == RT5682_SCLK_SRC_PLL1)
		return 1;
	else
		return 0;
}

static int is_sys_clk_from_pll2(struct snd_soc_dapm_widget *w,
		struct snd_soc_dapm_widget *sink)
{
	unsigned int val;
	struct snd_soc_component *component =
		snd_soc_dapm_to_component(w->dapm);

	val = snd_soc_component_read(component, RT5682_GLB_CLK);
	val &= RT5682_SCLK_SRC_MASK;
	if (val == RT5682_SCLK_SRC_PLL2)
		return 1;
	else
		return 0;
}

static int is_using_asrc(struct snd_soc_dapm_widget *w,
		struct snd_soc_dapm_widget *sink)
{
	unsigned int reg, shift, val;
	struct snd_soc_component *component =
		snd_soc_dapm_to_component(w->dapm);

	switch (w->shift) {
	case RT5682_ADC_STO1_ASRC_SFT:
		reg = RT5682_PLL_TRACK_3;
		shift = RT5682_FILTER_CLK_SEL_SFT;
		break;
	case RT5682_DAC_STO1_ASRC_SFT:
		reg = RT5682_PLL_TRACK_2;
		shift = RT5682_FILTER_CLK_SEL_SFT;
		break;
	default:
		return 0;
	}

	val = (snd_soc_component_read(component, reg) >> shift) & 0xf;
	switch (val) {
	case RT5682_CLK_SEL_I2S1_ASRC:
	case RT5682_CLK_SEL_I2S2_ASRC:
		return 1;
	default:
		return 0;
	}
}

/* Digital Mixer */
static const struct snd_kcontrol_new rt5682_sto1_adc_l_mix[] = {
	SOC_DAPM_SINGLE("ADC1 Switch", RT5682_STO1_ADC_MIXER,
			RT5682_M_STO1_ADC_L1_SFT, 1, 1),
	SOC_DAPM_SINGLE("ADC2 Switch", RT5682_STO1_ADC_MIXER,
			RT5682_M_STO1_ADC_L2_SFT, 1, 1),
};

static const struct snd_kcontrol_new rt5682_sto1_adc_r_mix[] = {
	SOC_DAPM_SINGLE("ADC1 Switch", RT5682_STO1_ADC_MIXER,
			RT5682_M_STO1_ADC_R1_SFT, 1, 1),
	SOC_DAPM_SINGLE("ADC2 Switch", RT5682_STO1_ADC_MIXER,
			RT5682_M_STO1_ADC_R2_SFT, 1, 1),
};

static const struct snd_kcontrol_new rt5682_dac_l_mix[] = {
	SOC_DAPM_SINGLE("Stereo ADC Switch", RT5682_AD_DA_MIXER,
			RT5682_M_ADCMIX_L_SFT, 1, 1),
	SOC_DAPM_SINGLE("DAC1 Switch", RT5682_AD_DA_MIXER,
			RT5682_M_DAC1_L_SFT, 1, 1),
};

static const struct snd_kcontrol_new rt5682_dac_r_mix[] = {
	SOC_DAPM_SINGLE("Stereo ADC Switch", RT5682_AD_DA_MIXER,
			RT5682_M_ADCMIX_R_SFT, 1, 1),
	SOC_DAPM_SINGLE("DAC1 Switch", RT5682_AD_DA_MIXER,
			RT5682_M_DAC1_R_SFT, 1, 1),
};

static const struct snd_kcontrol_new rt5682_sto1_dac_l_mix[] = {
	SOC_DAPM_SINGLE("DAC L1 Switch", RT5682_STO1_DAC_MIXER,
			RT5682_M_DAC_L1_STO_L_SFT, 1, 1),
	SOC_DAPM_SINGLE("DAC R1 Switch", RT5682_STO1_DAC_MIXER,
			RT5682_M_DAC_R1_STO_L_SFT, 1, 1),
};

static const struct snd_kcontrol_new rt5682_sto1_dac_r_mix[] = {
	SOC_DAPM_SINGLE("DAC L1 Switch", RT5682_STO1_DAC_MIXER,
			RT5682_M_DAC_L1_STO_R_SFT, 1, 1),
	SOC_DAPM_SINGLE("DAC R1 Switch", RT5682_STO1_DAC_MIXER,
			RT5682_M_DAC_R1_STO_R_SFT, 1, 1),
};

/* Analog Input Mixer */
static const struct snd_kcontrol_new rt5682_rec1_l_mix[] = {
	SOC_DAPM_SINGLE("CBJ Switch", RT5682_REC_MIXER,
			RT5682_M_CBJ_RM1_L_SFT, 1, 1),
};

/* STO1 ADC1 Source */
/* MX-26 [13] [5] */
static const char * const rt5682_sto1_adc1_src[] = {
	"DAC MIX", "ADC"
};

static SOC_ENUM_SINGLE_DECL(
	rt5682_sto1_adc1l_enum, RT5682_STO1_ADC_MIXER,
	RT5682_STO1_ADC1L_SRC_SFT, rt5682_sto1_adc1_src);

static const struct snd_kcontrol_new rt5682_sto1_adc1l_mux =
	SOC_DAPM_ENUM("Stereo1 ADC1L Source", rt5682_sto1_adc1l_enum);

static SOC_ENUM_SINGLE_DECL(
	rt5682_sto1_adc1r_enum, RT5682_STO1_ADC_MIXER,
	RT5682_STO1_ADC1R_SRC_SFT, rt5682_sto1_adc1_src);

static const struct snd_kcontrol_new rt5682_sto1_adc1r_mux =
	SOC_DAPM_ENUM("Stereo1 ADC1L Source", rt5682_sto1_adc1r_enum);

/* STO1 ADC Source */
/* MX-26 [11:10] [3:2] */
static const char * const rt5682_sto1_adc_src[] = {
	"ADC1 L", "ADC1 R"
};

static SOC_ENUM_SINGLE_DECL(
	rt5682_sto1_adcl_enum, RT5682_STO1_ADC_MIXER,
	RT5682_STO1_ADCL_SRC_SFT, rt5682_sto1_adc_src);

static const struct snd_kcontrol_new rt5682_sto1_adcl_mux =
	SOC_DAPM_ENUM("Stereo1 ADCL Source", rt5682_sto1_adcl_enum);

static SOC_ENUM_SINGLE_DECL(
	rt5682_sto1_adcr_enum, RT5682_STO1_ADC_MIXER,
	RT5682_STO1_ADCR_SRC_SFT, rt5682_sto1_adc_src);

static const struct snd_kcontrol_new rt5682_sto1_adcr_mux =
	SOC_DAPM_ENUM("Stereo1 ADCR Source", rt5682_sto1_adcr_enum);

/* STO1 ADC2 Source */
/* MX-26 [12] [4] */
static const char * const rt5682_sto1_adc2_src[] = {
	"DAC MIX", "DMIC"
};

static SOC_ENUM_SINGLE_DECL(
	rt5682_sto1_adc2l_enum, RT5682_STO1_ADC_MIXER,
	RT5682_STO1_ADC2L_SRC_SFT, rt5682_sto1_adc2_src);

static const struct snd_kcontrol_new rt5682_sto1_adc2l_mux =
	SOC_DAPM_ENUM("Stereo1 ADC2L Source", rt5682_sto1_adc2l_enum);

static SOC_ENUM_SINGLE_DECL(
	rt5682_sto1_adc2r_enum, RT5682_STO1_ADC_MIXER,
	RT5682_STO1_ADC2R_SRC_SFT, rt5682_sto1_adc2_src);

static const struct snd_kcontrol_new rt5682_sto1_adc2r_mux =
	SOC_DAPM_ENUM("Stereo1 ADC2R Source", rt5682_sto1_adc2r_enum);

/* MX-79 [6:4] I2S1 ADC data location */
static const unsigned int rt5682_if1_adc_slot_values[] = {
	0,
	2,
	4,
	6,
};

static const char * const rt5682_if1_adc_slot_src[] = {
	"Slot 0", "Slot 2", "Slot 4", "Slot 6"
};

static SOC_VALUE_ENUM_SINGLE_DECL(rt5682_if1_adc_slot_enum,
	RT5682_TDM_CTRL, RT5682_TDM_ADC_LCA_SFT, RT5682_TDM_ADC_LCA_MASK,
	rt5682_if1_adc_slot_src, rt5682_if1_adc_slot_values);

static const struct snd_kcontrol_new rt5682_if1_adc_slot_mux =
	SOC_DAPM_ENUM("IF1 ADC Slot location", rt5682_if1_adc_slot_enum);

/* Analog DAC L1 Source, Analog DAC R1 Source*/
/* MX-2B [4], MX-2B [0]*/
static const char * const rt5682_alg_dac1_src[] = {
	"Stereo1 DAC Mixer", "DAC1"
};

static SOC_ENUM_SINGLE_DECL(
	rt5682_alg_dac_l1_enum, RT5682_A_DAC1_MUX,
	RT5682_A_DACL1_SFT, rt5682_alg_dac1_src);

static const struct snd_kcontrol_new rt5682_alg_dac_l1_mux =
	SOC_DAPM_ENUM("Analog DAC L1 Source", rt5682_alg_dac_l1_enum);

static SOC_ENUM_SINGLE_DECL(
	rt5682_alg_dac_r1_enum, RT5682_A_DAC1_MUX,
	RT5682_A_DACR1_SFT, rt5682_alg_dac1_src);

static const struct snd_kcontrol_new rt5682_alg_dac_r1_mux =
	SOC_DAPM_ENUM("Analog DAC R1 Source", rt5682_alg_dac_r1_enum);

/* Out Switch */
static const struct snd_kcontrol_new hpol_switch =
	SOC_DAPM_SINGLE_AUTODISABLE("Switch", RT5682_HP_CTRL_1,
		RT5682_L_MUTE_SFT, 1, 1);
static const struct snd_kcontrol_new hpor_switch =
	SOC_DAPM_SINGLE_AUTODISABLE("Switch", RT5682_HP_CTRL_1,
		RT5682_R_MUTE_SFT, 1, 1);

static int rt5682_hp_event(struct snd_soc_dapm_widget *w,
		struct snd_kcontrol *kcontrol, int event)
{
	struct snd_soc_component *component =
		snd_soc_dapm_to_component(w->dapm);

	switch (event) {
	case SND_SOC_DAPM_PRE_PMU:
		snd_soc_component_write(component,
			RT5682_HP_LOGIC_CTRL_2, 0x0012);
		snd_soc_component_write(component,
			RT5682_HP_CTRL_2, 0x6000);
		snd_soc_component_update_bits(component,
			RT5682_DEPOP_1, 0x60, 0x60);
		snd_soc_component_update_bits(component,
			RT5682_DAC_ADC_DIG_VOL1, 0x00c0, 0x0080);
		break;

	case SND_SOC_DAPM_POST_PMD:
		snd_soc_component_update_bits(component,
			RT5682_DEPOP_1, 0x60, 0x0);
		snd_soc_component_write(component,
			RT5682_HP_CTRL_2, 0x0000);
		snd_soc_component_update_bits(component,
			RT5682_DAC_ADC_DIG_VOL1, 0x00c0, 0x0000);
		break;
	}

	return 0;
}

static int set_dmic_power(struct snd_soc_dapm_widget *w,
		struct snd_kcontrol *kcontrol, int event)
{
	struct snd_soc_component *component =
		snd_soc_dapm_to_component(w->dapm);
	struct rt5682_priv *rt5682 = snd_soc_component_get_drvdata(component);
	unsigned int delay = 50;

	if (rt5682->pdata.dmic_delay)
		delay = rt5682->pdata.dmic_delay;

	switch (event) {
	case SND_SOC_DAPM_POST_PMU:
		/*Add delay to avoid pop noise*/
		msleep(delay);
		break;
	}

	return 0;
}

static int rt5682_set_verf(struct snd_soc_dapm_widget *w,
		struct snd_kcontrol *kcontrol, int event)
{
	struct snd_soc_component *component =
		snd_soc_dapm_to_component(w->dapm);

	switch (event) {
	case SND_SOC_DAPM_PRE_PMU:
		switch (w->shift) {
		case RT5682_PWR_VREF1_BIT:
			snd_soc_component_update_bits(component,
				RT5682_PWR_ANLG_1, RT5682_PWR_FV1, 0);
			break;

		case RT5682_PWR_VREF2_BIT:
			snd_soc_component_update_bits(component,
				RT5682_PWR_ANLG_1, RT5682_PWR_FV2, 0);
			break;
		}
		break;

	case SND_SOC_DAPM_POST_PMU:
		usleep_range(15000, 20000);
		switch (w->shift) {
		case RT5682_PWR_VREF1_BIT:
			snd_soc_component_update_bits(component,
				RT5682_PWR_ANLG_1, RT5682_PWR_FV1,
				RT5682_PWR_FV1);
			break;

		case RT5682_PWR_VREF2_BIT:
			snd_soc_component_update_bits(component,
				RT5682_PWR_ANLG_1, RT5682_PWR_FV2,
				RT5682_PWR_FV2);
			break;
		}
		break;
	}

	return 0;
}

static const unsigned int rt5682_adcdat_pin_values[] = {
	1,
	3,
};

static const char * const rt5682_adcdat_pin_select[] = {
	"ADCDAT1",
	"ADCDAT2",
};

static SOC_VALUE_ENUM_SINGLE_DECL(rt5682_adcdat_pin_enum,
	RT5682_GPIO_CTRL_1, RT5682_GP4_PIN_SFT, RT5682_GP4_PIN_MASK,
	rt5682_adcdat_pin_select, rt5682_adcdat_pin_values);

static const struct snd_kcontrol_new rt5682_adcdat_pin_ctrl =
	SOC_DAPM_ENUM("ADCDAT", rt5682_adcdat_pin_enum);

static const struct snd_soc_dapm_widget rt5682_dapm_widgets[] = {
	SND_SOC_DAPM_SUPPLY("LDO2", RT5682_PWR_ANLG_3, RT5682_PWR_LDO2_BIT,
		0, NULL, 0),
	SND_SOC_DAPM_SUPPLY("PLL1", RT5682_PWR_ANLG_3, RT5682_PWR_PLL_BIT,
		0, NULL, 0),
	SND_SOC_DAPM_SUPPLY("PLL2B", RT5682_PWR_ANLG_3, RT5682_PWR_PLL2B_BIT,
		0, NULL, 0),
	SND_SOC_DAPM_SUPPLY("PLL2F", RT5682_PWR_ANLG_3, RT5682_PWR_PLL2F_BIT,
		0, set_filter_clk, SND_SOC_DAPM_PRE_PMU),
	SND_SOC_DAPM_SUPPLY("Vref1", RT5682_PWR_ANLG_1, RT5682_PWR_VREF1_BIT, 0,
		rt5682_set_verf, SND_SOC_DAPM_PRE_PMU | SND_SOC_DAPM_POST_PMU),
	SND_SOC_DAPM_SUPPLY("Vref2", SND_SOC_NOPM, 0, 0, NULL, 0),
	SND_SOC_DAPM_SUPPLY("MICBIAS", SND_SOC_NOPM, 0, 0, NULL, 0),

	/* ASRC */
	SND_SOC_DAPM_SUPPLY_S("DAC STO1 ASRC", 1, RT5682_PLL_TRACK_1,
		RT5682_DAC_STO1_ASRC_SFT, 0, NULL, 0),
	SND_SOC_DAPM_SUPPLY_S("ADC STO1 ASRC", 1, RT5682_PLL_TRACK_1,
		RT5682_ADC_STO1_ASRC_SFT, 0, NULL, 0),
	SND_SOC_DAPM_SUPPLY_S("AD ASRC", 1, RT5682_PLL_TRACK_1,
		RT5682_AD_ASRC_SFT, 0, NULL, 0),
	SND_SOC_DAPM_SUPPLY_S("DA ASRC", 1, RT5682_PLL_TRACK_1,
		RT5682_DA_ASRC_SFT, 0, NULL, 0),
	SND_SOC_DAPM_SUPPLY_S("DMIC ASRC", 1, RT5682_PLL_TRACK_1,
		RT5682_DMIC_ASRC_SFT, 0, NULL, 0),

	/* Input Side */
	SND_SOC_DAPM_SUPPLY("MICBIAS1", RT5682_PWR_ANLG_2, RT5682_PWR_MB1_BIT,
		0, NULL, 0),
	SND_SOC_DAPM_SUPPLY("MICBIAS2", RT5682_PWR_ANLG_2, RT5682_PWR_MB2_BIT,
		0, NULL, 0),

	/* Input Lines */
	SND_SOC_DAPM_INPUT("DMIC L1"),
	SND_SOC_DAPM_INPUT("DMIC R1"),

	SND_SOC_DAPM_INPUT("IN1P"),

	SND_SOC_DAPM_SUPPLY("DMIC CLK", SND_SOC_NOPM, 0, 0,
		set_dmic_clk, SND_SOC_DAPM_PRE_PMU),
	SND_SOC_DAPM_SUPPLY("DMIC1 Power", RT5682_DMIC_CTRL_1,
		RT5682_DMIC_1_EN_SFT, 0, set_dmic_power, SND_SOC_DAPM_POST_PMU),

	/* Boost */
	SND_SOC_DAPM_PGA("BST1 CBJ", SND_SOC_NOPM,
		0, 0, NULL, 0),

	/* REC Mixer */
	SND_SOC_DAPM_MIXER("RECMIX1L", SND_SOC_NOPM, 0, 0, rt5682_rec1_l_mix,
		ARRAY_SIZE(rt5682_rec1_l_mix)),
	SND_SOC_DAPM_SUPPLY("RECMIX1L Power", RT5682_PWR_ANLG_2,
		RT5682_PWR_RM1_L_BIT, 0, NULL, 0),

	/* ADCs */
	SND_SOC_DAPM_ADC("ADC1 L", NULL, SND_SOC_NOPM, 0, 0),
	SND_SOC_DAPM_ADC("ADC1 R", NULL, SND_SOC_NOPM, 0, 0),

	SND_SOC_DAPM_SUPPLY("ADC1 L Power", RT5682_PWR_DIG_1,
		RT5682_PWR_ADC_L1_BIT, 0, NULL, 0),
	SND_SOC_DAPM_SUPPLY("ADC1 R Power", RT5682_PWR_DIG_1,
		RT5682_PWR_ADC_R1_BIT, 0, NULL, 0),
	SND_SOC_DAPM_SUPPLY("ADC1 clock", RT5682_CHOP_ADC,
		RT5682_CKGEN_ADC1_SFT, 0, NULL, 0),

	/* ADC Mux */
	SND_SOC_DAPM_MUX("Stereo1 ADC L1 Mux", SND_SOC_NOPM, 0, 0,
		&rt5682_sto1_adc1l_mux),
	SND_SOC_DAPM_MUX("Stereo1 ADC R1 Mux", SND_SOC_NOPM, 0, 0,
		&rt5682_sto1_adc1r_mux),
	SND_SOC_DAPM_MUX("Stereo1 ADC L2 Mux", SND_SOC_NOPM, 0, 0,
		&rt5682_sto1_adc2l_mux),
	SND_SOC_DAPM_MUX("Stereo1 ADC R2 Mux", SND_SOC_NOPM, 0, 0,
		&rt5682_sto1_adc2r_mux),
	SND_SOC_DAPM_MUX("Stereo1 ADC L Mux", SND_SOC_NOPM, 0, 0,
		&rt5682_sto1_adcl_mux),
	SND_SOC_DAPM_MUX("Stereo1 ADC R Mux", SND_SOC_NOPM, 0, 0,
		&rt5682_sto1_adcr_mux),
	SND_SOC_DAPM_MUX("IF1_ADC Mux", SND_SOC_NOPM, 0, 0,
		&rt5682_if1_adc_slot_mux),

	/* ADC Mixer */
	SND_SOC_DAPM_SUPPLY("ADC Stereo1 Filter", RT5682_PWR_DIG_2,
		RT5682_PWR_ADC_S1F_BIT, 0, set_filter_clk,
		SND_SOC_DAPM_PRE_PMU),
	SND_SOC_DAPM_MIXER("Stereo1 ADC MIXL", RT5682_STO1_ADC_DIG_VOL,
		RT5682_L_MUTE_SFT, 1, rt5682_sto1_adc_l_mix,
		ARRAY_SIZE(rt5682_sto1_adc_l_mix)),
	SND_SOC_DAPM_MIXER("Stereo1 ADC MIXR", RT5682_STO1_ADC_DIG_VOL,
		RT5682_R_MUTE_SFT, 1, rt5682_sto1_adc_r_mix,
		ARRAY_SIZE(rt5682_sto1_adc_r_mix)),
	SND_SOC_DAPM_SUPPLY("BTN Detection Mode", RT5682_SAR_IL_CMD_1,
		14, 1, NULL, 0),

	/* ADC PGA */
	SND_SOC_DAPM_PGA("Stereo1 ADC MIX", SND_SOC_NOPM, 0, 0, NULL, 0),

	/* Digital Interface */
	SND_SOC_DAPM_SUPPLY("I2S1", RT5682_PWR_DIG_1, RT5682_PWR_I2S1_BIT,
		0, NULL, 0),
	SND_SOC_DAPM_SUPPLY("I2S2", RT5682_PWR_DIG_1, RT5682_PWR_I2S2_BIT,
		0, NULL, 0),
	SND_SOC_DAPM_PGA("IF1 DAC1", SND_SOC_NOPM, 0, 0, NULL, 0),
	SND_SOC_DAPM_PGA("IF1 DAC1 L", SND_SOC_NOPM, 0, 0, NULL, 0),
	SND_SOC_DAPM_PGA("IF1 DAC1 R", SND_SOC_NOPM, 0, 0, NULL, 0),
	SND_SOC_DAPM_PGA("SOUND DAC L", SND_SOC_NOPM, 0, 0, NULL, 0),
	SND_SOC_DAPM_PGA("SOUND DAC R", SND_SOC_NOPM, 0, 0, NULL, 0),

	/* Digital Interface Select */
	SND_SOC_DAPM_MUX("IF1 01 ADC Swap Mux", SND_SOC_NOPM, 0, 0,
		&rt5682_if1_01_adc_swap_mux),
	SND_SOC_DAPM_MUX("IF1 23 ADC Swap Mux", SND_SOC_NOPM, 0, 0,
		&rt5682_if1_23_adc_swap_mux),
	SND_SOC_DAPM_MUX("IF1 45 ADC Swap Mux", SND_SOC_NOPM, 0, 0,
		&rt5682_if1_45_adc_swap_mux),
	SND_SOC_DAPM_MUX("IF1 67 ADC Swap Mux", SND_SOC_NOPM, 0, 0,
		&rt5682_if1_67_adc_swap_mux),
	SND_SOC_DAPM_MUX("IF2 ADC Swap Mux", SND_SOC_NOPM, 0, 0,
		&rt5682_if2_adc_swap_mux),

	SND_SOC_DAPM_MUX("ADCDAT Mux", SND_SOC_NOPM, 0, 0,
		&rt5682_adcdat_pin_ctrl),

	SND_SOC_DAPM_MUX("DAC L Mux", SND_SOC_NOPM, 0, 0,
		&rt5682_dac_l_mux),
	SND_SOC_DAPM_MUX("DAC R Mux", SND_SOC_NOPM, 0, 0,
		&rt5682_dac_r_mux),

	/* Audio Interface */
	SND_SOC_DAPM_AIF_OUT("AIF1TX", "AIF1 Capture", 0,
		RT5682_I2S1_SDP, RT5682_SEL_ADCDAT_SFT, 1),
	SND_SOC_DAPM_AIF_OUT("AIF2TX", "AIF2 Capture", 0,
		RT5682_I2S2_SDP, RT5682_I2S2_PIN_CFG_SFT, 1),
	SND_SOC_DAPM_AIF_IN("AIF1RX", "AIF1 Playback", 0, SND_SOC_NOPM, 0, 0),
	SND_SOC_DAPM_AIF_IN("SDWRX", "SDW Playback", 0, SND_SOC_NOPM, 0, 0),
	SND_SOC_DAPM_AIF_OUT("SDWTX", "SDW Capture", 0, SND_SOC_NOPM, 0, 0),

	/* Output Side */
	/* DAC mixer before sound effect  */
	SND_SOC_DAPM_MIXER("DAC1 MIXL", SND_SOC_NOPM, 0, 0,
		rt5682_dac_l_mix, ARRAY_SIZE(rt5682_dac_l_mix)),
	SND_SOC_DAPM_MIXER("DAC1 MIXR", SND_SOC_NOPM, 0, 0,
		rt5682_dac_r_mix, ARRAY_SIZE(rt5682_dac_r_mix)),

	/* DAC channel Mux */
	SND_SOC_DAPM_MUX("DAC L1 Source", SND_SOC_NOPM, 0, 0,
		&rt5682_alg_dac_l1_mux),
	SND_SOC_DAPM_MUX("DAC R1 Source", SND_SOC_NOPM, 0, 0,
		&rt5682_alg_dac_r1_mux),

	/* DAC Mixer */
	SND_SOC_DAPM_SUPPLY("DAC Stereo1 Filter", RT5682_PWR_DIG_2,
		RT5682_PWR_DAC_S1F_BIT, 0, set_filter_clk,
		SND_SOC_DAPM_PRE_PMU),
	SND_SOC_DAPM_MIXER("Stereo1 DAC MIXL", SND_SOC_NOPM, 0, 0,
		rt5682_sto1_dac_l_mix, ARRAY_SIZE(rt5682_sto1_dac_l_mix)),
	SND_SOC_DAPM_MIXER("Stereo1 DAC MIXR", SND_SOC_NOPM, 0, 0,
		rt5682_sto1_dac_r_mix, ARRAY_SIZE(rt5682_sto1_dac_r_mix)),

	/* DACs */
	SND_SOC_DAPM_DAC("DAC L1", NULL, RT5682_PWR_DIG_1,
		RT5682_PWR_DAC_L1_BIT, 0),
	SND_SOC_DAPM_DAC("DAC R1", NULL, RT5682_PWR_DIG_1,
		RT5682_PWR_DAC_R1_BIT, 0),
	SND_SOC_DAPM_SUPPLY_S("DAC 1 Clock", 3, RT5682_CHOP_DAC,
		RT5682_CKGEN_DAC1_SFT, 0, NULL, 0),

	/* HPO */
	SND_SOC_DAPM_PGA_S("HP Amp", 1, SND_SOC_NOPM, 0, 0, rt5682_hp_event,
		SND_SOC_DAPM_POST_PMD | SND_SOC_DAPM_PRE_PMU),

	SND_SOC_DAPM_SUPPLY("HP Amp L", RT5682_PWR_ANLG_1,
		RT5682_PWR_HA_L_BIT, 0, NULL, 0),
	SND_SOC_DAPM_SUPPLY("HP Amp R", RT5682_PWR_ANLG_1,
		RT5682_PWR_HA_R_BIT, 0, NULL, 0),
	SND_SOC_DAPM_SUPPLY_S("Charge Pump", 1, RT5682_DEPOP_1,
		RT5682_PUMP_EN_SFT, 0, NULL, 0),
	SND_SOC_DAPM_SUPPLY_S("Capless", 2, RT5682_DEPOP_1,
		RT5682_CAPLESS_EN_SFT, 0, NULL, 0),

	SND_SOC_DAPM_SWITCH("HPOL Playback", SND_SOC_NOPM, 0, 0,
		&hpol_switch),
	SND_SOC_DAPM_SWITCH("HPOR Playback", SND_SOC_NOPM, 0, 0,
		&hpor_switch),

	/* CLK DET */
	SND_SOC_DAPM_SUPPLY("CLKDET SYS", RT5682_CLK_DET,
		RT5682_SYS_CLK_DET_SFT,	0, NULL, 0),
	SND_SOC_DAPM_SUPPLY("CLKDET PLL1", RT5682_CLK_DET,
		RT5682_PLL1_CLK_DET_SFT, 0, NULL, 0),
	SND_SOC_DAPM_SUPPLY("CLKDET PLL2", RT5682_CLK_DET,
		RT5682_PLL2_CLK_DET_SFT, 0, NULL, 0),
	SND_SOC_DAPM_SUPPLY("CLKDET", RT5682_CLK_DET,
		RT5682_POW_CLK_DET_SFT, 0, NULL, 0),

	/* Output Lines */
	SND_SOC_DAPM_OUTPUT("HPOL"),
	SND_SOC_DAPM_OUTPUT("HPOR"),
};

static const struct snd_soc_dapm_route rt5682_dapm_routes[] = {
	/*PLL*/
	{"ADC Stereo1 Filter", NULL, "PLL1", is_sys_clk_from_pll1},
	{"ADC Stereo1 Filter", NULL, "PLL2B", is_sys_clk_from_pll2},
	{"ADC Stereo1 Filter", NULL, "PLL2F", is_sys_clk_from_pll2},
	{"DAC Stereo1 Filter", NULL, "PLL1", is_sys_clk_from_pll1},
	{"DAC Stereo1 Filter", NULL, "PLL2B", is_sys_clk_from_pll2},
	{"DAC Stereo1 Filter", NULL, "PLL2F", is_sys_clk_from_pll2},

	/*ASRC*/
	{"ADC Stereo1 Filter", NULL, "ADC STO1 ASRC", is_using_asrc},
	{"DAC Stereo1 Filter", NULL, "DAC STO1 ASRC", is_using_asrc},
	{"ADC STO1 ASRC", NULL, "AD ASRC"},
	{"ADC STO1 ASRC", NULL, "DA ASRC"},
	{"ADC STO1 ASRC", NULL, "CLKDET"},
	{"DAC STO1 ASRC", NULL, "AD ASRC"},
	{"DAC STO1 ASRC", NULL, "DA ASRC"},
	{"DAC STO1 ASRC", NULL, "CLKDET"},

	/*Vref*/
	{"MICBIAS1", NULL, "Vref1"},
	{"MICBIAS2", NULL, "Vref1"},

	{"CLKDET SYS", NULL, "CLKDET"},

	{"IN1P", NULL, "LDO2"},

	{"BST1 CBJ", NULL, "IN1P"},

	{"RECMIX1L", "CBJ Switch", "BST1 CBJ"},
	{"RECMIX1L", NULL, "RECMIX1L Power"},

	{"ADC1 L", NULL, "RECMIX1L"},
	{"ADC1 L", NULL, "ADC1 L Power"},
	{"ADC1 L", NULL, "ADC1 clock"},

	{"DMIC L1", NULL, "DMIC CLK"},
	{"DMIC L1", NULL, "DMIC1 Power"},
	{"DMIC R1", NULL, "DMIC CLK"},
	{"DMIC R1", NULL, "DMIC1 Power"},
	{"DMIC CLK", NULL, "DMIC ASRC"},

	{"Stereo1 ADC L Mux", "ADC1 L", "ADC1 L"},
	{"Stereo1 ADC L Mux", "ADC1 R", "ADC1 R"},
	{"Stereo1 ADC R Mux", "ADC1 L", "ADC1 L"},
	{"Stereo1 ADC R Mux", "ADC1 R", "ADC1 R"},

	{"Stereo1 ADC L1 Mux", "ADC", "Stereo1 ADC L Mux"},
	{"Stereo1 ADC L1 Mux", "DAC MIX", "Stereo1 DAC MIXL"},
	{"Stereo1 ADC L2 Mux", "DMIC", "DMIC L1"},
	{"Stereo1 ADC L2 Mux", "DAC MIX", "Stereo1 DAC MIXL"},

	{"Stereo1 ADC R1 Mux", "ADC", "Stereo1 ADC R Mux"},
	{"Stereo1 ADC R1 Mux", "DAC MIX", "Stereo1 DAC MIXR"},
	{"Stereo1 ADC R2 Mux", "DMIC", "DMIC R1"},
	{"Stereo1 ADC R2 Mux", "DAC MIX", "Stereo1 DAC MIXR"},

	{"Stereo1 ADC MIXL", "ADC1 Switch", "Stereo1 ADC L1 Mux"},
	{"Stereo1 ADC MIXL", "ADC2 Switch", "Stereo1 ADC L2 Mux"},
	{"Stereo1 ADC MIXL", NULL, "ADC Stereo1 Filter"},

	{"Stereo1 ADC MIXR", "ADC1 Switch", "Stereo1 ADC R1 Mux"},
	{"Stereo1 ADC MIXR", "ADC2 Switch", "Stereo1 ADC R2 Mux"},
	{"Stereo1 ADC MIXR", NULL, "ADC Stereo1 Filter"},

	{"ADC Stereo1 Filter", NULL, "BTN Detection Mode"},

	{"Stereo1 ADC MIX", NULL, "Stereo1 ADC MIXL"},
	{"Stereo1 ADC MIX", NULL, "Stereo1 ADC MIXR"},

	{"IF1 01 ADC Swap Mux", "L/R", "Stereo1 ADC MIX"},
	{"IF1 01 ADC Swap Mux", "L/L", "Stereo1 ADC MIX"},
	{"IF1 01 ADC Swap Mux", "R/L", "Stereo1 ADC MIX"},
	{"IF1 01 ADC Swap Mux", "R/R", "Stereo1 ADC MIX"},
	{"IF1 23 ADC Swap Mux", "L/R", "Stereo1 ADC MIX"},
	{"IF1 23 ADC Swap Mux", "R/L", "Stereo1 ADC MIX"},
	{"IF1 23 ADC Swap Mux", "L/L", "Stereo1 ADC MIX"},
	{"IF1 23 ADC Swap Mux", "R/R", "Stereo1 ADC MIX"},
	{"IF1 45 ADC Swap Mux", "L/R", "Stereo1 ADC MIX"},
	{"IF1 45 ADC Swap Mux", "R/L", "Stereo1 ADC MIX"},
	{"IF1 45 ADC Swap Mux", "L/L", "Stereo1 ADC MIX"},
	{"IF1 45 ADC Swap Mux", "R/R", "Stereo1 ADC MIX"},
	{"IF1 67 ADC Swap Mux", "L/R", "Stereo1 ADC MIX"},
	{"IF1 67 ADC Swap Mux", "R/L", "Stereo1 ADC MIX"},
	{"IF1 67 ADC Swap Mux", "L/L", "Stereo1 ADC MIX"},
	{"IF1 67 ADC Swap Mux", "R/R", "Stereo1 ADC MIX"},

	{"IF1_ADC Mux", "Slot 0", "IF1 01 ADC Swap Mux"},
	{"IF1_ADC Mux", "Slot 2", "IF1 23 ADC Swap Mux"},
	{"IF1_ADC Mux", "Slot 4", "IF1 45 ADC Swap Mux"},
	{"IF1_ADC Mux", "Slot 6", "IF1 67 ADC Swap Mux"},
	{"ADCDAT Mux", "ADCDAT1", "IF1_ADC Mux"},
	{"AIF1TX", NULL, "I2S1"},
	{"AIF1TX", NULL, "ADCDAT Mux"},
	{"IF2 ADC Swap Mux", "L/R", "Stereo1 ADC MIX"},
	{"IF2 ADC Swap Mux", "R/L", "Stereo1 ADC MIX"},
	{"IF2 ADC Swap Mux", "L/L", "Stereo1 ADC MIX"},
	{"IF2 ADC Swap Mux", "R/R", "Stereo1 ADC MIX"},
	{"ADCDAT Mux", "ADCDAT2", "IF2 ADC Swap Mux"},
	{"AIF2TX", NULL, "ADCDAT Mux"},

	{"SDWTX", NULL, "PLL2B"},
	{"SDWTX", NULL, "PLL2F"},
	{"SDWTX", NULL, "ADCDAT Mux"},

	{"IF1 DAC1 L", NULL, "AIF1RX"},
	{"IF1 DAC1 L", NULL, "I2S1"},
	{"IF1 DAC1 L", NULL, "DAC Stereo1 Filter"},
	{"IF1 DAC1 R", NULL, "AIF1RX"},
	{"IF1 DAC1 R", NULL, "I2S1"},
	{"IF1 DAC1 R", NULL, "DAC Stereo1 Filter"},

	{"SOUND DAC L", NULL, "SDWRX"},
	{"SOUND DAC L", NULL, "DAC Stereo1 Filter"},
	{"SOUND DAC L", NULL, "PLL2B"},
	{"SOUND DAC L", NULL, "PLL2F"},
	{"SOUND DAC R", NULL, "SDWRX"},
	{"SOUND DAC R", NULL, "DAC Stereo1 Filter"},
	{"SOUND DAC R", NULL, "PLL2B"},
	{"SOUND DAC R", NULL, "PLL2F"},

	{"DAC L Mux", "IF1", "IF1 DAC1 L"},
	{"DAC L Mux", "SOUND", "SOUND DAC L"},
	{"DAC R Mux", "IF1", "IF1 DAC1 R"},
	{"DAC R Mux", "SOUND", "SOUND DAC R"},

	{"DAC1 MIXL", "Stereo ADC Switch", "Stereo1 ADC MIXL"},
	{"DAC1 MIXL", "DAC1 Switch", "DAC L Mux"},
	{"DAC1 MIXR", "Stereo ADC Switch", "Stereo1 ADC MIXR"},
	{"DAC1 MIXR", "DAC1 Switch", "DAC R Mux"},

	{"Stereo1 DAC MIXL", "DAC L1 Switch", "DAC1 MIXL"},
	{"Stereo1 DAC MIXL", "DAC R1 Switch", "DAC1 MIXR"},

	{"Stereo1 DAC MIXR", "DAC R1 Switch", "DAC1 MIXR"},
	{"Stereo1 DAC MIXR", "DAC L1 Switch", "DAC1 MIXL"},

	{"DAC L1 Source", "DAC1", "DAC1 MIXL"},
	{"DAC L1 Source", "Stereo1 DAC Mixer", "Stereo1 DAC MIXL"},
	{"DAC R1 Source", "DAC1", "DAC1 MIXR"},
	{"DAC R1 Source", "Stereo1 DAC Mixer", "Stereo1 DAC MIXR"},

	{"DAC L1", NULL, "DAC L1 Source"},
	{"DAC R1", NULL, "DAC R1 Source"},

	{"DAC L1", NULL, "DAC 1 Clock"},
	{"DAC R1", NULL, "DAC 1 Clock"},

	{"HP Amp", NULL, "DAC L1"},
	{"HP Amp", NULL, "DAC R1"},
	{"HP Amp", NULL, "HP Amp L"},
	{"HP Amp", NULL, "HP Amp R"},
	{"HP Amp", NULL, "Capless"},
	{"HP Amp", NULL, "Charge Pump"},
	{"HP Amp", NULL, "CLKDET SYS"},
	{"HP Amp", NULL, "Vref1"},
	{"HPOL Playback", "Switch", "HP Amp"},
	{"HPOR Playback", "Switch", "HP Amp"},
	{"HPOL", NULL, "HPOL Playback"},
	{"HPOR", NULL, "HPOR Playback"},
};

static int rt5682_set_tdm_slot(struct snd_soc_dai *dai, unsigned int tx_mask,
		unsigned int rx_mask, int slots, int slot_width)
{
	struct snd_soc_component *component = dai->component;
	unsigned int cl, val = 0;

	if (tx_mask || rx_mask)
		snd_soc_component_update_bits(component, RT5682_TDM_ADDA_CTRL_2,
			RT5682_TDM_EN, RT5682_TDM_EN);
	else
		snd_soc_component_update_bits(component, RT5682_TDM_ADDA_CTRL_2,
			RT5682_TDM_EN, 0);

	switch (slots) {
	case 4:
		val |= RT5682_TDM_TX_CH_4;
		val |= RT5682_TDM_RX_CH_4;
		break;
	case 6:
		val |= RT5682_TDM_TX_CH_6;
		val |= RT5682_TDM_RX_CH_6;
		break;
	case 8:
		val |= RT5682_TDM_TX_CH_8;
		val |= RT5682_TDM_RX_CH_8;
		break;
	case 2:
		break;
	default:
		return -EINVAL;
	}

	snd_soc_component_update_bits(component, RT5682_TDM_CTRL,
		RT5682_TDM_TX_CH_MASK | RT5682_TDM_RX_CH_MASK, val);

	switch (slot_width) {
	case 8:
		if (tx_mask || rx_mask)
			return -EINVAL;
		cl = RT5682_I2S1_TX_CHL_8 | RT5682_I2S1_RX_CHL_8;
		break;
	case 16:
		val = RT5682_TDM_CL_16;
		cl = RT5682_I2S1_TX_CHL_16 | RT5682_I2S1_RX_CHL_16;
		break;
	case 20:
		val = RT5682_TDM_CL_20;
		cl = RT5682_I2S1_TX_CHL_20 | RT5682_I2S1_RX_CHL_20;
		break;
	case 24:
		val = RT5682_TDM_CL_24;
		cl = RT5682_I2S1_TX_CHL_24 | RT5682_I2S1_RX_CHL_24;
		break;
	case 32:
		val = RT5682_TDM_CL_32;
		cl = RT5682_I2S1_TX_CHL_32 | RT5682_I2S1_RX_CHL_32;
		break;
	default:
		return -EINVAL;
	}

	snd_soc_component_update_bits(component, RT5682_TDM_TCON_CTRL,
		RT5682_TDM_CL_MASK, val);
	snd_soc_component_update_bits(component, RT5682_I2S1_SDP,
		RT5682_I2S1_TX_CHL_MASK | RT5682_I2S1_RX_CHL_MASK, cl);

	return 0;
}

static int rt5682_hw_params(struct snd_pcm_substream *substream,
		struct snd_pcm_hw_params *params, struct snd_soc_dai *dai)
{
	struct snd_soc_component *component = dai->component;
	struct rt5682_priv *rt5682 = snd_soc_component_get_drvdata(component);
	unsigned int len_1 = 0, len_2 = 0;
	int pre_div, frame_size;

	rt5682->lrck[dai->id] = params_rate(params);
	pre_div = rl6231_get_clk_info(rt5682->sysclk, rt5682->lrck[dai->id]);

	frame_size = snd_soc_params_to_frame_size(params);
	if (frame_size < 0) {
		dev_err(component->dev, "Unsupported frame size: %d\n",
			frame_size);
		return -EINVAL;
	}

	dev_dbg(dai->dev, "lrck is %dHz and pre_div is %d for iis %d\n",
		rt5682->lrck[dai->id], pre_div, dai->id);

	switch (params_width(params)) {
	case 16:
		break;
	case 20:
		len_1 |= RT5682_I2S1_DL_20;
		len_2 |= RT5682_I2S2_DL_20;
		break;
	case 24:
		len_1 |= RT5682_I2S1_DL_24;
		len_2 |= RT5682_I2S2_DL_24;
		break;
	case 32:
		len_1 |= RT5682_I2S1_DL_32;
		len_2 |= RT5682_I2S2_DL_24;
		break;
	case 8:
		len_1 |= RT5682_I2S2_DL_8;
		len_2 |= RT5682_I2S2_DL_8;
		break;
	default:
		return -EINVAL;
	}

	switch (dai->id) {
	case RT5682_AIF1:
		snd_soc_component_update_bits(component, RT5682_I2S1_SDP,
			RT5682_I2S1_DL_MASK, len_1);
		if (rt5682->master[RT5682_AIF1]) {
			snd_soc_component_update_bits(component,
				RT5682_ADDA_CLK_1, RT5682_I2S_M_DIV_MASK |
				RT5682_I2S_CLK_SRC_MASK,
				pre_div << RT5682_I2S_M_DIV_SFT |
				(rt5682->sysclk_src) << RT5682_I2S_CLK_SRC_SFT);
		}
		if (params_channels(params) == 1) /* mono mode */
			snd_soc_component_update_bits(component,
				RT5682_I2S1_SDP, RT5682_I2S1_MONO_MASK,
				RT5682_I2S1_MONO_EN);
		else
			snd_soc_component_update_bits(component,
				RT5682_I2S1_SDP, RT5682_I2S1_MONO_MASK,
				RT5682_I2S1_MONO_DIS);
		break;
	case RT5682_AIF2:
		snd_soc_component_update_bits(component, RT5682_I2S2_SDP,
			RT5682_I2S2_DL_MASK, len_2);
		if (rt5682->master[RT5682_AIF2]) {
			snd_soc_component_update_bits(component,
				RT5682_I2S_M_CLK_CTRL_1, RT5682_I2S2_M_PD_MASK,
				pre_div << RT5682_I2S2_M_PD_SFT);
		}
		if (params_channels(params) == 1) /* mono mode */
			snd_soc_component_update_bits(component,
				RT5682_I2S2_SDP, RT5682_I2S2_MONO_MASK,
				RT5682_I2S2_MONO_EN);
		else
			snd_soc_component_update_bits(component,
				RT5682_I2S2_SDP, RT5682_I2S2_MONO_MASK,
				RT5682_I2S2_MONO_DIS);
		break;
	default:
		dev_err(component->dev, "Invalid dai->id: %d\n", dai->id);
		return -EINVAL;
	}

	return 0;
}

static int rt5682_set_dai_fmt(struct snd_soc_dai *dai, unsigned int fmt)
{
	struct snd_soc_component *component = dai->component;
	struct rt5682_priv *rt5682 = snd_soc_component_get_drvdata(component);
	unsigned int reg_val = 0, tdm_ctrl = 0;

	switch (fmt & SND_SOC_DAIFMT_MASTER_MASK) {
	case SND_SOC_DAIFMT_CBM_CFM:
		rt5682->master[dai->id] = 1;
		break;
	case SND_SOC_DAIFMT_CBS_CFS:
		rt5682->master[dai->id] = 0;
		break;
	default:
		return -EINVAL;
	}

	switch (fmt & SND_SOC_DAIFMT_INV_MASK) {
	case SND_SOC_DAIFMT_NB_NF:
		break;
	case SND_SOC_DAIFMT_IB_NF:
		reg_val |= RT5682_I2S_BP_INV;
		tdm_ctrl |= RT5682_TDM_S_BP_INV;
		break;
	case SND_SOC_DAIFMT_NB_IF:
		if (dai->id == RT5682_AIF1)
			tdm_ctrl |= RT5682_TDM_S_LP_INV | RT5682_TDM_M_BP_INV;
		else
			return -EINVAL;
		break;
	case SND_SOC_DAIFMT_IB_IF:
		if (dai->id == RT5682_AIF1)
			tdm_ctrl |= RT5682_TDM_S_BP_INV | RT5682_TDM_S_LP_INV |
				    RT5682_TDM_M_BP_INV | RT5682_TDM_M_LP_INV;
		else
			return -EINVAL;
		break;
	default:
		return -EINVAL;
	}

	switch (fmt & SND_SOC_DAIFMT_FORMAT_MASK) {
	case SND_SOC_DAIFMT_I2S:
		break;
	case SND_SOC_DAIFMT_LEFT_J:
		reg_val |= RT5682_I2S_DF_LEFT;
		tdm_ctrl |= RT5682_TDM_DF_LEFT;
		break;
	case SND_SOC_DAIFMT_DSP_A:
		reg_val |= RT5682_I2S_DF_PCM_A;
		tdm_ctrl |= RT5682_TDM_DF_PCM_A;
		break;
	case SND_SOC_DAIFMT_DSP_B:
		reg_val |= RT5682_I2S_DF_PCM_B;
		tdm_ctrl |= RT5682_TDM_DF_PCM_B;
		break;
	default:
		return -EINVAL;
	}

	switch (dai->id) {
	case RT5682_AIF1:
		snd_soc_component_update_bits(component, RT5682_I2S1_SDP,
			RT5682_I2S_DF_MASK, reg_val);
		snd_soc_component_update_bits(component, RT5682_TDM_TCON_CTRL,
			RT5682_TDM_MS_MASK | RT5682_TDM_S_BP_MASK |
			RT5682_TDM_DF_MASK | RT5682_TDM_M_BP_MASK |
			RT5682_TDM_M_LP_MASK | RT5682_TDM_S_LP_MASK,
			tdm_ctrl | rt5682->master[dai->id]);
		break;
	case RT5682_AIF2:
		if (rt5682->master[dai->id] == 0)
			reg_val |= RT5682_I2S2_MS_S;
		snd_soc_component_update_bits(component, RT5682_I2S2_SDP,
			RT5682_I2S2_MS_MASK | RT5682_I2S_BP_MASK |
			RT5682_I2S_DF_MASK, reg_val);
		break;
	default:
		dev_err(component->dev, "Invalid dai->id: %d\n", dai->id);
		return -EINVAL;
	}
	return 0;
}

static int rt5682_set_component_sysclk(struct snd_soc_component *component,
		int clk_id, int source, unsigned int freq, int dir)
{
	struct rt5682_priv *rt5682 = snd_soc_component_get_drvdata(component);
	unsigned int reg_val = 0, src = 0;

	if (freq == rt5682->sysclk && clk_id == rt5682->sysclk_src)
		return 0;

	switch (clk_id) {
	case RT5682_SCLK_S_MCLK:
		reg_val |= RT5682_SCLK_SRC_MCLK;
		src = RT5682_CLK_SRC_MCLK;
		break;
	case RT5682_SCLK_S_PLL1:
		reg_val |= RT5682_SCLK_SRC_PLL1;
		src = RT5682_CLK_SRC_PLL1;
		break;
	case RT5682_SCLK_S_PLL2:
		reg_val |= RT5682_SCLK_SRC_PLL2;
		src = RT5682_CLK_SRC_PLL2;
		break;
	case RT5682_SCLK_S_RCCLK:
		reg_val |= RT5682_SCLK_SRC_RCCLK;
		src = RT5682_CLK_SRC_RCCLK;
		break;
	default:
		dev_err(component->dev, "Invalid clock id (%d)\n", clk_id);
		return -EINVAL;
	}
	snd_soc_component_update_bits(component, RT5682_GLB_CLK,
		RT5682_SCLK_SRC_MASK, reg_val);

	if (rt5682->master[RT5682_AIF2]) {
		snd_soc_component_update_bits(component,
			RT5682_I2S_M_CLK_CTRL_1, RT5682_I2S2_SRC_MASK,
			src << RT5682_I2S2_SRC_SFT);
	}

	rt5682->sysclk = freq;
	rt5682->sysclk_src = clk_id;

	dev_dbg(component->dev, "Sysclk is %dHz and clock id is %d\n",
		freq, clk_id);

	return 0;
}

static int rt5682_set_component_pll(struct snd_soc_component *component,
		int pll_id, int source, unsigned int freq_in,
		unsigned int freq_out)
{
	struct rt5682_priv *rt5682 = snd_soc_component_get_drvdata(component);
	struct rl6231_pll_code pll_code, pll2f_code, pll2b_code;
	unsigned int pll2_fout1, pll2_ps_val;
	int ret;

	if (source == rt5682->pll_src[pll_id] &&
	    freq_in == rt5682->pll_in[pll_id] &&
	    freq_out == rt5682->pll_out[pll_id])
		return 0;

	if (!freq_in || !freq_out) {
		dev_dbg(component->dev, "PLL disabled\n");

		rt5682->pll_in[pll_id] = 0;
		rt5682->pll_out[pll_id] = 0;
		snd_soc_component_update_bits(component, RT5682_GLB_CLK,
			RT5682_SCLK_SRC_MASK, RT5682_SCLK_SRC_MCLK);
		return 0;
	}

	if (pll_id == RT5682_PLL2) {
		switch (source) {
		case RT5682_PLL2_S_MCLK:
			snd_soc_component_update_bits(component,
				RT5682_GLB_CLK, RT5682_PLL2_SRC_MASK,
				RT5682_PLL2_SRC_MCLK);
			break;
		default:
			dev_err(component->dev, "Unknown PLL2 Source %d\n",
				source);
			return -EINVAL;
		}

		/**
		 * PLL2 concatenates 2 PLL units.
		 * We suggest the Fout of the front PLL is 3.84MHz.
		 */
		pll2_fout1 = 3840000;
		ret = rl6231_pll_calc(freq_in, pll2_fout1, &pll2f_code);
		if (ret < 0) {
			dev_err(component->dev, "Unsupport input clock %d\n",
				freq_in);
			return ret;
		}
		dev_dbg(component->dev, "PLL2F: fin=%d fout=%d bypass=%d m=%d n=%d k=%d\n",
			freq_in, pll2_fout1,
			pll2f_code.m_bp,
			(pll2f_code.m_bp ? 0 : pll2f_code.m_code),
			pll2f_code.n_code, pll2f_code.k_code);

		ret = rl6231_pll_calc(pll2_fout1, freq_out, &pll2b_code);
		if (ret < 0) {
			dev_err(component->dev, "Unsupport input clock %d\n",
				pll2_fout1);
			return ret;
		}
		dev_dbg(component->dev, "PLL2B: fin=%d fout=%d bypass=%d m=%d n=%d k=%d\n",
			pll2_fout1, freq_out,
			pll2b_code.m_bp,
			(pll2b_code.m_bp ? 0 : pll2b_code.m_code),
			pll2b_code.n_code, pll2b_code.k_code);

		snd_soc_component_write(component, RT5682_PLL2_CTRL_1,
			pll2f_code.k_code << RT5682_PLL2F_K_SFT |
			pll2b_code.k_code << RT5682_PLL2B_K_SFT |
			pll2b_code.m_code);
		snd_soc_component_write(component, RT5682_PLL2_CTRL_2,
			pll2f_code.m_code << RT5682_PLL2F_M_SFT |
			pll2b_code.n_code);
		snd_soc_component_write(component, RT5682_PLL2_CTRL_3,
			pll2f_code.n_code << RT5682_PLL2F_N_SFT);

		if (freq_out == 22579200)
			pll2_ps_val = 1 << RT5682_PLL2B_SEL_PS_SFT;
		else
			pll2_ps_val = 1 << RT5682_PLL2B_PS_BYP_SFT;
		snd_soc_component_update_bits(component, RT5682_PLL2_CTRL_4,
			RT5682_PLL2B_SEL_PS_MASK | RT5682_PLL2B_PS_BYP_MASK |
			RT5682_PLL2B_M_BP_MASK | RT5682_PLL2F_M_BP_MASK | 0xf,
			pll2_ps_val |
			(pll2b_code.m_bp ? 1 : 0) << RT5682_PLL2B_M_BP_SFT |
			(pll2f_code.m_bp ? 1 : 0) << RT5682_PLL2F_M_BP_SFT |
			0xf);
	} else {
		switch (source) {
		case RT5682_PLL1_S_MCLK:
			snd_soc_component_update_bits(component,
				RT5682_GLB_CLK, RT5682_PLL1_SRC_MASK,
				RT5682_PLL1_SRC_MCLK);
			break;
		case RT5682_PLL1_S_BCLK1:
			snd_soc_component_update_bits(component,
				RT5682_GLB_CLK, RT5682_PLL1_SRC_MASK,
				RT5682_PLL1_SRC_BCLK1);
			break;
		default:
			dev_err(component->dev, "Unknown PLL1 Source %d\n",
				source);
			return -EINVAL;
		}

		ret = rl6231_pll_calc(freq_in, freq_out, &pll_code);
		if (ret < 0) {
			dev_err(component->dev, "Unsupport input clock %d\n",
				freq_in);
			return ret;
		}

		dev_dbg(component->dev, "bypass=%d m=%d n=%d k=%d\n",
			pll_code.m_bp, (pll_code.m_bp ? 0 : pll_code.m_code),
			pll_code.n_code, pll_code.k_code);

		snd_soc_component_write(component, RT5682_PLL_CTRL_1,
			pll_code.n_code << RT5682_PLL_N_SFT | pll_code.k_code);
		snd_soc_component_write(component, RT5682_PLL_CTRL_2,
		    (pll_code.m_bp ? 0 : pll_code.m_code) << RT5682_PLL_M_SFT |
		    pll_code.m_bp << RT5682_PLL_M_BP_SFT | RT5682_PLL_RST);
	}

	rt5682->pll_in[pll_id] = freq_in;
	rt5682->pll_out[pll_id] = freq_out;
	rt5682->pll_src[pll_id] = source;

	return 0;
}

static int rt5682_set_bclk1_ratio(struct snd_soc_dai *dai, unsigned int ratio)
{
	struct snd_soc_component *component = dai->component;
	struct rt5682_priv *rt5682 = snd_soc_component_get_drvdata(component);

	rt5682->bclk[dai->id] = ratio;

	switch (ratio) {
	case 256:
		snd_soc_component_update_bits(component, RT5682_TDM_TCON_CTRL,
			RT5682_TDM_BCLK_MS1_MASK, RT5682_TDM_BCLK_MS1_256);
		break;
	case 128:
		snd_soc_component_update_bits(component, RT5682_TDM_TCON_CTRL,
			RT5682_TDM_BCLK_MS1_MASK, RT5682_TDM_BCLK_MS1_128);
		break;
	case 64:
		snd_soc_component_update_bits(component, RT5682_TDM_TCON_CTRL,
			RT5682_TDM_BCLK_MS1_MASK, RT5682_TDM_BCLK_MS1_64);
		break;
	case 32:
		snd_soc_component_update_bits(component, RT5682_TDM_TCON_CTRL,
			RT5682_TDM_BCLK_MS1_MASK, RT5682_TDM_BCLK_MS1_32);
		break;
	default:
		dev_err(dai->dev, "Invalid bclk1 ratio %d\n", ratio);
		return -EINVAL;
	}

	return 0;
}

static int rt5682_set_bclk2_ratio(struct snd_soc_dai *dai, unsigned int ratio)
{
	struct snd_soc_component *component = dai->component;
	struct rt5682_priv *rt5682 = snd_soc_component_get_drvdata(component);

	rt5682->bclk[dai->id] = ratio;

	switch (ratio) {
	case 64:
		snd_soc_component_update_bits(component, RT5682_ADDA_CLK_2,
			RT5682_I2S2_BCLK_MS2_MASK,
			RT5682_I2S2_BCLK_MS2_64);
		break;
	case 32:
		snd_soc_component_update_bits(component, RT5682_ADDA_CLK_2,
			RT5682_I2S2_BCLK_MS2_MASK,
			RT5682_I2S2_BCLK_MS2_32);
		break;
	default:
		dev_err(dai->dev, "Invalid bclk2 ratio %d\n", ratio);
		return -EINVAL;
	}

	return 0;
}

static int rt5682_set_bias_level(struct snd_soc_component *component,
		enum snd_soc_bias_level level)
{
	struct rt5682_priv *rt5682 = snd_soc_component_get_drvdata(component);

	switch (level) {
	case SND_SOC_BIAS_PREPARE:
		regmap_update_bits(rt5682->regmap, RT5682_PWR_ANLG_1,
			RT5682_PWR_BG, RT5682_PWR_BG);
		regmap_update_bits(rt5682->regmap, RT5682_PWR_DIG_1,
			RT5682_DIG_GATE_CTRL | RT5682_PWR_LDO,
			RT5682_DIG_GATE_CTRL | RT5682_PWR_LDO);
		break;

	case SND_SOC_BIAS_STANDBY:
		regmap_update_bits(rt5682->regmap, RT5682_PWR_DIG_1,
			RT5682_DIG_GATE_CTRL, RT5682_DIG_GATE_CTRL);
		break;
	case SND_SOC_BIAS_OFF:
		regmap_update_bits(rt5682->regmap, RT5682_PWR_DIG_1,
			RT5682_DIG_GATE_CTRL | RT5682_PWR_LDO, 0);
		regmap_update_bits(rt5682->regmap, RT5682_PWR_ANLG_1,
			RT5682_PWR_BG, 0);
		break;
	case SND_SOC_BIAS_ON:
		break;
	}

	return 0;
}

#ifdef CONFIG_COMMON_CLK
#define CLK_PLL2_FIN 48000000
#define CLK_48 48000
#define CLK_44 44100

static bool rt5682_clk_check(struct rt5682_priv *rt5682)
{
	if (!rt5682->master[RT5682_AIF1]) {
		dev_err(rt5682->component->dev, "sysclk/dai not set correctly\n");
		return false;
	}
	return true;
}

static int rt5682_wclk_prepare(struct clk_hw *hw)
{
	struct rt5682_priv *rt5682 =
		container_of(hw, struct rt5682_priv,
			     dai_clks_hw[RT5682_DAI_WCLK_IDX]);
	struct snd_soc_component *component = rt5682->component;
	struct snd_soc_dapm_context *dapm =
			snd_soc_component_get_dapm(component);

	if (!rt5682_clk_check(rt5682))
		return -EINVAL;

	snd_soc_dapm_mutex_lock(dapm);

	snd_soc_dapm_force_enable_pin_unlocked(dapm, "MICBIAS");
	snd_soc_component_update_bits(component, RT5682_PWR_ANLG_1,
				RT5682_PWR_MB, RT5682_PWR_MB);

	snd_soc_dapm_force_enable_pin_unlocked(dapm, "Vref2");
	snd_soc_component_update_bits(component, RT5682_PWR_ANLG_1,
			RT5682_PWR_VREF2 | RT5682_PWR_FV2,
			RT5682_PWR_VREF2);
	usleep_range(55000, 60000);
	snd_soc_component_update_bits(component, RT5682_PWR_ANLG_1,
			RT5682_PWR_FV2, RT5682_PWR_FV2);

	snd_soc_dapm_force_enable_pin_unlocked(dapm, "I2S1");
	snd_soc_dapm_force_enable_pin_unlocked(dapm, "PLL2F");
	snd_soc_dapm_force_enable_pin_unlocked(dapm, "PLL2B");
	snd_soc_dapm_sync_unlocked(dapm);

	snd_soc_dapm_mutex_unlock(dapm);

	return 0;
}

static void rt5682_wclk_unprepare(struct clk_hw *hw)
{
	struct rt5682_priv *rt5682 =
		container_of(hw, struct rt5682_priv,
			     dai_clks_hw[RT5682_DAI_WCLK_IDX]);
	struct snd_soc_component *component = rt5682->component;
	struct snd_soc_dapm_context *dapm =
			snd_soc_component_get_dapm(component);

	if (!rt5682_clk_check(rt5682))
		return;

	snd_soc_dapm_mutex_lock(dapm);

	snd_soc_dapm_disable_pin_unlocked(dapm, "MICBIAS");
	snd_soc_dapm_disable_pin_unlocked(dapm, "Vref2");
	if (!rt5682->jack_type)
		snd_soc_component_update_bits(component, RT5682_PWR_ANLG_1,
				RT5682_PWR_VREF2 | RT5682_PWR_FV2 |
				RT5682_PWR_MB, 0);

	snd_soc_dapm_disable_pin_unlocked(dapm, "I2S1");
	snd_soc_dapm_disable_pin_unlocked(dapm, "PLL2F");
	snd_soc_dapm_disable_pin_unlocked(dapm, "PLL2B");
	snd_soc_dapm_sync_unlocked(dapm);

	snd_soc_dapm_mutex_unlock(dapm);
}

static unsigned long rt5682_wclk_recalc_rate(struct clk_hw *hw,
					     unsigned long parent_rate)
{
	struct rt5682_priv *rt5682 =
		container_of(hw, struct rt5682_priv,
			     dai_clks_hw[RT5682_DAI_WCLK_IDX]);
	struct snd_soc_component *component = rt5682->component;
	const char * const clk_name = __clk_get_name(hw->clk);

	if (!rt5682_clk_check(rt5682))
		return 0;
	/*
	 * Only accept to set wclk rate to 44.1k or 48kHz.
	 */
	if (rt5682->lrck[RT5682_AIF1] != CLK_48 &&
	    rt5682->lrck[RT5682_AIF1] != CLK_44) {
		dev_warn(component->dev, "%s: clk %s only support %d or %d Hz output\n",
			__func__, clk_name, CLK_44, CLK_48);
		return 0;
	}

	return rt5682->lrck[RT5682_AIF1];
}

static long rt5682_wclk_round_rate(struct clk_hw *hw, unsigned long rate,
				   unsigned long *parent_rate)
{
	struct rt5682_priv *rt5682 =
		container_of(hw, struct rt5682_priv,
			     dai_clks_hw[RT5682_DAI_WCLK_IDX]);
	struct snd_soc_component *component = rt5682->component;
	const char * const clk_name = __clk_get_name(hw->clk);

	if (!rt5682_clk_check(rt5682))
		return -EINVAL;
	/*
	 * Only accept to set wclk rate to 44.1k or 48kHz.
	 * It will force to 48kHz if not both.
	 */
	if (rate != CLK_48 && rate != CLK_44) {
		dev_warn(component->dev, "%s: clk %s only support %d or %d Hz output\n",
			__func__, clk_name, CLK_44, CLK_48);
		rate = CLK_48;
	}

	return rate;
}

static int rt5682_wclk_set_rate(struct clk_hw *hw, unsigned long rate,
				unsigned long parent_rate)
{
	struct rt5682_priv *rt5682 =
		container_of(hw, struct rt5682_priv,
			     dai_clks_hw[RT5682_DAI_WCLK_IDX]);
	struct snd_soc_component *component = rt5682->component;
	struct clk *parent_clk;
	const char * const clk_name = __clk_get_name(hw->clk);
	int pre_div;
	unsigned int clk_pll2_out;

	if (!rt5682_clk_check(rt5682))
		return -EINVAL;

	/*
	 * Whether the wclk's parent clk (mclk) exists or not, please ensure
	 * it is fixed or set to 48MHz before setting wclk rate. It's a
	 * temporary limitation. Only accept 48MHz clk as the clk provider.
	 *
	 * It will set the codec anyway by assuming mclk is 48MHz.
	 */
	parent_clk = clk_get_parent(hw->clk);
	if (!parent_clk)
		dev_warn(component->dev,
			"Parent mclk of wclk not acquired in driver. Please ensure mclk was provided as %d Hz.\n",
			CLK_PLL2_FIN);

	if (parent_rate != CLK_PLL2_FIN)
		dev_warn(component->dev, "clk %s only support %d Hz input\n",
			clk_name, CLK_PLL2_FIN);

	/*
	 * To achieve the rate conversion from 48MHz to 44.1k or 48kHz,
	 * PLL2 is needed.
	 */
	clk_pll2_out = rate * 512;
	rt5682_set_component_pll(component, RT5682_PLL2, RT5682_PLL2_S_MCLK,
		CLK_PLL2_FIN, clk_pll2_out);

	rt5682_set_component_sysclk(component, RT5682_SCLK_S_PLL2, 0,
		clk_pll2_out, SND_SOC_CLOCK_IN);

	rt5682->lrck[RT5682_AIF1] = rate;

	pre_div = rl6231_get_clk_info(rt5682->sysclk, rate);

	snd_soc_component_update_bits(component, RT5682_ADDA_CLK_1,
		RT5682_I2S_M_DIV_MASK | RT5682_I2S_CLK_SRC_MASK,
		pre_div << RT5682_I2S_M_DIV_SFT |
		(rt5682->sysclk_src) << RT5682_I2S_CLK_SRC_SFT);

	return 0;
}

static unsigned long rt5682_bclk_recalc_rate(struct clk_hw *hw,
					     unsigned long parent_rate)
{
	struct rt5682_priv *rt5682 =
		container_of(hw, struct rt5682_priv,
			     dai_clks_hw[RT5682_DAI_BCLK_IDX]);
	struct snd_soc_component *component = rt5682->component;
	unsigned int bclks_per_wclk;

	bclks_per_wclk = snd_soc_component_read(component, RT5682_TDM_TCON_CTRL);

	switch (bclks_per_wclk & RT5682_TDM_BCLK_MS1_MASK) {
	case RT5682_TDM_BCLK_MS1_256:
		return parent_rate * 256;
	case RT5682_TDM_BCLK_MS1_128:
		return parent_rate * 128;
	case RT5682_TDM_BCLK_MS1_64:
		return parent_rate * 64;
	case RT5682_TDM_BCLK_MS1_32:
		return parent_rate * 32;
	default:
		return 0;
	}
}

static unsigned long rt5682_bclk_get_factor(unsigned long rate,
					    unsigned long parent_rate)
{
	unsigned long factor;

	factor = rate / parent_rate;
	if (factor < 64)
		return 32;
	else if (factor < 128)
		return 64;
	else if (factor < 256)
		return 128;
	else
		return 256;
}

static long rt5682_bclk_round_rate(struct clk_hw *hw, unsigned long rate,
				   unsigned long *parent_rate)
{
	struct rt5682_priv *rt5682 =
		container_of(hw, struct rt5682_priv,
			     dai_clks_hw[RT5682_DAI_BCLK_IDX]);
	unsigned long factor;

	if (!*parent_rate || !rt5682_clk_check(rt5682))
		return -EINVAL;

	/*
	 * BCLK rates are set as a multiplier of WCLK in HW.
	 * We don't allow changing the parent WCLK. We just do
	 * some rounding down based on the parent WCLK rate
	 * and find the appropriate multiplier of BCLK to
	 * get the rounded down BCLK value.
	 */
	factor = rt5682_bclk_get_factor(rate, *parent_rate);

	return *parent_rate * factor;
}

static int rt5682_bclk_set_rate(struct clk_hw *hw, unsigned long rate,
				unsigned long parent_rate)
{
	struct rt5682_priv *rt5682 =
		container_of(hw, struct rt5682_priv,
			     dai_clks_hw[RT5682_DAI_BCLK_IDX]);
	struct snd_soc_component *component = rt5682->component;
	struct snd_soc_dai *dai = NULL;
	unsigned long factor;

	if (!rt5682_clk_check(rt5682))
		return -EINVAL;

	factor = rt5682_bclk_get_factor(rate, parent_rate);

	for_each_component_dais(component, dai)
		if (dai->id == RT5682_AIF1)
			break;
	if (!dai) {
		dev_err(component->dev, "dai %d not found in component\n",
			RT5682_AIF1);
		return -ENODEV;
	}

	return rt5682_set_bclk1_ratio(dai, factor);
}

static const struct clk_ops rt5682_dai_clk_ops[RT5682_DAI_NUM_CLKS] = {
	[RT5682_DAI_WCLK_IDX] = {
		.prepare = rt5682_wclk_prepare,
		.unprepare = rt5682_wclk_unprepare,
		.recalc_rate = rt5682_wclk_recalc_rate,
		.round_rate = rt5682_wclk_round_rate,
		.set_rate = rt5682_wclk_set_rate,
	},
	[RT5682_DAI_BCLK_IDX] = {
		.recalc_rate = rt5682_bclk_recalc_rate,
		.round_rate = rt5682_bclk_round_rate,
		.set_rate = rt5682_bclk_set_rate,
	},
};

static int rt5682_register_dai_clks(struct snd_soc_component *component)
{
	struct device *dev = component->dev;
	struct rt5682_priv *rt5682 = snd_soc_component_get_drvdata(component);
	struct rt5682_platform_data *pdata = &rt5682->pdata;
	struct clk_init_data init;
	struct clk *dai_clk;
	struct clk_lookup *dai_clk_lookup;
	struct clk_hw *dai_clk_hw;
	const char *parent_name;
	int i, ret;

	for (i = 0; i < RT5682_DAI_NUM_CLKS; ++i) {
		dai_clk_hw = &rt5682->dai_clks_hw[i];

		switch (i) {
		case RT5682_DAI_WCLK_IDX:
			/* Make MCLK the parent of WCLK */
			if (rt5682->mclk) {
				parent_name = __clk_get_name(rt5682->mclk);
				init.parent_names = &parent_name;
				init.num_parents = 1;
			} else {
				init.parent_names = NULL;
				init.num_parents = 0;
			}
			break;
		case RT5682_DAI_BCLK_IDX:
			/* Make WCLK the parent of BCLK */
			parent_name = __clk_get_name(
				rt5682->dai_clks[RT5682_DAI_WCLK_IDX]);
			init.parent_names = &parent_name;
			init.num_parents = 1;
			break;
		default:
			dev_err(dev, "Invalid clock index\n");
			ret = -EINVAL;
			goto err;
		}

		init.name = pdata->dai_clk_names[i];
		init.ops = &rt5682_dai_clk_ops[i];
		init.flags = CLK_GET_RATE_NOCACHE | CLK_SET_RATE_GATE;
		dai_clk_hw->init = &init;

		dai_clk = devm_clk_register(dev, dai_clk_hw);
		if (IS_ERR(dai_clk)) {
			dev_warn(dev, "Failed to register %s: %ld\n",
				 init.name, PTR_ERR(dai_clk));
			ret = PTR_ERR(dai_clk);
			goto err;
		}
		rt5682->dai_clks[i] = dai_clk;

		if (dev->of_node) {
			devm_of_clk_add_hw_provider(dev, of_clk_hw_simple_get,
						    dai_clk_hw);
		} else {
			dai_clk_lookup = clkdev_create(dai_clk, init.name,
						       "%s", dev_name(dev));
			if (!dai_clk_lookup) {
				ret = -ENOMEM;
				goto err;
			} else {
				rt5682->dai_clks_lookup[i] = dai_clk_lookup;
			}
		}
	}

	return 0;

err:
	do {
		if (rt5682->dai_clks_lookup[i])
			clkdev_drop(rt5682->dai_clks_lookup[i]);
	} while (i-- > 0);

	return ret;
}
#endif /* CONFIG_COMMON_CLK */

static int rt5682_probe(struct snd_soc_component *component)
{
	struct rt5682_priv *rt5682 = snd_soc_component_get_drvdata(component);
	struct sdw_slave *slave;
	unsigned long time;
	struct snd_soc_dapm_context *dapm = &component->dapm;

#ifdef CONFIG_COMMON_CLK
	int ret;
#endif
	rt5682->component = component;

	if (rt5682->is_sdw) {
		slave = rt5682->slave;
		time = wait_for_completion_timeout(
			&slave->initialization_complete,
			msecs_to_jiffies(RT5682_PROBE_TIMEOUT));
		if (!time) {
			dev_err(&slave->dev, "Initialization not complete, timed out\n");
			return -ETIMEDOUT;
		}
	} else {
#ifdef CONFIG_COMMON_CLK
		/* Check if MCLK provided */
		rt5682->mclk = devm_clk_get(component->dev, "mclk");
		if (IS_ERR(rt5682->mclk)) {
			if (PTR_ERR(rt5682->mclk) != -ENOENT) {
				ret = PTR_ERR(rt5682->mclk);
				return ret;
			}
			rt5682->mclk = NULL;
		}

		/* Register CCF DAI clock control */
		ret = rt5682_register_dai_clks(component);
		if (ret)
			return ret;

		/* Initial setup for CCF */
		rt5682->lrck[RT5682_AIF1] = CLK_48;
#endif
	}

	snd_soc_dapm_disable_pin(dapm, "MICBIAS");
	snd_soc_dapm_disable_pin(dapm, "Vref2");
	snd_soc_dapm_sync(dapm);
	return 0;
}

static void rt5682_remove(struct snd_soc_component *component)
{
	struct rt5682_priv *rt5682 = snd_soc_component_get_drvdata(component);

#ifdef CONFIG_COMMON_CLK
	int i;

	for (i = RT5682_DAI_NUM_CLKS - 1; i >= 0; --i) {
		if (rt5682->dai_clks_lookup[i])
			clkdev_drop(rt5682->dai_clks_lookup[i]);
	}
#endif

	rt5682_reset(rt5682);
}

#ifdef CONFIG_PM
static int rt5682_suspend(struct snd_soc_component *component)
{
	struct rt5682_priv *rt5682 = snd_soc_component_get_drvdata(component);

	regcache_cache_only(rt5682->regmap, true);
	regcache_mark_dirty(rt5682->regmap);
	return 0;
}

static int rt5682_resume(struct snd_soc_component *component)
{
	struct rt5682_priv *rt5682 = snd_soc_component_get_drvdata(component);

	regcache_cache_only(rt5682->regmap, false);
	regcache_sync(rt5682->regmap);

	mod_delayed_work(system_power_efficient_wq,
		&rt5682->jack_detect_work, msecs_to_jiffies(250));

	return 0;
}
#else
#define rt5682_suspend NULL
#define rt5682_resume NULL
#endif

const struct snd_soc_dai_ops rt5682_aif1_dai_ops = {
	.hw_params = rt5682_hw_params,
	.set_fmt = rt5682_set_dai_fmt,
	.set_tdm_slot = rt5682_set_tdm_slot,
	.set_bclk_ratio = rt5682_set_bclk1_ratio,
};
EXPORT_SYMBOL_GPL(rt5682_aif1_dai_ops);

const struct snd_soc_dai_ops rt5682_aif2_dai_ops = {
	.hw_params = rt5682_hw_params,
	.set_fmt = rt5682_set_dai_fmt,
	.set_bclk_ratio = rt5682_set_bclk2_ratio,
};
EXPORT_SYMBOL_GPL(rt5682_aif2_dai_ops);

const struct snd_soc_component_driver rt5682_soc_component_dev = {
	.probe = rt5682_probe,
	.remove = rt5682_remove,
	.suspend = rt5682_suspend,
	.resume = rt5682_resume,
	.set_bias_level = rt5682_set_bias_level,
	.controls = rt5682_snd_controls,
	.num_controls = ARRAY_SIZE(rt5682_snd_controls),
	.dapm_widgets = rt5682_dapm_widgets,
	.num_dapm_widgets = ARRAY_SIZE(rt5682_dapm_widgets),
	.dapm_routes = rt5682_dapm_routes,
	.num_dapm_routes = ARRAY_SIZE(rt5682_dapm_routes),
	.set_sysclk = rt5682_set_component_sysclk,
	.set_pll = rt5682_set_component_pll,
	.set_jack = rt5682_set_jack_detect,
	.use_pmdown_time	= 1,
	.endianness		= 1,
	.non_legacy_dai_naming	= 1,
};
EXPORT_SYMBOL_GPL(rt5682_soc_component_dev);

int rt5682_parse_dt(struct rt5682_priv *rt5682, struct device *dev)
{

	device_property_read_u32(dev, "realtek,dmic1-data-pin",
		&rt5682->pdata.dmic1_data_pin);
	device_property_read_u32(dev, "realtek,dmic1-clk-pin",
		&rt5682->pdata.dmic1_clk_pin);
	device_property_read_u32(dev, "realtek,jd-src",
		&rt5682->pdata.jd_src);
	device_property_read_u32(dev, "realtek,btndet-delay",
		&rt5682->pdata.btndet_delay);
	device_property_read_u32(dev, "realtek,dmic-clk-rate-hz",
		&rt5682->pdata.dmic_clk_rate);
	device_property_read_u32(dev, "realtek,dmic-delay-ms",
		&rt5682->pdata.dmic_delay);

	rt5682->pdata.ldo1_en = of_get_named_gpio(dev->of_node,
		"realtek,ldo1-en-gpios", 0);

	if (device_property_read_string_array(dev, "clock-output-names",
					      rt5682->pdata.dai_clk_names,
					      RT5682_DAI_NUM_CLKS) < 0)
		dev_warn(dev, "Using default DAI clk names: %s, %s\n",
			 rt5682->pdata.dai_clk_names[RT5682_DAI_WCLK_IDX],
			 rt5682->pdata.dai_clk_names[RT5682_DAI_BCLK_IDX]);

	return 0;
}
EXPORT_SYMBOL_GPL(rt5682_parse_dt);

void rt5682_calibrate(struct rt5682_priv *rt5682)
{
	int value, count;

	mutex_lock(&rt5682->calibrate_mutex);

	rt5682_reset(rt5682);
	regmap_write(rt5682->regmap, RT5682_I2C_CTRL, 0x000f);
	regmap_write(rt5682->regmap, RT5682_PWR_ANLG_1, 0xa2af);
	usleep_range(15000, 20000);
	regmap_write(rt5682->regmap, RT5682_PWR_ANLG_1, 0xf2af);
	regmap_write(rt5682->regmap, RT5682_MICBIAS_2, 0x0300);
	regmap_write(rt5682->regmap, RT5682_GLB_CLK, 0x8000);
	regmap_write(rt5682->regmap, RT5682_PWR_DIG_1, 0x0100);
	regmap_write(rt5682->regmap, RT5682_HP_IMP_SENS_CTRL_19, 0x3800);
	regmap_write(rt5682->regmap, RT5682_CHOP_DAC, 0x3000);
	regmap_write(rt5682->regmap, RT5682_CALIB_ADC_CTRL, 0x7005);
	regmap_write(rt5682->regmap, RT5682_STO1_ADC_MIXER, 0x686c);
	regmap_write(rt5682->regmap, RT5682_CAL_REC, 0x0d0d);
	regmap_write(rt5682->regmap, RT5682_HP_CALIB_CTRL_2, 0x0321);
	regmap_write(rt5682->regmap, RT5682_HP_LOGIC_CTRL_2, 0x0004);
	regmap_write(rt5682->regmap, RT5682_HP_CALIB_CTRL_1, 0x7c00);
	regmap_write(rt5682->regmap, RT5682_HP_CALIB_CTRL_3, 0x06a1);
	regmap_write(rt5682->regmap, RT5682_A_DAC1_MUX, 0x0311);
	regmap_write(rt5682->regmap, RT5682_HP_CALIB_CTRL_1, 0x7c00);

	regmap_write(rt5682->regmap, RT5682_HP_CALIB_CTRL_1, 0xfc00);

	for (count = 0; count < 60; count++) {
		regmap_read(rt5682->regmap, RT5682_HP_CALIB_STA_1, &value);
		if (!(value & 0x8000))
			break;

		usleep_range(10000, 10005);
	}

	if (count >= 60)
		dev_err(rt5682->component->dev, "HP Calibration Failure\n");

	/* restore settings */
	regmap_write(rt5682->regmap, RT5682_PWR_ANLG_1, 0x002f);
	regmap_write(rt5682->regmap, RT5682_MICBIAS_2, 0x0080);
	regmap_write(rt5682->regmap, RT5682_GLB_CLK, 0x0000);
	regmap_write(rt5682->regmap, RT5682_PWR_DIG_1, 0x0000);
	regmap_write(rt5682->regmap, RT5682_CHOP_DAC, 0x2000);
	regmap_write(rt5682->regmap, RT5682_CALIB_ADC_CTRL, 0x2005);
	regmap_write(rt5682->regmap, RT5682_STO1_ADC_MIXER, 0xc0c4);
	regmap_write(rt5682->regmap, RT5682_CAL_REC, 0x0c0c);

	mutex_unlock(&rt5682->calibrate_mutex);
}
EXPORT_SYMBOL_GPL(rt5682_calibrate);

MODULE_DESCRIPTION("ASoC RT5682 driver");
MODULE_AUTHOR("Bard Liao <bardliao@realtek.com>");
MODULE_LICENSE("GPL v2");<|MERGE_RESOLUTION|>--- conflicted
+++ resolved
@@ -963,12 +963,9 @@
 			RT5682_HP_CHARGE_PUMP_1,
 			RT5682_OSW_L_MASK | RT5682_OSW_R_MASK,
 			RT5682_OSW_L_EN | RT5682_OSW_R_EN);
-<<<<<<< HEAD
-=======
 		snd_soc_component_update_bits(component, RT5682_MICBIAS_2,
 			RT5682_PWR_CLK25M_MASK | RT5682_PWR_CLK1M_MASK,
 			RT5682_PWR_CLK25M_PU | RT5682_PWR_CLK1M_PU);
->>>>>>> bbf5c979
 	} else {
 		rt5682_enable_push_button_irq(component, false);
 		snd_soc_component_update_bits(component, RT5682_CBJ_CTRL_1,
