// SPDX-License-Identifier: GPL-2.0-or-later
/*
 */

#include <linux/init.h>
#include <linux/slab.h>
#include <linux/bitrev.h>
#include <linux/ratelimit.h>
#include <linux/usb.h>
#include <linux/usb/audio.h>
#include <linux/usb/audio-v2.h>

#include <sound/core.h>
#include <sound/pcm.h>
#include <sound/pcm_params.h>

#include "usbaudio.h"
#include "card.h"
#include "quirks.h"
#include "debug.h"
#include "endpoint.h"
#include "helper.h"
#include "pcm.h"
#include "clock.h"
#include "power.h"
#include "media.h"

#define SUBSTREAM_FLAG_DATA_EP_STARTED	0
#define SUBSTREAM_FLAG_SYNC_EP_STARTED	1

/* return the estimated delay based on USB frame counters */
snd_pcm_uframes_t snd_usb_pcm_delay(struct snd_usb_substream *subs,
				    unsigned int rate)
{
	int current_frame_number;
	int frame_diff;
	int est_delay;

	if (!subs->last_delay)
		return 0; /* short path */

	current_frame_number = usb_get_current_frame_number(subs->dev);
	/*
	 * HCD implementations use different widths, use lower 8 bits.
	 * The delay will be managed up to 256ms, which is more than
	 * enough
	 */
	frame_diff = (current_frame_number - subs->last_frame_number) & 0xff;

	/* Approximation based on number of samples per USB frame (ms),
	   some truncation for 44.1 but the estimate is good enough */
	est_delay =  frame_diff * rate / 1000;
	if (subs->direction == SNDRV_PCM_STREAM_PLAYBACK)
		est_delay = subs->last_delay - est_delay;
	else
		est_delay = subs->last_delay + est_delay;

	if (est_delay < 0)
		est_delay = 0;
	return est_delay;
}

/*
 * return the current pcm pointer.  just based on the hwptr_done value.
 */
static snd_pcm_uframes_t snd_usb_pcm_pointer(struct snd_pcm_substream *substream)
{
	struct snd_usb_substream *subs = substream->runtime->private_data;
	unsigned int hwptr_done;

	if (atomic_read(&subs->stream->chip->shutdown))
		return SNDRV_PCM_POS_XRUN;
	spin_lock(&subs->lock);
	hwptr_done = subs->hwptr_done;
	substream->runtime->delay = snd_usb_pcm_delay(subs,
						substream->runtime->rate);
	spin_unlock(&subs->lock);
	return hwptr_done / (substream->runtime->frame_bits >> 3);
}

/*
 * find a matching audio format
 */
static struct audioformat *find_format(struct snd_usb_substream *subs)
{
	struct audioformat *fp;
	struct audioformat *found = NULL;
	int cur_attr = 0, attr;

	list_for_each_entry(fp, &subs->fmt_list, list) {
		if (!(fp->formats & pcm_format_to_bits(subs->pcm_format)))
			continue;
		if (fp->channels != subs->channels)
			continue;
		if (subs->cur_rate < fp->rate_min ||
		    subs->cur_rate > fp->rate_max)
			continue;
		if (! (fp->rates & SNDRV_PCM_RATE_CONTINUOUS)) {
			unsigned int i;
			for (i = 0; i < fp->nr_rates; i++)
				if (fp->rate_table[i] == subs->cur_rate)
					break;
			if (i >= fp->nr_rates)
				continue;
		}
		attr = fp->ep_attr & USB_ENDPOINT_SYNCTYPE;
		if (! found) {
			found = fp;
			cur_attr = attr;
			continue;
		}
		/* avoid async out and adaptive in if the other method
		 * supports the same format.
		 * this is a workaround for the case like
		 * M-audio audiophile USB.
		 */
		if (attr != cur_attr) {
			if ((attr == USB_ENDPOINT_SYNC_ASYNC &&
			     subs->direction == SNDRV_PCM_STREAM_PLAYBACK) ||
			    (attr == USB_ENDPOINT_SYNC_ADAPTIVE &&
			     subs->direction == SNDRV_PCM_STREAM_CAPTURE))
				continue;
			if ((cur_attr == USB_ENDPOINT_SYNC_ASYNC &&
			     subs->direction == SNDRV_PCM_STREAM_PLAYBACK) ||
			    (cur_attr == USB_ENDPOINT_SYNC_ADAPTIVE &&
			     subs->direction == SNDRV_PCM_STREAM_CAPTURE)) {
				found = fp;
				cur_attr = attr;
				continue;
			}
		}
		/* find the format with the largest max. packet size */
		if (fp->maxpacksize > found->maxpacksize) {
			found = fp;
			cur_attr = attr;
		}
	}
	return found;
}

static int init_pitch_v1(struct snd_usb_audio *chip, int iface,
			 struct usb_host_interface *alts,
			 struct audioformat *fmt)
{
	struct usb_device *dev = chip->dev;
	unsigned int ep;
	unsigned char data[1];
	int err;

	if (get_iface_desc(alts)->bNumEndpoints < 1)
		return -EINVAL;
	ep = get_endpoint(alts, 0)->bEndpointAddress;

	data[0] = 1;
	err = snd_usb_ctl_msg(dev, usb_sndctrlpipe(dev, 0), UAC_SET_CUR,
			      USB_TYPE_CLASS|USB_RECIP_ENDPOINT|USB_DIR_OUT,
			      UAC_EP_CS_ATTR_PITCH_CONTROL << 8, ep,
			      data, sizeof(data));
	if (err < 0) {
		usb_audio_err(chip, "%d:%d: cannot set enable PITCH\n",
			      iface, ep);
		return err;
	}

	return 0;
}

static int init_pitch_v2(struct snd_usb_audio *chip, int iface,
			 struct usb_host_interface *alts,
			 struct audioformat *fmt)
{
	struct usb_device *dev = chip->dev;
	unsigned char data[1];
	int err;

	data[0] = 1;
	err = snd_usb_ctl_msg(dev, usb_sndctrlpipe(dev, 0), UAC2_CS_CUR,
			      USB_TYPE_CLASS | USB_RECIP_ENDPOINT | USB_DIR_OUT,
			      UAC2_EP_CS_PITCH << 8, 0,
			      data, sizeof(data));
	if (err < 0) {
		usb_audio_err(chip, "%d:%d: cannot set enable PITCH (v2)\n",
			      iface, fmt->altsetting);
		return err;
	}

	return 0;
}

/*
 * initialize the pitch control and sample rate
 */
int snd_usb_init_pitch(struct snd_usb_audio *chip, int iface,
		       struct usb_host_interface *alts,
		       struct audioformat *fmt)
{
	/* if endpoint doesn't have pitch control, bail out */
	if (!(fmt->attributes & UAC_EP_CS_ATTR_PITCH_CONTROL))
		return 0;

	switch (fmt->protocol) {
	case UAC_VERSION_1:
	default:
		return init_pitch_v1(chip, iface, alts, fmt);

	case UAC_VERSION_2:
		return init_pitch_v2(chip, iface, alts, fmt);
	}
}

static int start_endpoints(struct snd_usb_substream *subs)
{
	int err;

	if (!subs->data_endpoint)
		return -EINVAL;

	if (!test_and_set_bit(SUBSTREAM_FLAG_DATA_EP_STARTED, &subs->flags)) {
		struct snd_usb_endpoint *ep = subs->data_endpoint;

		dev_dbg(&subs->dev->dev, "Starting data EP @%p\n", ep);

		ep->data_subs = subs;
		err = snd_usb_endpoint_start(ep);
		if (err < 0) {
			clear_bit(SUBSTREAM_FLAG_DATA_EP_STARTED, &subs->flags);
			return err;
		}
	}

	if (subs->sync_endpoint &&
	    !test_and_set_bit(SUBSTREAM_FLAG_SYNC_EP_STARTED, &subs->flags)) {
		struct snd_usb_endpoint *ep = subs->sync_endpoint;

		if (subs->data_endpoint->iface != subs->sync_endpoint->iface ||
		    subs->data_endpoint->altsetting != subs->sync_endpoint->altsetting) {
			err = usb_set_interface(subs->dev,
						subs->sync_endpoint->iface,
						subs->sync_endpoint->altsetting);
			if (err < 0) {
				clear_bit(SUBSTREAM_FLAG_SYNC_EP_STARTED, &subs->flags);
				dev_err(&subs->dev->dev,
					   "%d:%d: cannot set interface (%d)\n",
					   subs->sync_endpoint->iface,
					   subs->sync_endpoint->altsetting, err);
				return -EIO;
			}
		}

		dev_dbg(&subs->dev->dev, "Starting sync EP @%p\n", ep);

		ep->sync_slave = subs->data_endpoint;
		err = snd_usb_endpoint_start(ep);
		if (err < 0) {
			clear_bit(SUBSTREAM_FLAG_SYNC_EP_STARTED, &subs->flags);
			return err;
		}
	}

	return 0;
}

static void sync_pending_stops(struct snd_usb_substream *subs)
{
	snd_usb_endpoint_sync_pending_stop(subs->sync_endpoint);
	snd_usb_endpoint_sync_pending_stop(subs->data_endpoint);
}

static void stop_endpoints(struct snd_usb_substream *subs)
{
	if (test_and_clear_bit(SUBSTREAM_FLAG_SYNC_EP_STARTED, &subs->flags))
		snd_usb_endpoint_stop(subs->sync_endpoint);

	if (test_and_clear_bit(SUBSTREAM_FLAG_DATA_EP_STARTED, &subs->flags))
		snd_usb_endpoint_stop(subs->data_endpoint);
}

/* PCM sync_stop callback */
static int snd_usb_pcm_sync_stop(struct snd_pcm_substream *substream)
{
	struct snd_usb_substream *subs = substream->runtime->private_data;

	if (!snd_usb_lock_shutdown(subs->stream->chip)) {
		sync_pending_stops(subs);
		snd_usb_unlock_shutdown(subs->stream->chip);
	}
	return 0;
}

static int search_roland_implicit_fb(struct usb_device *dev, int ifnum,
				     unsigned int altsetting,
				     struct usb_host_interface **alts,
				     unsigned int *ep)
{
	struct usb_interface *iface;
	struct usb_interface_descriptor *altsd;
	struct usb_endpoint_descriptor *epd;

	iface = usb_ifnum_to_if(dev, ifnum);
	if (!iface || iface->num_altsetting < altsetting + 1)
		return -ENOENT;
	*alts = &iface->altsetting[altsetting];
	altsd = get_iface_desc(*alts);
	if (altsd->bAlternateSetting != altsetting ||
	    altsd->bInterfaceClass != USB_CLASS_VENDOR_SPEC ||
	    (altsd->bInterfaceSubClass != 2 &&
	     altsd->bInterfaceProtocol != 2   ) ||
	    altsd->bNumEndpoints < 1)
		return -ENOENT;
	epd = get_endpoint(*alts, 0);
	if (!usb_endpoint_is_isoc_in(epd) ||
	    (epd->bmAttributes & USB_ENDPOINT_USAGE_MASK) !=
					USB_ENDPOINT_USAGE_IMPLICIT_FB)
		return -ENOENT;
	*ep = epd->bEndpointAddress;
	return 0;
}

/* Setup an implicit feedback endpoint from a quirk. Returns 0 if no quirk
 * applies. Returns 1 if a quirk was found.
 */
static int set_sync_ep_implicit_fb_quirk(struct snd_usb_substream *subs,
					 struct usb_device *dev,
					 struct usb_interface_descriptor *altsd,
					 unsigned int attr)
{
	struct usb_host_interface *alts;
	struct usb_interface *iface;
	unsigned int ep;
	unsigned int ifnum;

	/* Implicit feedback sync EPs consumers are always playback EPs */
	if (subs->direction != SNDRV_PCM_STREAM_PLAYBACK)
		return 0;

	switch (subs->stream->chip->usb_id) {
	case USB_ID(0x0763, 0x2030): /* M-Audio Fast Track C400 */
	case USB_ID(0x0763, 0x2031): /* M-Audio Fast Track C600 */
		ep = 0x81;
		ifnum = 3;
		goto add_sync_ep_from_ifnum;
	case USB_ID(0x0763, 0x2080): /* M-Audio FastTrack Ultra */
	case USB_ID(0x0763, 0x2081):
		ep = 0x81;
		ifnum = 2;
		goto add_sync_ep_from_ifnum;
	case USB_ID(0x2466, 0x8003): /* Fractal Audio Axe-Fx II */
		ep = 0x86;
		ifnum = 2;
		goto add_sync_ep_from_ifnum;
	case USB_ID(0x2466, 0x8010): /* Fractal Audio Axe-Fx III */
		ep = 0x81;
		ifnum = 2;
		goto add_sync_ep_from_ifnum;
	case USB_ID(0x1397, 0x0001): /* Behringer UFX1604 */
	case USB_ID(0x1397, 0x0002): /* Behringer UFX1204 */
		ep = 0x81;
		ifnum = 1;
		goto add_sync_ep_from_ifnum;
	case USB_ID(0x07fd, 0x0004): /* MOTU MicroBook II/IIc */
		/* MicroBook IIc */
		if (altsd->bInterfaceClass == USB_CLASS_AUDIO)
			return 0;

		/* MicroBook II */
		ep = 0x84;
		ifnum = 0;
		goto add_sync_ep_from_ifnum;
	case USB_ID(0x07fd, 0x0008): /* MOTU M Series */
	case USB_ID(0x31e9, 0x0001): /* Solid State Logic SSL2 */
	case USB_ID(0x31e9, 0x0002): /* Solid State Logic SSL2+ */
<<<<<<< HEAD
=======
	case USB_ID(0x0499, 0x172f): /* Steinberg UR22C */
>>>>>>> bbf5c979
	case USB_ID(0x0d9a, 0x00df): /* RTX6001 */
		ep = 0x81;
		ifnum = 2;
		goto add_sync_ep_from_ifnum;
	case USB_ID(0x2b73, 0x000a): /* Pioneer DJ DJM-900NXS2 */
	case USB_ID(0x2b73, 0x0017): /* Pioneer DJ DJM-250MK2 */
		ep = 0x82;
		ifnum = 0;
		goto add_sync_ep_from_ifnum;
	case USB_ID(0x0582, 0x01d8): /* BOSS Katana */
		/* BOSS Katana amplifiers do not need quirks */
		return 0;
	}

	if (attr == USB_ENDPOINT_SYNC_ASYNC &&
	    altsd->bInterfaceClass == USB_CLASS_VENDOR_SPEC &&
	    altsd->bInterfaceProtocol == 2 &&
	    altsd->bNumEndpoints == 1 &&
	    USB_ID_VENDOR(subs->stream->chip->usb_id) == 0x0582 /* Roland */ &&
	    search_roland_implicit_fb(dev, altsd->bInterfaceNumber + 1,
				      altsd->bAlternateSetting,
				      &alts, &ep) >= 0) {
		goto add_sync_ep;
	}

	/* No quirk */
	return 0;

add_sync_ep_from_ifnum:
	iface = usb_ifnum_to_if(dev, ifnum);

	if (!iface || iface->num_altsetting < 2)
		return -EINVAL;

	alts = &iface->altsetting[1];

add_sync_ep:
	subs->sync_endpoint = snd_usb_add_endpoint(subs->stream->chip,
						   alts, ep, !subs->direction,
						   SND_USB_ENDPOINT_TYPE_DATA);
	if (!subs->sync_endpoint)
		return -EINVAL;

	subs->sync_endpoint->is_implicit_feedback = 1;

	subs->data_endpoint->sync_master = subs->sync_endpoint;

	return 1;
}

static int set_sync_endpoint(struct snd_usb_substream *subs,
			     struct audioformat *fmt,
			     struct usb_device *dev,
			     struct usb_host_interface *alts,
			     struct usb_interface_descriptor *altsd)
{
	int is_playback = subs->direction == SNDRV_PCM_STREAM_PLAYBACK;
	unsigned int ep, attr;
	bool implicit_fb;
	int err;

	/* we need a sync pipe in async OUT or adaptive IN mode */
	/* check the number of EP, since some devices have broken
	 * descriptors which fool us.  if it has only one EP,
	 * assume it as adaptive-out or sync-in.
	 */
	attr = fmt->ep_attr & USB_ENDPOINT_SYNCTYPE;

	if ((is_playback && (attr != USB_ENDPOINT_SYNC_ASYNC)) ||
		(!is_playback && (attr != USB_ENDPOINT_SYNC_ADAPTIVE))) {

		/*
		 * In these modes the notion of sync_endpoint is irrelevant.
		 * Reset pointers to avoid using stale data from previously
		 * used settings, e.g. when configuration and endpoints were
		 * changed
		 */

		subs->sync_endpoint = NULL;
		subs->data_endpoint->sync_master = NULL;
	}

	err = set_sync_ep_implicit_fb_quirk(subs, dev, altsd, attr);
	if (err < 0)
		return err;

	/* endpoint set by quirk */
	if (err > 0)
		return 0;

	if (altsd->bNumEndpoints < 2)
		return 0;

	if ((is_playback && (attr == USB_ENDPOINT_SYNC_SYNC ||
			     attr == USB_ENDPOINT_SYNC_ADAPTIVE)) ||
	    (!is_playback && attr != USB_ENDPOINT_SYNC_ADAPTIVE))
		return 0;

	/*
	 * In case of illegal SYNC_NONE for OUT endpoint, we keep going to see
	 * if we don't find a sync endpoint, as on M-Audio Transit. In case of
	 * error fall back to SYNC mode and don't create sync endpoint
	 */

	/* check sync-pipe endpoint */
	/* ... and check descriptor size before accessing bSynchAddress
	   because there is a version of the SB Audigy 2 NX firmware lacking
	   the audio fields in the endpoint descriptors */
	if ((get_endpoint(alts, 1)->bmAttributes & USB_ENDPOINT_XFERTYPE_MASK) != USB_ENDPOINT_XFER_ISOC ||
	    (get_endpoint(alts, 1)->bLength >= USB_DT_ENDPOINT_AUDIO_SIZE &&
	     get_endpoint(alts, 1)->bSynchAddress != 0)) {
		dev_err(&dev->dev,
			"%d:%d : invalid sync pipe. bmAttributes %02x, bLength %d, bSynchAddress %02x\n",
			   fmt->iface, fmt->altsetting,
			   get_endpoint(alts, 1)->bmAttributes,
			   get_endpoint(alts, 1)->bLength,
			   get_endpoint(alts, 1)->bSynchAddress);
		if (is_playback && attr == USB_ENDPOINT_SYNC_NONE)
			return 0;
		return -EINVAL;
	}
	ep = get_endpoint(alts, 1)->bEndpointAddress;
	if (get_endpoint(alts, 0)->bLength >= USB_DT_ENDPOINT_AUDIO_SIZE &&
	    get_endpoint(alts, 0)->bSynchAddress != 0 &&
	    ((is_playback && ep != (unsigned int)(get_endpoint(alts, 0)->bSynchAddress | USB_DIR_IN)) ||
	     (!is_playback && ep != (unsigned int)(get_endpoint(alts, 0)->bSynchAddress & ~USB_DIR_IN)))) {
		dev_err(&dev->dev,
			"%d:%d : invalid sync pipe. is_playback %d, ep %02x, bSynchAddress %02x\n",
			   fmt->iface, fmt->altsetting,
			   is_playback, ep, get_endpoint(alts, 0)->bSynchAddress);
		if (is_playback && attr == USB_ENDPOINT_SYNC_NONE)
			return 0;
		return -EINVAL;
	}

	implicit_fb = (get_endpoint(alts, 1)->bmAttributes & USB_ENDPOINT_USAGE_MASK)
			== USB_ENDPOINT_USAGE_IMPLICIT_FB;

	subs->sync_endpoint = snd_usb_add_endpoint(subs->stream->chip,
						   alts, ep, !subs->direction,
						   implicit_fb ?
							SND_USB_ENDPOINT_TYPE_DATA :
							SND_USB_ENDPOINT_TYPE_SYNC);

	if (!subs->sync_endpoint) {
		if (is_playback && attr == USB_ENDPOINT_SYNC_NONE)
			return 0;
		return -EINVAL;
	}

	subs->sync_endpoint->is_implicit_feedback = implicit_fb;

	subs->data_endpoint->sync_master = subs->sync_endpoint;

	return 0;
}

/*
 * find a matching format and set up the interface
 */
static int set_format(struct snd_usb_substream *subs, struct audioformat *fmt)
{
	struct usb_device *dev = subs->dev;
	struct usb_host_interface *alts;
	struct usb_interface_descriptor *altsd;
	struct usb_interface *iface;
	int err;

	iface = usb_ifnum_to_if(dev, fmt->iface);
	if (WARN_ON(!iface))
		return -EINVAL;
	alts = usb_altnum_to_altsetting(iface, fmt->altsetting);
	if (WARN_ON(!alts))
		return -EINVAL;
	altsd = get_iface_desc(alts);

	if (fmt == subs->cur_audiofmt && !subs->need_setup_fmt)
		return 0;

	/* close the old interface */
	if (subs->interface >= 0 && (subs->interface != fmt->iface || subs->need_setup_fmt)) {
		if (!subs->stream->chip->keep_iface) {
			err = usb_set_interface(subs->dev, subs->interface, 0);
			if (err < 0) {
				dev_err(&dev->dev,
					"%d:%d: return to setting 0 failed (%d)\n",
					fmt->iface, fmt->altsetting, err);
				return -EIO;
			}
		}
		subs->interface = -1;
		subs->altset_idx = 0;
	}

	if (subs->need_setup_fmt)
		subs->need_setup_fmt = false;

	/* set interface */
	if (iface->cur_altsetting != alts) {
		err = snd_usb_select_mode_quirk(subs, fmt);
		if (err < 0)
			return -EIO;

		err = usb_set_interface(dev, fmt->iface, fmt->altsetting);
		if (err < 0) {
			dev_err(&dev->dev,
				"%d:%d: usb_set_interface failed (%d)\n",
				fmt->iface, fmt->altsetting, err);
			return -EIO;
		}
		dev_dbg(&dev->dev, "setting usb interface %d:%d\n",
			fmt->iface, fmt->altsetting);
		snd_usb_set_interface_quirk(dev);
	}

	subs->interface = fmt->iface;
	subs->altset_idx = fmt->altset_idx;
	subs->data_endpoint = snd_usb_add_endpoint(subs->stream->chip,
						   alts, fmt->endpoint, subs->direction,
						   SND_USB_ENDPOINT_TYPE_DATA);

	if (!subs->data_endpoint)
		return -EINVAL;

	err = set_sync_endpoint(subs, fmt, dev, alts, altsd);
	if (err < 0)
		return err;

	err = snd_usb_init_pitch(subs->stream->chip, fmt->iface, alts, fmt);
	if (err < 0)
		return err;

	subs->cur_audiofmt = fmt;

	snd_usb_set_format_quirk(subs, fmt);

	return 0;
}

/*
 * Return the score of matching two audioformats.
 * Veto the audioformat if:
 * - It has no channels for some reason.
 * - Requested PCM format is not supported.
 * - Requested sample rate is not supported.
 */
static int match_endpoint_audioformats(struct snd_usb_substream *subs,
				       struct audioformat *fp,
				       struct audioformat *match, int rate,
				       snd_pcm_format_t pcm_format)
{
	int i;
	int score = 0;

	if (fp->channels < 1) {
		dev_dbg(&subs->dev->dev,
			"%s: (fmt @%p) no channels\n", __func__, fp);
		return 0;
	}

	if (!(fp->formats & pcm_format_to_bits(pcm_format))) {
		dev_dbg(&subs->dev->dev,
			"%s: (fmt @%p) no match for format %d\n", __func__,
			fp, pcm_format);
		return 0;
	}

	for (i = 0; i < fp->nr_rates; i++) {
		if (fp->rate_table[i] == rate) {
			score++;
			break;
		}
	}
	if (!score) {
		dev_dbg(&subs->dev->dev,
			"%s: (fmt @%p) no match for rate %d\n", __func__,
			fp, rate);
		return 0;
	}

	if (fp->channels == match->channels)
		score++;

	dev_dbg(&subs->dev->dev,
		"%s: (fmt @%p) score %d\n", __func__, fp, score);

	return score;
}

/*
 * Configure the sync ep using the rate and pcm format of the data ep.
 */
static int configure_sync_endpoint(struct snd_usb_substream *subs)
{
	int ret;
	struct audioformat *fp;
	struct audioformat *sync_fp = NULL;
	int cur_score = 0;
	int sync_period_bytes = subs->period_bytes;
	struct snd_usb_substream *sync_subs =
		&subs->stream->substream[subs->direction ^ 1];

	if (subs->sync_endpoint->type != SND_USB_ENDPOINT_TYPE_DATA ||
	    !subs->stream)
		return snd_usb_endpoint_set_params(subs->sync_endpoint,
						   subs->pcm_format,
						   subs->channels,
						   subs->period_bytes,
						   0, 0,
						   subs->cur_rate,
						   subs->cur_audiofmt,
						   NULL);

	/* Try to find the best matching audioformat. */
	list_for_each_entry(fp, &sync_subs->fmt_list, list) {
		int score = match_endpoint_audioformats(subs,
							fp, subs->cur_audiofmt,
			subs->cur_rate, subs->pcm_format);

		if (score > cur_score) {
			sync_fp = fp;
			cur_score = score;
		}
	}

	if (unlikely(sync_fp == NULL)) {
		dev_err(&subs->dev->dev,
			"%s: no valid audioformat for sync ep %x found\n",
			__func__, sync_subs->ep_num);
		return -EINVAL;
	}

	/*
	 * Recalculate the period bytes if channel number differ between
	 * data and sync ep audioformat.
	 */
	if (sync_fp->channels != subs->channels) {
		sync_period_bytes = (subs->period_bytes / subs->channels) *
			sync_fp->channels;
		dev_dbg(&subs->dev->dev,
			"%s: adjusted sync ep period bytes (%d -> %d)\n",
			__func__, subs->period_bytes, sync_period_bytes);
	}

	ret = snd_usb_endpoint_set_params(subs->sync_endpoint,
					  subs->pcm_format,
					  sync_fp->channels,
					  sync_period_bytes,
					  0, 0,
					  subs->cur_rate,
					  sync_fp,
					  NULL);

	return ret;
}

/*
 * configure endpoint params
 *
 * called  during initial setup and upon resume
 */
static int configure_endpoint(struct snd_usb_substream *subs)
{
	int ret;

	/* format changed */
	stop_endpoints(subs);
	sync_pending_stops(subs);
	ret = snd_usb_endpoint_set_params(subs->data_endpoint,
					  subs->pcm_format,
					  subs->channels,
					  subs->period_bytes,
					  subs->period_frames,
					  subs->buffer_periods,
					  subs->cur_rate,
					  subs->cur_audiofmt,
					  subs->sync_endpoint);
	if (ret < 0)
		return ret;

	if (subs->sync_endpoint)
		ret = configure_sync_endpoint(subs);

	return ret;
}

static int snd_usb_pcm_change_state(struct snd_usb_substream *subs, int state)
{
	int ret;

	if (!subs->str_pd)
		return 0;

	ret = snd_usb_power_domain_set(subs->stream->chip, subs->str_pd, state);
	if (ret < 0) {
		dev_err(&subs->dev->dev,
			"Cannot change Power Domain ID: %d to state: %d. Err: %d\n",
			subs->str_pd->pd_id, state, ret);
		return ret;
	}

	return 0;
}

int snd_usb_pcm_suspend(struct snd_usb_stream *as)
{
	int ret;

	ret = snd_usb_pcm_change_state(&as->substream[0], UAC3_PD_STATE_D2);
	if (ret < 0)
		return ret;

	ret = snd_usb_pcm_change_state(&as->substream[1], UAC3_PD_STATE_D2);
	if (ret < 0)
		return ret;

	return 0;
}

int snd_usb_pcm_resume(struct snd_usb_stream *as)
{
	int ret;

	ret = snd_usb_pcm_change_state(&as->substream[0], UAC3_PD_STATE_D1);
	if (ret < 0)
		return ret;

	ret = snd_usb_pcm_change_state(&as->substream[1], UAC3_PD_STATE_D1);
	if (ret < 0)
		return ret;

	return 0;
}

/*
 * hw_params callback
 *
 * allocate a buffer and set the given audio format.
 *
 * so far we use a physically linear buffer although packetize transfer
 * doesn't need a continuous area.
 * if sg buffer is supported on the later version of alsa, we'll follow
 * that.
 */
static int snd_usb_hw_params(struct snd_pcm_substream *substream,
			     struct snd_pcm_hw_params *hw_params)
{
	struct snd_usb_substream *subs = substream->runtime->private_data;
	struct audioformat *fmt;
	int ret;

	ret = snd_media_start_pipeline(subs);
	if (ret)
		return ret;

	subs->pcm_format = params_format(hw_params);
	subs->period_bytes = params_period_bytes(hw_params);
	subs->period_frames = params_period_size(hw_params);
	subs->buffer_periods = params_periods(hw_params);
	subs->channels = params_channels(hw_params);
	subs->cur_rate = params_rate(hw_params);

	fmt = find_format(subs);
	if (!fmt) {
		dev_dbg(&subs->dev->dev,
			"cannot set format: format = %#x, rate = %d, channels = %d\n",
			   subs->pcm_format, subs->cur_rate, subs->channels);
		ret = -EINVAL;
		goto stop_pipeline;
	}

	ret = snd_usb_lock_shutdown(subs->stream->chip);
	if (ret < 0)
		goto stop_pipeline;

	ret = snd_usb_pcm_change_state(subs, UAC3_PD_STATE_D0);
	if (ret < 0)
		goto unlock;

	ret = set_format(subs, fmt);
	if (ret < 0)
		goto unlock;

	subs->interface = fmt->iface;
	subs->altset_idx = fmt->altset_idx;
	subs->need_setup_ep = true;

 unlock:
	snd_usb_unlock_shutdown(subs->stream->chip);
	if (ret < 0)
		goto stop_pipeline;
	return ret;

 stop_pipeline:
	snd_media_stop_pipeline(subs);
	return ret;
}

/*
 * hw_free callback
 *
 * reset the audio format and release the buffer
 */
static int snd_usb_hw_free(struct snd_pcm_substream *substream)
{
	struct snd_usb_substream *subs = substream->runtime->private_data;

	snd_media_stop_pipeline(subs);
	subs->cur_audiofmt = NULL;
	subs->cur_rate = 0;
	subs->period_bytes = 0;
	if (!snd_usb_lock_shutdown(subs->stream->chip)) {
		stop_endpoints(subs);
		sync_pending_stops(subs);
		snd_usb_endpoint_deactivate(subs->sync_endpoint);
		snd_usb_endpoint_deactivate(subs->data_endpoint);
		snd_usb_unlock_shutdown(subs->stream->chip);
	}

	return 0;
}

/*
 * prepare callback
 *
 * only a few subtle things...
 */
static int snd_usb_pcm_prepare(struct snd_pcm_substream *substream)
{
	struct snd_pcm_runtime *runtime = substream->runtime;
	struct snd_usb_substream *subs = runtime->private_data;
	struct usb_host_interface *alts;
	struct usb_interface *iface;
	int ret;

	if (! subs->cur_audiofmt) {
		dev_err(&subs->dev->dev, "no format is specified!\n");
		return -ENXIO;
	}

	ret = snd_usb_lock_shutdown(subs->stream->chip);
	if (ret < 0)
		return ret;
	if (snd_BUG_ON(!subs->data_endpoint)) {
		ret = -EIO;
		goto unlock;
	}

	ret = snd_usb_pcm_change_state(subs, UAC3_PD_STATE_D0);
	if (ret < 0)
		goto unlock;

	ret = set_format(subs, subs->cur_audiofmt);
	if (ret < 0)
		goto unlock;

	if (subs->need_setup_ep) {

		iface = usb_ifnum_to_if(subs->dev, subs->cur_audiofmt->iface);
		alts = &iface->altsetting[subs->cur_audiofmt->altset_idx];
		ret = snd_usb_init_sample_rate(subs->stream->chip,
					       subs->cur_audiofmt->iface,
					       alts,
					       subs->cur_audiofmt,
					       subs->cur_rate);
		if (ret < 0)
			goto unlock;

		ret = configure_endpoint(subs);
		if (ret < 0)
			goto unlock;
		subs->need_setup_ep = false;
	}

	/* some unit conversions in runtime */
	subs->data_endpoint->maxframesize =
		bytes_to_frames(runtime, subs->data_endpoint->maxpacksize);
	subs->data_endpoint->curframesize =
		bytes_to_frames(runtime, subs->data_endpoint->curpacksize);

	/* reset the pointer */
	subs->hwptr_done = 0;
	subs->transfer_done = 0;
	subs->last_delay = 0;
	subs->last_frame_number = 0;
	runtime->delay = 0;

	/* for playback, submit the URBs now; otherwise, the first hwptr_done
	 * updates for all URBs would happen at the same time when starting */
	if (subs->direction == SNDRV_PCM_STREAM_PLAYBACK)
		ret = start_endpoints(subs);

 unlock:
	snd_usb_unlock_shutdown(subs->stream->chip);
	return ret;
}

static const struct snd_pcm_hardware snd_usb_hardware =
{
	.info =			SNDRV_PCM_INFO_MMAP |
				SNDRV_PCM_INFO_MMAP_VALID |
				SNDRV_PCM_INFO_BATCH |
				SNDRV_PCM_INFO_INTERLEAVED |
				SNDRV_PCM_INFO_BLOCK_TRANSFER |
				SNDRV_PCM_INFO_PAUSE,
	.buffer_bytes_max =	1024 * 1024,
	.period_bytes_min =	64,
	.period_bytes_max =	512 * 1024,
	.periods_min =		2,
	.periods_max =		1024,
};

static int hw_check_valid_format(struct snd_usb_substream *subs,
				 struct snd_pcm_hw_params *params,
				 struct audioformat *fp)
{
	struct snd_interval *it = hw_param_interval(params, SNDRV_PCM_HW_PARAM_RATE);
	struct snd_interval *ct = hw_param_interval(params, SNDRV_PCM_HW_PARAM_CHANNELS);
	struct snd_mask *fmts = hw_param_mask(params, SNDRV_PCM_HW_PARAM_FORMAT);
	struct snd_interval *pt = hw_param_interval(params, SNDRV_PCM_HW_PARAM_PERIOD_TIME);
	struct snd_mask check_fmts;
	unsigned int ptime;

	/* check the format */
	snd_mask_none(&check_fmts);
	check_fmts.bits[0] = (u32)fp->formats;
	check_fmts.bits[1] = (u32)(fp->formats >> 32);
	snd_mask_intersect(&check_fmts, fmts);
	if (snd_mask_empty(&check_fmts)) {
		hwc_debug("   > check: no supported format %d\n", fp->format);
		return 0;
	}
	/* check the channels */
	if (fp->channels < ct->min || fp->channels > ct->max) {
		hwc_debug("   > check: no valid channels %d (%d/%d)\n", fp->channels, ct->min, ct->max);
		return 0;
	}
	/* check the rate is within the range */
	if (fp->rate_min > it->max || (fp->rate_min == it->max && it->openmax)) {
		hwc_debug("   > check: rate_min %d > max %d\n", fp->rate_min, it->max);
		return 0;
	}
	if (fp->rate_max < it->min || (fp->rate_max == it->min && it->openmin)) {
		hwc_debug("   > check: rate_max %d < min %d\n", fp->rate_max, it->min);
		return 0;
	}
	/* check whether the period time is >= the data packet interval */
	if (subs->speed != USB_SPEED_FULL) {
		ptime = 125 * (1 << fp->datainterval);
		if (ptime > pt->max || (ptime == pt->max && pt->openmax)) {
			hwc_debug("   > check: ptime %u > max %u\n", ptime, pt->max);
			return 0;
		}
	}
	return 1;
}

static int hw_rule_rate(struct snd_pcm_hw_params *params,
			struct snd_pcm_hw_rule *rule)
{
	struct snd_usb_substream *subs = rule->private;
	struct audioformat *fp;
	struct snd_interval *it = hw_param_interval(params, SNDRV_PCM_HW_PARAM_RATE);
	unsigned int rmin, rmax;
	int changed;

	hwc_debug("hw_rule_rate: (%d,%d)\n", it->min, it->max);
	changed = 0;
	rmin = rmax = 0;
	list_for_each_entry(fp, &subs->fmt_list, list) {
		if (!hw_check_valid_format(subs, params, fp))
			continue;
		if (changed++) {
			if (rmin > fp->rate_min)
				rmin = fp->rate_min;
			if (rmax < fp->rate_max)
				rmax = fp->rate_max;
		} else {
			rmin = fp->rate_min;
			rmax = fp->rate_max;
		}
	}

	if (!changed) {
		hwc_debug("  --> get empty\n");
		it->empty = 1;
		return -EINVAL;
	}

	changed = 0;
	if (it->min < rmin) {
		it->min = rmin;
		it->openmin = 0;
		changed = 1;
	}
	if (it->max > rmax) {
		it->max = rmax;
		it->openmax = 0;
		changed = 1;
	}
	if (snd_interval_checkempty(it)) {
		it->empty = 1;
		return -EINVAL;
	}
	hwc_debug("  --> (%d, %d) (changed = %d)\n", it->min, it->max, changed);
	return changed;
}


static int hw_rule_channels(struct snd_pcm_hw_params *params,
			    struct snd_pcm_hw_rule *rule)
{
	struct snd_usb_substream *subs = rule->private;
	struct audioformat *fp;
	struct snd_interval *it = hw_param_interval(params, SNDRV_PCM_HW_PARAM_CHANNELS);
	unsigned int rmin, rmax;
	int changed;

	hwc_debug("hw_rule_channels: (%d,%d)\n", it->min, it->max);
	changed = 0;
	rmin = rmax = 0;
	list_for_each_entry(fp, &subs->fmt_list, list) {
		if (!hw_check_valid_format(subs, params, fp))
			continue;
		if (changed++) {
			if (rmin > fp->channels)
				rmin = fp->channels;
			if (rmax < fp->channels)
				rmax = fp->channels;
		} else {
			rmin = fp->channels;
			rmax = fp->channels;
		}
	}

	if (!changed) {
		hwc_debug("  --> get empty\n");
		it->empty = 1;
		return -EINVAL;
	}

	changed = 0;
	if (it->min < rmin) {
		it->min = rmin;
		it->openmin = 0;
		changed = 1;
	}
	if (it->max > rmax) {
		it->max = rmax;
		it->openmax = 0;
		changed = 1;
	}
	if (snd_interval_checkempty(it)) {
		it->empty = 1;
		return -EINVAL;
	}
	hwc_debug("  --> (%d, %d) (changed = %d)\n", it->min, it->max, changed);
	return changed;
}

static int hw_rule_format(struct snd_pcm_hw_params *params,
			  struct snd_pcm_hw_rule *rule)
{
	struct snd_usb_substream *subs = rule->private;
	struct audioformat *fp;
	struct snd_mask *fmt = hw_param_mask(params, SNDRV_PCM_HW_PARAM_FORMAT);
	u64 fbits;
	u32 oldbits[2];
	int changed;

	hwc_debug("hw_rule_format: %x:%x\n", fmt->bits[0], fmt->bits[1]);
	fbits = 0;
	list_for_each_entry(fp, &subs->fmt_list, list) {
		if (!hw_check_valid_format(subs, params, fp))
			continue;
		fbits |= fp->formats;
	}

	oldbits[0] = fmt->bits[0];
	oldbits[1] = fmt->bits[1];
	fmt->bits[0] &= (u32)fbits;
	fmt->bits[1] &= (u32)(fbits >> 32);
	if (!fmt->bits[0] && !fmt->bits[1]) {
		hwc_debug("  --> get empty\n");
		return -EINVAL;
	}
	changed = (oldbits[0] != fmt->bits[0] || oldbits[1] != fmt->bits[1]);
	hwc_debug("  --> %x:%x (changed = %d)\n", fmt->bits[0], fmt->bits[1], changed);
	return changed;
}

static int hw_rule_period_time(struct snd_pcm_hw_params *params,
			       struct snd_pcm_hw_rule *rule)
{
	struct snd_usb_substream *subs = rule->private;
	struct audioformat *fp;
	struct snd_interval *it;
	unsigned char min_datainterval;
	unsigned int pmin;
	int changed;

	it = hw_param_interval(params, SNDRV_PCM_HW_PARAM_PERIOD_TIME);
	hwc_debug("hw_rule_period_time: (%u,%u)\n", it->min, it->max);
	min_datainterval = 0xff;
	list_for_each_entry(fp, &subs->fmt_list, list) {
		if (!hw_check_valid_format(subs, params, fp))
			continue;
		min_datainterval = min(min_datainterval, fp->datainterval);
	}
	if (min_datainterval == 0xff) {
		hwc_debug("  --> get empty\n");
		it->empty = 1;
		return -EINVAL;
	}
	pmin = 125 * (1 << min_datainterval);
	changed = 0;
	if (it->min < pmin) {
		it->min = pmin;
		it->openmin = 0;
		changed = 1;
	}
	if (snd_interval_checkempty(it)) {
		it->empty = 1;
		return -EINVAL;
	}
	hwc_debug("  --> (%u,%u) (changed = %d)\n", it->min, it->max, changed);
	return changed;
}

/*
 *  If the device supports unusual bit rates, does the request meet these?
 */
static int snd_usb_pcm_check_knot(struct snd_pcm_runtime *runtime,
				  struct snd_usb_substream *subs)
{
	struct audioformat *fp;
	int *rate_list;
	int count = 0, needs_knot = 0;
	int err;

	kfree(subs->rate_list.list);
	subs->rate_list.list = NULL;

	list_for_each_entry(fp, &subs->fmt_list, list) {
		if (fp->rates & SNDRV_PCM_RATE_CONTINUOUS)
			return 0;
		count += fp->nr_rates;
		if (fp->rates & SNDRV_PCM_RATE_KNOT)
			needs_knot = 1;
	}
	if (!needs_knot)
		return 0;

	subs->rate_list.list = rate_list =
		kmalloc_array(count, sizeof(int), GFP_KERNEL);
	if (!subs->rate_list.list)
		return -ENOMEM;
	subs->rate_list.count = count;
	subs->rate_list.mask = 0;
	count = 0;
	list_for_each_entry(fp, &subs->fmt_list, list) {
		int i;
		for (i = 0; i < fp->nr_rates; i++)
			rate_list[count++] = fp->rate_table[i];
	}
	err = snd_pcm_hw_constraint_list(runtime, 0, SNDRV_PCM_HW_PARAM_RATE,
					 &subs->rate_list);
	if (err < 0)
		return err;

	return 0;
}


/*
 * set up the runtime hardware information.
 */

static int setup_hw_info(struct snd_pcm_runtime *runtime, struct snd_usb_substream *subs)
{
	struct audioformat *fp;
	unsigned int pt, ptmin;
	int param_period_time_if_needed;
	int err;

	runtime->hw.formats = subs->formats;

	runtime->hw.rate_min = 0x7fffffff;
	runtime->hw.rate_max = 0;
	runtime->hw.channels_min = 256;
	runtime->hw.channels_max = 0;
	runtime->hw.rates = 0;
	ptmin = UINT_MAX;
	/* check min/max rates and channels */
	list_for_each_entry(fp, &subs->fmt_list, list) {
		runtime->hw.rates |= fp->rates;
		if (runtime->hw.rate_min > fp->rate_min)
			runtime->hw.rate_min = fp->rate_min;
		if (runtime->hw.rate_max < fp->rate_max)
			runtime->hw.rate_max = fp->rate_max;
		if (runtime->hw.channels_min > fp->channels)
			runtime->hw.channels_min = fp->channels;
		if (runtime->hw.channels_max < fp->channels)
			runtime->hw.channels_max = fp->channels;
		if (fp->fmt_type == UAC_FORMAT_TYPE_II && fp->frame_size > 0) {
			/* FIXME: there might be more than one audio formats... */
			runtime->hw.period_bytes_min = runtime->hw.period_bytes_max =
				fp->frame_size;
		}
		pt = 125 * (1 << fp->datainterval);
		ptmin = min(ptmin, pt);
	}

	param_period_time_if_needed = SNDRV_PCM_HW_PARAM_PERIOD_TIME;
	if (subs->speed == USB_SPEED_FULL)
		/* full speed devices have fixed data packet interval */
		ptmin = 1000;
	if (ptmin == 1000)
		/* if period time doesn't go below 1 ms, no rules needed */
		param_period_time_if_needed = -1;

	err = snd_pcm_hw_constraint_minmax(runtime,
					   SNDRV_PCM_HW_PARAM_PERIOD_TIME,
					   ptmin, UINT_MAX);
	if (err < 0)
		return err;

	err = snd_pcm_hw_rule_add(runtime, 0, SNDRV_PCM_HW_PARAM_RATE,
				  hw_rule_rate, subs,
				  SNDRV_PCM_HW_PARAM_FORMAT,
				  SNDRV_PCM_HW_PARAM_CHANNELS,
				  param_period_time_if_needed,
				  -1);
	if (err < 0)
		return err;
	err = snd_pcm_hw_rule_add(runtime, 0, SNDRV_PCM_HW_PARAM_CHANNELS,
				  hw_rule_channels, subs,
				  SNDRV_PCM_HW_PARAM_FORMAT,
				  SNDRV_PCM_HW_PARAM_RATE,
				  param_period_time_if_needed,
				  -1);
	if (err < 0)
		return err;
	err = snd_pcm_hw_rule_add(runtime, 0, SNDRV_PCM_HW_PARAM_FORMAT,
				  hw_rule_format, subs,
				  SNDRV_PCM_HW_PARAM_RATE,
				  SNDRV_PCM_HW_PARAM_CHANNELS,
				  param_period_time_if_needed,
				  -1);
	if (err < 0)
		return err;
	if (param_period_time_if_needed >= 0) {
		err = snd_pcm_hw_rule_add(runtime, 0,
					  SNDRV_PCM_HW_PARAM_PERIOD_TIME,
					  hw_rule_period_time, subs,
					  SNDRV_PCM_HW_PARAM_FORMAT,
					  SNDRV_PCM_HW_PARAM_CHANNELS,
					  SNDRV_PCM_HW_PARAM_RATE,
					  -1);
		if (err < 0)
			return err;
	}
	err = snd_usb_pcm_check_knot(runtime, subs);
	if (err < 0)
		return err;

	return snd_usb_autoresume(subs->stream->chip);
}

static int snd_usb_pcm_open(struct snd_pcm_substream *substream)
{
	int direction = substream->stream;
	struct snd_usb_stream *as = snd_pcm_substream_chip(substream);
	struct snd_pcm_runtime *runtime = substream->runtime;
	struct snd_usb_substream *subs = &as->substream[direction];
	int ret;

	subs->interface = -1;
	subs->altset_idx = 0;
	runtime->hw = snd_usb_hardware;
	runtime->private_data = subs;
	subs->pcm_substream = substream;
	/* runtime PM is also done there */

	/* initialize DSD/DOP context */
	subs->dsd_dop.byte_idx = 0;
	subs->dsd_dop.channel = 0;
	subs->dsd_dop.marker = 1;

	ret = setup_hw_info(runtime, subs);
	if (ret == 0) {
		ret = snd_media_stream_init(subs, as->pcm, direction);
		if (ret)
			snd_usb_autosuspend(subs->stream->chip);
	}
	return ret;
}

static int snd_usb_pcm_close(struct snd_pcm_substream *substream)
{
	int direction = substream->stream;
	struct snd_usb_stream *as = snd_pcm_substream_chip(substream);
	struct snd_usb_substream *subs = &as->substream[direction];
	int ret;

	snd_media_stop_pipeline(subs);

	if (!as->chip->keep_iface &&
	    subs->interface >= 0 &&
	    !snd_usb_lock_shutdown(subs->stream->chip)) {
		usb_set_interface(subs->dev, subs->interface, 0);
		subs->interface = -1;
		ret = snd_usb_pcm_change_state(subs, UAC3_PD_STATE_D1);
		snd_usb_unlock_shutdown(subs->stream->chip);
		if (ret < 0)
			return ret;
	}

	subs->pcm_substream = NULL;
	snd_usb_autosuspend(subs->stream->chip);

	return 0;
}

/* Since a URB can handle only a single linear buffer, we must use double
 * buffering when the data to be transferred overflows the buffer boundary.
 * To avoid inconsistencies when updating hwptr_done, we use double buffering
 * for all URBs.
 */
static void retire_capture_urb(struct snd_usb_substream *subs,
			       struct urb *urb)
{
	struct snd_pcm_runtime *runtime = subs->pcm_substream->runtime;
	unsigned int stride, frames, bytes, oldptr;
	int i, period_elapsed = 0;
	unsigned long flags;
	unsigned char *cp;
	int current_frame_number;

	/* read frame number here, update pointer in critical section */
	current_frame_number = usb_get_current_frame_number(subs->dev);

	stride = runtime->frame_bits >> 3;

	for (i = 0; i < urb->number_of_packets; i++) {
		cp = (unsigned char *)urb->transfer_buffer + urb->iso_frame_desc[i].offset + subs->pkt_offset_adj;
		if (urb->iso_frame_desc[i].status && printk_ratelimit()) {
			dev_dbg(&subs->dev->dev, "frame %d active: %d\n",
				i, urb->iso_frame_desc[i].status);
			// continue;
		}
		bytes = urb->iso_frame_desc[i].actual_length;
		if (subs->stream_offset_adj > 0) {
			unsigned int adj = min(subs->stream_offset_adj, bytes);
			cp += adj;
			bytes -= adj;
			subs->stream_offset_adj -= adj;
		}
		frames = bytes / stride;
		if (!subs->txfr_quirk)
			bytes = frames * stride;
		if (bytes % (runtime->sample_bits >> 3) != 0) {
			int oldbytes = bytes;
			bytes = frames * stride;
			dev_warn_ratelimited(&subs->dev->dev,
				 "Corrected urb data len. %d->%d\n",
							oldbytes, bytes);
		}
		/* update the current pointer */
		spin_lock_irqsave(&subs->lock, flags);
		oldptr = subs->hwptr_done;
		subs->hwptr_done += bytes;
		if (subs->hwptr_done >= runtime->buffer_size * stride)
			subs->hwptr_done -= runtime->buffer_size * stride;
		frames = (bytes + (oldptr % stride)) / stride;
		subs->transfer_done += frames;
		if (subs->transfer_done >= runtime->period_size) {
			subs->transfer_done -= runtime->period_size;
			period_elapsed = 1;
		}
		/* capture delay is by construction limited to one URB,
		 * reset delays here
		 */
		runtime->delay = subs->last_delay = 0;

		/* realign last_frame_number */
		subs->last_frame_number = current_frame_number;
		subs->last_frame_number &= 0xFF; /* keep 8 LSBs */

		spin_unlock_irqrestore(&subs->lock, flags);
		/* copy a data chunk */
		if (oldptr + bytes > runtime->buffer_size * stride) {
			unsigned int bytes1 =
					runtime->buffer_size * stride - oldptr;
			memcpy(runtime->dma_area + oldptr, cp, bytes1);
			memcpy(runtime->dma_area, cp + bytes1, bytes - bytes1);
		} else {
			memcpy(runtime->dma_area + oldptr, cp, bytes);
		}
	}

	if (period_elapsed)
		snd_pcm_period_elapsed(subs->pcm_substream);
}

static inline void fill_playback_urb_dsd_dop(struct snd_usb_substream *subs,
					     struct urb *urb, unsigned int bytes)
{
	struct snd_pcm_runtime *runtime = subs->pcm_substream->runtime;
	unsigned int stride = runtime->frame_bits >> 3;
	unsigned int dst_idx = 0;
	unsigned int src_idx = subs->hwptr_done;
	unsigned int wrap = runtime->buffer_size * stride;
	u8 *dst = urb->transfer_buffer;
	u8 *src = runtime->dma_area;
	u8 marker[] = { 0x05, 0xfa };

	/*
	 * The DSP DOP format defines a way to transport DSD samples over
	 * normal PCM data endpoints. It requires stuffing of marker bytes
	 * (0x05 and 0xfa, alternating per sample frame), and then expects
	 * 2 additional bytes of actual payload. The whole frame is stored
	 * LSB.
	 *
	 * Hence, for a stereo transport, the buffer layout looks like this,
	 * where L refers to left channel samples and R to right.
	 *
	 *   L1 L2 0x05   R1 R2 0x05   L3 L4 0xfa  R3 R4 0xfa
	 *   L5 L6 0x05   R5 R6 0x05   L7 L8 0xfa  R7 R8 0xfa
	 *   .....
	 *
	 */

	while (bytes--) {
		if (++subs->dsd_dop.byte_idx == 3) {
			/* frame boundary? */
			dst[dst_idx++] = marker[subs->dsd_dop.marker];
			src_idx += 2;
			subs->dsd_dop.byte_idx = 0;

			if (++subs->dsd_dop.channel % runtime->channels == 0) {
				/* alternate the marker */
				subs->dsd_dop.marker++;
				subs->dsd_dop.marker %= ARRAY_SIZE(marker);
				subs->dsd_dop.channel = 0;
			}
		} else {
			/* stuff the DSD payload */
			int idx = (src_idx + subs->dsd_dop.byte_idx - 1) % wrap;

			if (subs->cur_audiofmt->dsd_bitrev)
				dst[dst_idx++] = bitrev8(src[idx]);
			else
				dst[dst_idx++] = src[idx];

			subs->hwptr_done++;
		}
	}
	if (subs->hwptr_done >= runtime->buffer_size * stride)
		subs->hwptr_done -= runtime->buffer_size * stride;
}

static void copy_to_urb(struct snd_usb_substream *subs, struct urb *urb,
			int offset, int stride, unsigned int bytes)
{
	struct snd_pcm_runtime *runtime = subs->pcm_substream->runtime;

	if (subs->hwptr_done + bytes > runtime->buffer_size * stride) {
		/* err, the transferred area goes over buffer boundary. */
		unsigned int bytes1 =
			runtime->buffer_size * stride - subs->hwptr_done;
		memcpy(urb->transfer_buffer + offset,
		       runtime->dma_area + subs->hwptr_done, bytes1);
		memcpy(urb->transfer_buffer + offset + bytes1,
		       runtime->dma_area, bytes - bytes1);
	} else {
		memcpy(urb->transfer_buffer + offset,
		       runtime->dma_area + subs->hwptr_done, bytes);
	}
	subs->hwptr_done += bytes;
	if (subs->hwptr_done >= runtime->buffer_size * stride)
		subs->hwptr_done -= runtime->buffer_size * stride;
}

static unsigned int copy_to_urb_quirk(struct snd_usb_substream *subs,
				      struct urb *urb, int stride,
				      unsigned int bytes)
{
	__le32 packet_length;
	int i;

	/* Put __le32 length descriptor at start of each packet. */
	for (i = 0; i < urb->number_of_packets; i++) {
		unsigned int length = urb->iso_frame_desc[i].length;
		unsigned int offset = urb->iso_frame_desc[i].offset;

		packet_length = cpu_to_le32(length);
		offset += i * sizeof(packet_length);
		urb->iso_frame_desc[i].offset = offset;
		urb->iso_frame_desc[i].length += sizeof(packet_length);
		memcpy(urb->transfer_buffer + offset,
		       &packet_length, sizeof(packet_length));
		copy_to_urb(subs, urb, offset + sizeof(packet_length),
			    stride, length);
	}
	/* Adjust transfer size accordingly. */
	bytes += urb->number_of_packets * sizeof(packet_length);
	return bytes;
}

static void prepare_playback_urb(struct snd_usb_substream *subs,
				 struct urb *urb)
{
	struct snd_pcm_runtime *runtime = subs->pcm_substream->runtime;
	struct snd_usb_endpoint *ep = subs->data_endpoint;
	struct snd_urb_ctx *ctx = urb->context;
	unsigned int counts, frames, bytes;
	int i, stride, period_elapsed = 0;
	unsigned long flags;

	stride = runtime->frame_bits >> 3;

	frames = 0;
	urb->number_of_packets = 0;
	spin_lock_irqsave(&subs->lock, flags);
	subs->frame_limit += ep->max_urb_frames;
	for (i = 0; i < ctx->packets; i++) {
		if (ctx->packet_size[i])
			counts = ctx->packet_size[i];
		else if (ep->sync_master)
			counts = snd_usb_endpoint_slave_next_packet_size(ep);
		else
			counts = snd_usb_endpoint_next_packet_size(ep);

		/* set up descriptor */
		urb->iso_frame_desc[i].offset = frames * ep->stride;
		urb->iso_frame_desc[i].length = counts * ep->stride;
		frames += counts;
		urb->number_of_packets++;
		subs->transfer_done += counts;
		if (subs->transfer_done >= runtime->period_size) {
			subs->transfer_done -= runtime->period_size;
			subs->frame_limit = 0;
			period_elapsed = 1;
			if (subs->fmt_type == UAC_FORMAT_TYPE_II) {
				if (subs->transfer_done > 0) {
					/* FIXME: fill-max mode is not
					 * supported yet */
					frames -= subs->transfer_done;
					counts -= subs->transfer_done;
					urb->iso_frame_desc[i].length =
						counts * ep->stride;
					subs->transfer_done = 0;
				}
				i++;
				if (i < ctx->packets) {
					/* add a transfer delimiter */
					urb->iso_frame_desc[i].offset =
						frames * ep->stride;
					urb->iso_frame_desc[i].length = 0;
					urb->number_of_packets++;
				}
				break;
			}
		}
		/* finish at the period boundary or after enough frames */
		if ((period_elapsed ||
				subs->transfer_done >= subs->frame_limit) &&
		    !snd_usb_endpoint_implicit_feedback_sink(ep))
			break;
	}
	bytes = frames * ep->stride;

	if (unlikely(subs->pcm_format == SNDRV_PCM_FORMAT_DSD_U16_LE &&
		     subs->cur_audiofmt->dsd_dop)) {
		fill_playback_urb_dsd_dop(subs, urb, bytes);
	} else if (unlikely(subs->pcm_format == SNDRV_PCM_FORMAT_DSD_U8 &&
			   subs->cur_audiofmt->dsd_bitrev)) {
		/* bit-reverse the bytes */
		u8 *buf = urb->transfer_buffer;
		for (i = 0; i < bytes; i++) {
			int idx = (subs->hwptr_done + i)
				% (runtime->buffer_size * stride);
			buf[i] = bitrev8(runtime->dma_area[idx]);
		}

		subs->hwptr_done += bytes;
		if (subs->hwptr_done >= runtime->buffer_size * stride)
			subs->hwptr_done -= runtime->buffer_size * stride;
	} else {
		/* usual PCM */
		if (!subs->tx_length_quirk)
			copy_to_urb(subs, urb, 0, stride, bytes);
		else
			bytes = copy_to_urb_quirk(subs, urb, stride, bytes);
			/* bytes is now amount of outgoing data */
	}

	/* update delay with exact number of samples queued */
	runtime->delay = subs->last_delay;
	runtime->delay += frames;
	subs->last_delay = runtime->delay;

	/* realign last_frame_number */
	subs->last_frame_number = usb_get_current_frame_number(subs->dev);
	subs->last_frame_number &= 0xFF; /* keep 8 LSBs */

	if (subs->trigger_tstamp_pending_update) {
		/* this is the first actual URB submitted,
		 * update trigger timestamp to reflect actual start time
		 */
		snd_pcm_gettime(runtime, &runtime->trigger_tstamp);
		subs->trigger_tstamp_pending_update = false;
	}

	spin_unlock_irqrestore(&subs->lock, flags);
	urb->transfer_buffer_length = bytes;
	if (period_elapsed)
		snd_pcm_period_elapsed(subs->pcm_substream);
}

/*
 * process after playback data complete
 * - decrease the delay count again
 */
static void retire_playback_urb(struct snd_usb_substream *subs,
			       struct urb *urb)
{
	unsigned long flags;
	struct snd_pcm_runtime *runtime = subs->pcm_substream->runtime;
	struct snd_usb_endpoint *ep = subs->data_endpoint;
	int processed = urb->transfer_buffer_length / ep->stride;
	int est_delay;

	/* ignore the delay accounting when processed=0 is given, i.e.
	 * silent payloads are processed before handling the actual data
	 */
	if (!processed)
		return;

	spin_lock_irqsave(&subs->lock, flags);
	if (!subs->last_delay)
		goto out; /* short path */

	est_delay = snd_usb_pcm_delay(subs, runtime->rate);
	/* update delay with exact number of samples played */
	if (processed > subs->last_delay)
		subs->last_delay = 0;
	else
		subs->last_delay -= processed;
	runtime->delay = subs->last_delay;

	/*
	 * Report when delay estimate is off by more than 2ms.
	 * The error should be lower than 2ms since the estimate relies
	 * on two reads of a counter updated every ms.
	 */
	if (abs(est_delay - subs->last_delay) * 1000 > runtime->rate * 2)
		dev_dbg_ratelimited(&subs->dev->dev,
			"delay: estimated %d, actual %d\n",
			est_delay, subs->last_delay);

	if (!subs->running) {
		/* update last_frame_number for delay counting here since
		 * prepare_playback_urb won't be called during pause
		 */
		subs->last_frame_number =
			usb_get_current_frame_number(subs->dev) & 0xff;
	}

 out:
	spin_unlock_irqrestore(&subs->lock, flags);
}

static int snd_usb_substream_playback_trigger(struct snd_pcm_substream *substream,
					      int cmd)
{
	struct snd_usb_substream *subs = substream->runtime->private_data;

	switch (cmd) {
	case SNDRV_PCM_TRIGGER_START:
		subs->trigger_tstamp_pending_update = true;
		fallthrough;
	case SNDRV_PCM_TRIGGER_PAUSE_RELEASE:
		subs->data_endpoint->prepare_data_urb = prepare_playback_urb;
		subs->data_endpoint->retire_data_urb = retire_playback_urb;
		subs->running = 1;
		return 0;
	case SNDRV_PCM_TRIGGER_STOP:
		stop_endpoints(subs);
		subs->running = 0;
		return 0;
	case SNDRV_PCM_TRIGGER_PAUSE_PUSH:
		subs->data_endpoint->prepare_data_urb = NULL;
		/* keep retire_data_urb for delay calculation */
		subs->data_endpoint->retire_data_urb = retire_playback_urb;
		subs->running = 0;
		return 0;
	case SNDRV_PCM_TRIGGER_SUSPEND:
		if (subs->stream->chip->setup_fmt_after_resume_quirk) {
			stop_endpoints(subs);
			subs->need_setup_fmt = true;
			return 0;
		}
		break;
	}

	return -EINVAL;
}

static int snd_usb_substream_capture_trigger(struct snd_pcm_substream *substream,
					     int cmd)
{
	int err;
	struct snd_usb_substream *subs = substream->runtime->private_data;

	switch (cmd) {
	case SNDRV_PCM_TRIGGER_START:
		err = start_endpoints(subs);
		if (err < 0)
			return err;

		subs->data_endpoint->retire_data_urb = retire_capture_urb;
		subs->running = 1;
		return 0;
	case SNDRV_PCM_TRIGGER_STOP:
		stop_endpoints(subs);
		subs->data_endpoint->retire_data_urb = NULL;
		subs->running = 0;
		return 0;
	case SNDRV_PCM_TRIGGER_PAUSE_PUSH:
		subs->data_endpoint->retire_data_urb = NULL;
		subs->running = 0;
		return 0;
	case SNDRV_PCM_TRIGGER_PAUSE_RELEASE:
		subs->data_endpoint->retire_data_urb = retire_capture_urb;
		subs->running = 1;
		return 0;
	case SNDRV_PCM_TRIGGER_SUSPEND:
		if (subs->stream->chip->setup_fmt_after_resume_quirk) {
			stop_endpoints(subs);
			subs->need_setup_fmt = true;
			return 0;
		}
		break;
	}

	return -EINVAL;
}

static const struct snd_pcm_ops snd_usb_playback_ops = {
	.open =		snd_usb_pcm_open,
	.close =	snd_usb_pcm_close,
	.hw_params =	snd_usb_hw_params,
	.hw_free =	snd_usb_hw_free,
	.prepare =	snd_usb_pcm_prepare,
	.trigger =	snd_usb_substream_playback_trigger,
	.sync_stop =	snd_usb_pcm_sync_stop,
	.pointer =	snd_usb_pcm_pointer,
};

static const struct snd_pcm_ops snd_usb_capture_ops = {
	.open =		snd_usb_pcm_open,
	.close =	snd_usb_pcm_close,
	.hw_params =	snd_usb_hw_params,
	.hw_free =	snd_usb_hw_free,
	.prepare =	snd_usb_pcm_prepare,
	.trigger =	snd_usb_substream_capture_trigger,
	.sync_stop =	snd_usb_pcm_sync_stop,
	.pointer =	snd_usb_pcm_pointer,
};

void snd_usb_set_pcm_ops(struct snd_pcm *pcm, int stream)
{
	const struct snd_pcm_ops *ops;

	ops = stream == SNDRV_PCM_STREAM_PLAYBACK ?
			&snd_usb_playback_ops : &snd_usb_capture_ops;
	snd_pcm_set_ops(pcm, stream, ops);
}

void snd_usb_preallocate_buffer(struct snd_usb_substream *subs)
{
	struct snd_pcm *pcm = subs->stream->pcm;
	struct snd_pcm_substream *s = pcm->streams[subs->direction].substream;
	struct device *dev = subs->dev->bus->controller;

	if (snd_usb_use_vmalloc)
		snd_pcm_set_managed_buffer(s, SNDRV_DMA_TYPE_VMALLOC,
					   NULL, 0, 0);
	else
		snd_pcm_set_managed_buffer(s, SNDRV_DMA_TYPE_DEV_SG,
					   dev, 64*1024, 512*1024);
}<|MERGE_RESOLUTION|>--- conflicted
+++ resolved
@@ -369,10 +369,7 @@
 	case USB_ID(0x07fd, 0x0008): /* MOTU M Series */
 	case USB_ID(0x31e9, 0x0001): /* Solid State Logic SSL2 */
 	case USB_ID(0x31e9, 0x0002): /* Solid State Logic SSL2+ */
-<<<<<<< HEAD
-=======
 	case USB_ID(0x0499, 0x172f): /* Steinberg UR22C */
->>>>>>> bbf5c979
 	case USB_ID(0x0d9a, 0x00df): /* RTX6001 */
 		ep = 0x81;
 		ifnum = 2;
