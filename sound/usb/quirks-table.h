/* SPDX-License-Identifier: GPL-2.0-or-later */
/*
 * ALSA USB Audio Driver
 *
 * Copyright (c) 2002 by Takashi Iwai <tiwai@suse.de>,
 *                       Clemens Ladisch <clemens@ladisch.de>
 */

/*
 * The contents of this file are part of the driver's id_table.
 *
 * In a perfect world, this file would be empty.
 */

/*
 * Use this for devices where other interfaces are standard compliant,
 * to prevent the quirk being applied to those interfaces. (To work with
 * hotplugging, bDeviceClass must be set to USB_CLASS_PER_INTERFACE.)
 */
#define USB_DEVICE_VENDOR_SPEC(vend, prod) \
	.match_flags = USB_DEVICE_ID_MATCH_VENDOR | \
		       USB_DEVICE_ID_MATCH_PRODUCT | \
		       USB_DEVICE_ID_MATCH_INT_CLASS, \
	.idVendor = vend, \
	.idProduct = prod, \
	.bInterfaceClass = USB_CLASS_VENDOR_SPEC

#define QUIRK_RENAME_DEVICE(_vendor, _device)				\
	.driver_info = (unsigned long) & (const struct snd_usb_audio_quirk) { \
		.vendor_name = _vendor,					\
		.product_name = _device,				\
		.ifnum = QUIRK_NO_INTERFACE				\
	}

#define QUIRK_DEVICE_PROFILE(_vendor, _device, _profile)		\
	.driver_info = (unsigned long) & (const struct snd_usb_audio_quirk) { \
		.vendor_name = _vendor,					\
		.product_name = _device,				\
		.profile_name = _profile,				\
		.ifnum = QUIRK_NO_INTERFACE				\
	}

/* HP Thunderbolt Dock Audio Headset */
{
	USB_DEVICE(0x03f0, 0x0269),
	QUIRK_DEVICE_PROFILE("HP", "Thunderbolt Dock Audio Headset",
			     "HP-Thunderbolt-Dock-Audio-Headset"),
},
/* HP Thunderbolt Dock Audio Module */
{
	USB_DEVICE(0x03f0, 0x0567),
	QUIRK_DEVICE_PROFILE("HP", "Thunderbolt Dock Audio Module",
			     "HP-Thunderbolt-Dock-Audio-Module"),
},
/* FTDI devices */
{
	USB_DEVICE(0x0403, 0xb8d8),
	.driver_info = (unsigned long) & (const struct snd_usb_audio_quirk) {
		/* .vendor_name = "STARR LABS", */
		/* .product_name = "Starr Labs MIDI USB device", */
		.ifnum = 0,
		.type = QUIRK_MIDI_FTDI
	}
},

{
	/* Creative BT-D1 */
	USB_DEVICE(0x041e, 0x0005),
	.driver_info = (unsigned long) &(const struct snd_usb_audio_quirk) {
		.ifnum = 1,
		.type = QUIRK_AUDIO_FIXED_ENDPOINT,
		.data = &(const struct audioformat) {
			.formats = SNDRV_PCM_FMTBIT_S16_LE,
			.channels = 2,
			.iface = 1,
			.altsetting = 1,
			.altset_idx = 1,
			.endpoint = 0x03,
			.ep_attr = USB_ENDPOINT_XFER_ISOC,
			.attributes = 0,
			.rates = SNDRV_PCM_RATE_CONTINUOUS,
			.rate_min = 48000,
			.rate_max = 48000,
		}
	}
},

/* Creative/E-Mu devices */
{
	USB_DEVICE(0x041e, 0x3010),
	QUIRK_RENAME_DEVICE("Creative Labs", "Sound Blaster MP3+")
},
/* Creative/Toshiba Multimedia Center SB-0500 */
{
	USB_DEVICE(0x041e, 0x3048),
	QUIRK_RENAME_DEVICE("Toshiba", "SB-0500")
},
{
	/* E-Mu 0202 USB */
	.match_flags = USB_DEVICE_ID_MATCH_DEVICE,
	.idVendor = 0x041e,
	.idProduct = 0x3f02,
	.bInterfaceClass = USB_CLASS_AUDIO,
},
{
	/* E-Mu 0404 USB */
	.match_flags = USB_DEVICE_ID_MATCH_DEVICE,
	.idVendor = 0x041e,
	.idProduct = 0x3f04,
	.bInterfaceClass = USB_CLASS_AUDIO,
},
{
	/* E-Mu Tracker Pre */
	.match_flags = USB_DEVICE_ID_MATCH_DEVICE,
	.idVendor = 0x041e,
	.idProduct = 0x3f0a,
	.bInterfaceClass = USB_CLASS_AUDIO,
},
{
	/* E-Mu 0204 USB */
	.match_flags = USB_DEVICE_ID_MATCH_DEVICE,
	.idVendor = 0x041e,
	.idProduct = 0x3f19,
	.bInterfaceClass = USB_CLASS_AUDIO,
},

/*
 * HP Wireless Audio
 * When not ignored, causes instability issues for some users, forcing them to
 * skip the entire module.
 */
{
	USB_DEVICE(0x0424, 0xb832),
	.driver_info = (unsigned long) &(const struct snd_usb_audio_quirk) {
		.vendor_name = "Standard Microsystems Corp.",
		.product_name = "HP Wireless Audio",
		.ifnum = QUIRK_ANY_INTERFACE,
		.type = QUIRK_COMPOSITE,
		.data = (const struct snd_usb_audio_quirk[]) {
			/* Mixer */
			{
				.ifnum = 0,
				.type = QUIRK_IGNORE_INTERFACE,
			},
			/* Playback */
			{
				.ifnum = 1,
				.type = QUIRK_IGNORE_INTERFACE,
			},
			/* Capture */
			{
				.ifnum = 2,
				.type = QUIRK_IGNORE_INTERFACE,
			},
			/* HID Device, .ifnum = 3 */
			{
				.ifnum = -1,
			}
		}
	}
},

/*
 * Logitech QuickCam: bDeviceClass is vendor-specific, so generic interface
 * class matches do not take effect without an explicit ID match.
 */
{
	.match_flags = USB_DEVICE_ID_MATCH_DEVICE |
		       USB_DEVICE_ID_MATCH_INT_CLASS |
		       USB_DEVICE_ID_MATCH_INT_SUBCLASS,
	.idVendor = 0x046d,
	.idProduct = 0x0850,
	.bInterfaceClass = USB_CLASS_AUDIO,
	.bInterfaceSubClass = USB_SUBCLASS_AUDIOCONTROL
},
{
	.match_flags = USB_DEVICE_ID_MATCH_DEVICE |
		       USB_DEVICE_ID_MATCH_INT_CLASS |
		       USB_DEVICE_ID_MATCH_INT_SUBCLASS,
	.idVendor = 0x046d,
	.idProduct = 0x08ae,
	.bInterfaceClass = USB_CLASS_AUDIO,
	.bInterfaceSubClass = USB_SUBCLASS_AUDIOCONTROL
},
{
	.match_flags = USB_DEVICE_ID_MATCH_DEVICE |
		       USB_DEVICE_ID_MATCH_INT_CLASS |
		       USB_DEVICE_ID_MATCH_INT_SUBCLASS,
	.idVendor = 0x046d,
	.idProduct = 0x08c6,
	.bInterfaceClass = USB_CLASS_AUDIO,
	.bInterfaceSubClass = USB_SUBCLASS_AUDIOCONTROL
},
{
	.match_flags = USB_DEVICE_ID_MATCH_DEVICE |
		       USB_DEVICE_ID_MATCH_INT_CLASS |
		       USB_DEVICE_ID_MATCH_INT_SUBCLASS,
	.idVendor = 0x046d,
	.idProduct = 0x08f0,
	.bInterfaceClass = USB_CLASS_AUDIO,
	.bInterfaceSubClass = USB_SUBCLASS_AUDIOCONTROL
},
{
	.match_flags = USB_DEVICE_ID_MATCH_DEVICE |
		       USB_DEVICE_ID_MATCH_INT_CLASS |
		       USB_DEVICE_ID_MATCH_INT_SUBCLASS,
	.idVendor = 0x046d,
	.idProduct = 0x08f5,
	.bInterfaceClass = USB_CLASS_AUDIO,
	.bInterfaceSubClass = USB_SUBCLASS_AUDIOCONTROL
},
{
	.match_flags = USB_DEVICE_ID_MATCH_DEVICE |
		       USB_DEVICE_ID_MATCH_INT_CLASS |
		       USB_DEVICE_ID_MATCH_INT_SUBCLASS,
	.idVendor = 0x046d,
	.idProduct = 0x08f6,
	.bInterfaceClass = USB_CLASS_AUDIO,
	.bInterfaceSubClass = USB_SUBCLASS_AUDIOCONTROL
},
{
	.match_flags = USB_DEVICE_ID_MATCH_DEVICE |
		       USB_DEVICE_ID_MATCH_INT_CLASS |
		       USB_DEVICE_ID_MATCH_INT_SUBCLASS,
	.idVendor = 0x046d,
	.idProduct = 0x0990,
	.bInterfaceClass = USB_CLASS_AUDIO,
	.bInterfaceSubClass = USB_SUBCLASS_AUDIOCONTROL,
	QUIRK_RENAME_DEVICE("Logitech, Inc.", "QuickCam Pro 9000")
},

/*
 * Yamaha devices
 */

#define YAMAHA_DEVICE(id, name) { \
	USB_DEVICE(0x0499, id), \
	.driver_info = (unsigned long) & (const struct snd_usb_audio_quirk) { \
		.vendor_name = "Yamaha", \
		.product_name = name, \
		.ifnum = QUIRK_ANY_INTERFACE, \
		.type = QUIRK_MIDI_YAMAHA \
	} \
}
#define YAMAHA_INTERFACE(id, intf, name) { \
	USB_DEVICE_VENDOR_SPEC(0x0499, id), \
	.driver_info = (unsigned long) & (const struct snd_usb_audio_quirk) { \
		.vendor_name = "Yamaha", \
		.product_name = name, \
		.ifnum = intf, \
		.type = QUIRK_MIDI_YAMAHA \
	} \
}
YAMAHA_DEVICE(0x1000, "UX256"),
YAMAHA_DEVICE(0x1001, "MU1000"),
YAMAHA_DEVICE(0x1002, "MU2000"),
YAMAHA_DEVICE(0x1003, "MU500"),
YAMAHA_INTERFACE(0x1004, 3, "UW500"),
YAMAHA_DEVICE(0x1005, "MOTIF6"),
YAMAHA_DEVICE(0x1006, "MOTIF7"),
YAMAHA_DEVICE(0x1007, "MOTIF8"),
YAMAHA_DEVICE(0x1008, "UX96"),
YAMAHA_DEVICE(0x1009, "UX16"),
YAMAHA_INTERFACE(0x100a, 3, "EOS BX"),
YAMAHA_DEVICE(0x100c, "UC-MX"),
YAMAHA_DEVICE(0x100d, "UC-KX"),
YAMAHA_DEVICE(0x100e, "S08"),
YAMAHA_DEVICE(0x100f, "CLP-150"),
YAMAHA_DEVICE(0x1010, "CLP-170"),
YAMAHA_DEVICE(0x1011, "P-250"),
YAMAHA_DEVICE(0x1012, "TYROS"),
YAMAHA_DEVICE(0x1013, "PF-500"),
YAMAHA_DEVICE(0x1014, "S90"),
YAMAHA_DEVICE(0x1015, "MOTIF-R"),
YAMAHA_DEVICE(0x1016, "MDP-5"),
YAMAHA_DEVICE(0x1017, "CVP-204"),
YAMAHA_DEVICE(0x1018, "CVP-206"),
YAMAHA_DEVICE(0x1019, "CVP-208"),
YAMAHA_DEVICE(0x101a, "CVP-210"),
YAMAHA_DEVICE(0x101b, "PSR-1100"),
YAMAHA_DEVICE(0x101c, "PSR-2100"),
YAMAHA_DEVICE(0x101d, "CLP-175"),
YAMAHA_DEVICE(0x101e, "PSR-K1"),
YAMAHA_DEVICE(0x101f, "EZ-J24"),
YAMAHA_DEVICE(0x1020, "EZ-250i"),
YAMAHA_DEVICE(0x1021, "MOTIF ES 6"),
YAMAHA_DEVICE(0x1022, "MOTIF ES 7"),
YAMAHA_DEVICE(0x1023, "MOTIF ES 8"),
YAMAHA_DEVICE(0x1024, "CVP-301"),
YAMAHA_DEVICE(0x1025, "CVP-303"),
YAMAHA_DEVICE(0x1026, "CVP-305"),
YAMAHA_DEVICE(0x1027, "CVP-307"),
YAMAHA_DEVICE(0x1028, "CVP-309"),
YAMAHA_DEVICE(0x1029, "CVP-309GP"),
YAMAHA_DEVICE(0x102a, "PSR-1500"),
YAMAHA_DEVICE(0x102b, "PSR-3000"),
YAMAHA_DEVICE(0x102e, "ELS-01/01C"),
YAMAHA_DEVICE(0x1030, "PSR-295/293"),
YAMAHA_DEVICE(0x1031, "DGX-205/203"),
YAMAHA_DEVICE(0x1032, "DGX-305"),
YAMAHA_DEVICE(0x1033, "DGX-505"),
YAMAHA_DEVICE(0x1034, NULL),
YAMAHA_DEVICE(0x1035, NULL),
YAMAHA_DEVICE(0x1036, NULL),
YAMAHA_DEVICE(0x1037, NULL),
YAMAHA_DEVICE(0x1038, NULL),
YAMAHA_DEVICE(0x1039, NULL),
YAMAHA_DEVICE(0x103a, NULL),
YAMAHA_DEVICE(0x103b, NULL),
YAMAHA_DEVICE(0x103c, NULL),
YAMAHA_DEVICE(0x103d, NULL),
YAMAHA_DEVICE(0x103e, NULL),
YAMAHA_DEVICE(0x103f, NULL),
YAMAHA_DEVICE(0x1040, NULL),
YAMAHA_DEVICE(0x1041, NULL),
YAMAHA_DEVICE(0x1042, NULL),
YAMAHA_DEVICE(0x1043, NULL),
YAMAHA_DEVICE(0x1044, NULL),
YAMAHA_DEVICE(0x1045, NULL),
YAMAHA_INTERFACE(0x104e, 0, NULL),
YAMAHA_DEVICE(0x104f, NULL),
YAMAHA_DEVICE(0x1050, NULL),
YAMAHA_DEVICE(0x1051, NULL),
YAMAHA_DEVICE(0x1052, NULL),
YAMAHA_INTERFACE(0x1053, 0, NULL),
YAMAHA_INTERFACE(0x1054, 0, NULL),
YAMAHA_DEVICE(0x1055, NULL),
YAMAHA_DEVICE(0x1056, NULL),
YAMAHA_DEVICE(0x1057, NULL),
YAMAHA_DEVICE(0x1058, NULL),
YAMAHA_DEVICE(0x1059, NULL),
YAMAHA_DEVICE(0x105a, NULL),
YAMAHA_DEVICE(0x105b, NULL),
YAMAHA_DEVICE(0x105c, NULL),
YAMAHA_DEVICE(0x105d, NULL),
{
	USB_DEVICE(0x0499, 0x1503),
	.driver_info = (unsigned long) & (const struct snd_usb_audio_quirk) {
		/* .vendor_name = "Yamaha", */
		/* .product_name = "MOX6/MOX8", */
		.ifnum = QUIRK_ANY_INTERFACE,
		.type = QUIRK_COMPOSITE,
		.data = (const struct snd_usb_audio_quirk[]) {
			{
				.ifnum = 1,
				.type = QUIRK_AUDIO_STANDARD_INTERFACE
			},
			{
				.ifnum = 2,
				.type = QUIRK_AUDIO_STANDARD_INTERFACE
			},
			{
				.ifnum = 3,
				.type = QUIRK_MIDI_YAMAHA
			},
			{
				.ifnum = -1
			}
		}
	}
},
{
	USB_DEVICE(0x0499, 0x1507),
	.driver_info = (unsigned long) & (const struct snd_usb_audio_quirk) {
		/* .vendor_name = "Yamaha", */
		/* .product_name = "THR10", */
		.ifnum = QUIRK_ANY_INTERFACE,
		.type = QUIRK_COMPOSITE,
		.data = (const struct snd_usb_audio_quirk[]) {
			{
				.ifnum = 1,
				.type = QUIRK_AUDIO_STANDARD_INTERFACE
			},
			{
				.ifnum = 2,
				.type = QUIRK_AUDIO_STANDARD_INTERFACE
			},
			{
				.ifnum = 3,
				.type = QUIRK_MIDI_YAMAHA
			},
			{
				.ifnum = -1
			}
		}
	}
},
{
	USB_DEVICE(0x0499, 0x1509),
	.driver_info = (unsigned long) & (const struct snd_usb_audio_quirk) {
		/* .vendor_name = "Yamaha", */
		/* .product_name = "Steinberg UR22", */
		.ifnum = QUIRK_ANY_INTERFACE,
		.type = QUIRK_COMPOSITE,
		.data = (const struct snd_usb_audio_quirk[]) {
			{
				.ifnum = 1,
				.type = QUIRK_AUDIO_STANDARD_INTERFACE
			},
			{
				.ifnum = 2,
				.type = QUIRK_AUDIO_STANDARD_INTERFACE
			},
			{
				.ifnum = 3,
				.type = QUIRK_MIDI_YAMAHA
			},
			{
				.ifnum = 4,
				.type = QUIRK_IGNORE_INTERFACE
			},
			{
				.ifnum = -1
			}
		}
	}
},
{
	USB_DEVICE(0x0499, 0x150a),
	.driver_info = (unsigned long) & (const struct snd_usb_audio_quirk) {
		/* .vendor_name = "Yamaha", */
		/* .product_name = "THR5A", */
		.ifnum = QUIRK_ANY_INTERFACE,
		.type = QUIRK_COMPOSITE,
		.data = (const struct snd_usb_audio_quirk[]) {
			{
				.ifnum = 1,
				.type = QUIRK_AUDIO_STANDARD_INTERFACE
			},
			{
				.ifnum = 2,
				.type = QUIRK_AUDIO_STANDARD_INTERFACE
			},
			{
				.ifnum = 3,
				.type = QUIRK_MIDI_YAMAHA
			},
			{
				.ifnum = -1
			}
		}
	}
},
{
	USB_DEVICE(0x0499, 0x150c),
	.driver_info = (unsigned long) & (const struct snd_usb_audio_quirk) {
		/* .vendor_name = "Yamaha", */
		/* .product_name = "THR10C", */
		.ifnum = QUIRK_ANY_INTERFACE,
		.type = QUIRK_COMPOSITE,
		.data = (const struct snd_usb_audio_quirk[]) {
			{
				.ifnum = 1,
				.type = QUIRK_AUDIO_STANDARD_INTERFACE
			},
			{
				.ifnum = 2,
				.type = QUIRK_AUDIO_STANDARD_INTERFACE
			},
			{
				.ifnum = 3,
				.type = QUIRK_MIDI_YAMAHA
			},
			{
				.ifnum = -1
			}
		}
	}
},
YAMAHA_DEVICE(0x2000, "DGP-7"),
YAMAHA_DEVICE(0x2001, "DGP-5"),
YAMAHA_DEVICE(0x2002, NULL),
YAMAHA_DEVICE(0x2003, NULL),
YAMAHA_DEVICE(0x5000, "CS1D"),
YAMAHA_DEVICE(0x5001, "DSP1D"),
YAMAHA_DEVICE(0x5002, "DME32"),
YAMAHA_DEVICE(0x5003, "DM2000"),
YAMAHA_DEVICE(0x5004, "02R96"),
YAMAHA_DEVICE(0x5005, "ACU16-C"),
YAMAHA_DEVICE(0x5006, "NHB32-C"),
YAMAHA_DEVICE(0x5007, "DM1000"),
YAMAHA_DEVICE(0x5008, "01V96"),
YAMAHA_DEVICE(0x5009, "SPX2000"),
YAMAHA_DEVICE(0x500a, "PM5D"),
YAMAHA_DEVICE(0x500b, "DME64N"),
YAMAHA_DEVICE(0x500c, "DME24N"),
YAMAHA_DEVICE(0x500d, NULL),
YAMAHA_DEVICE(0x500e, NULL),
YAMAHA_DEVICE(0x500f, NULL),
YAMAHA_DEVICE(0x7000, "DTX"),
YAMAHA_DEVICE(0x7010, "UB99"),
#undef YAMAHA_DEVICE
#undef YAMAHA_INTERFACE
/* this catches most recent vendor-specific Yamaha devices */
{
	.match_flags = USB_DEVICE_ID_MATCH_VENDOR |
	               USB_DEVICE_ID_MATCH_INT_CLASS,
	.idVendor = 0x0499,
	.bInterfaceClass = USB_CLASS_VENDOR_SPEC,
	.driver_info = (unsigned long) &(const struct snd_usb_audio_quirk) {
		.ifnum = QUIRK_ANY_INTERFACE,
		.type = QUIRK_AUTODETECT
	}
},

/*
 * Roland/RolandED/Edirol/BOSS devices
 */
{
	USB_DEVICE(0x0582, 0x0000),
	.driver_info = (unsigned long) & (const struct snd_usb_audio_quirk) {
		.vendor_name = "Roland",
		.product_name = "UA-100",
		.ifnum = QUIRK_ANY_INTERFACE,
		.type = QUIRK_COMPOSITE,
		.data = (const struct snd_usb_audio_quirk[]) {
			{
				.ifnum = 0,
				.type = QUIRK_AUDIO_FIXED_ENDPOINT,
				.data = & (const struct audioformat) {
					.formats = SNDRV_PCM_FMTBIT_S16_LE,
					.channels = 4,
					.iface = 0,
					.altsetting = 1,
					.altset_idx = 1,
					.attributes = 0,
					.endpoint = 0x01,
					.ep_attr = 0x09,
					.rates = SNDRV_PCM_RATE_CONTINUOUS,
					.rate_min = 44100,
					.rate_max = 44100,
				}
			},
			{
				.ifnum = 1,
				.type = QUIRK_AUDIO_FIXED_ENDPOINT,
				.data = & (const struct audioformat) {
					.formats = SNDRV_PCM_FMTBIT_S16_LE,
					.channels = 2,
					.iface = 1,
					.altsetting = 1,
					.altset_idx = 1,
					.attributes = UAC_EP_CS_ATTR_FILL_MAX,
					.endpoint = 0x81,
					.ep_attr = 0x05,
					.rates = SNDRV_PCM_RATE_CONTINUOUS,
					.rate_min = 44100,
					.rate_max = 44100,
				}
			},
			{
				.ifnum = 2,
				.type = QUIRK_MIDI_FIXED_ENDPOINT,
				.data = & (const struct snd_usb_midi_endpoint_info) {
					.out_cables = 0x0007,
					.in_cables  = 0x0007
				}
			},
			{
				.ifnum = -1
			}
		}
	}
},
{
	USB_DEVICE(0x0582, 0x0002),
	.driver_info = (unsigned long) & (const struct snd_usb_audio_quirk) {
		.vendor_name = "EDIROL",
		.product_name = "UM-4",
		.ifnum = QUIRK_ANY_INTERFACE,
		.type = QUIRK_COMPOSITE,
		.data = (const struct snd_usb_audio_quirk[]) {
			{
				.ifnum = 0,
				.type = QUIRK_IGNORE_INTERFACE
			},
			{
				.ifnum = 1,
				.type = QUIRK_IGNORE_INTERFACE
			},
			{
				.ifnum = 2,
				.type = QUIRK_MIDI_FIXED_ENDPOINT,
				.data = & (const struct snd_usb_midi_endpoint_info) {
					.out_cables = 0x000f,
					.in_cables  = 0x000f
				}
			},
			{
				.ifnum = -1
			}
		}
	}
},
{
	USB_DEVICE(0x0582, 0x0003),
	.driver_info = (unsigned long) & (const struct snd_usb_audio_quirk) {
		.vendor_name = "Roland",
		.product_name = "SC-8850",
		.ifnum = QUIRK_ANY_INTERFACE,
		.type = QUIRK_COMPOSITE,
		.data = (const struct snd_usb_audio_quirk[]) {
			{
				.ifnum = 0,
				.type = QUIRK_IGNORE_INTERFACE
			},
			{
				.ifnum = 1,
				.type = QUIRK_IGNORE_INTERFACE
			},
			{
				.ifnum = 2,
				.type = QUIRK_MIDI_FIXED_ENDPOINT,
				.data = & (const struct snd_usb_midi_endpoint_info) {
					.out_cables = 0x003f,
					.in_cables  = 0x003f
				}
			},
			{
				.ifnum = -1
			}
		}
	}
},
{
	USB_DEVICE(0x0582, 0x0004),
	.driver_info = (unsigned long) & (const struct snd_usb_audio_quirk) {
		.vendor_name = "Roland",
		.product_name = "U-8",
		.ifnum = QUIRK_ANY_INTERFACE,
		.type = QUIRK_COMPOSITE,
		.data = (const struct snd_usb_audio_quirk[]) {
			{
				.ifnum = 0,
				.type = QUIRK_IGNORE_INTERFACE
			},
			{
				.ifnum = 1,
				.type = QUIRK_IGNORE_INTERFACE
			},
			{
				.ifnum = 2,
				.type = QUIRK_MIDI_FIXED_ENDPOINT,
				.data = & (const struct snd_usb_midi_endpoint_info) {
					.out_cables = 0x0005,
					.in_cables  = 0x0005
				}
			},
			{
				.ifnum = -1
			}
		}
	}
},
{
	/* Has ID 0x0099 when not in "Advanced Driver" mode.
	 * The UM-2EX has only one input, but we cannot detect this. */
	USB_DEVICE(0x0582, 0x0005),
	.driver_info = (unsigned long) & (const struct snd_usb_audio_quirk) {
		.vendor_name = "EDIROL",
		.product_name = "UM-2",
		.ifnum = QUIRK_ANY_INTERFACE,
		.type = QUIRK_COMPOSITE,
		.data = (const struct snd_usb_audio_quirk[]) {
			{
				.ifnum = 0,
				.type = QUIRK_IGNORE_INTERFACE
			},
			{
				.ifnum = 1,
				.type = QUIRK_IGNORE_INTERFACE
			},
			{
				.ifnum = 2,
				.type = QUIRK_MIDI_FIXED_ENDPOINT,
				.data = & (const struct snd_usb_midi_endpoint_info) {
					.out_cables = 0x0003,
					.in_cables  = 0x0003
				}
			},
			{
				.ifnum = -1
			}
		}
	}
},
{
	USB_DEVICE(0x0582, 0x0007),
	.driver_info = (unsigned long) & (const struct snd_usb_audio_quirk) {
		.vendor_name = "Roland",
		.product_name = "SC-8820",
		.ifnum = QUIRK_ANY_INTERFACE,
		.type = QUIRK_COMPOSITE,
		.data = (const struct snd_usb_audio_quirk[]) {
			{
				.ifnum = 0,
				.type = QUIRK_IGNORE_INTERFACE
			},
			{
				.ifnum = 1,
				.type = QUIRK_IGNORE_INTERFACE
			},
			{
				.ifnum = 2,
				.type = QUIRK_MIDI_FIXED_ENDPOINT,
				.data = & (const struct snd_usb_midi_endpoint_info) {
					.out_cables = 0x0013,
					.in_cables  = 0x0013
				}
			},
			{
				.ifnum = -1
			}
		}
	}
},
{
	USB_DEVICE(0x0582, 0x0008),
	.driver_info = (unsigned long) & (const struct snd_usb_audio_quirk) {
		.vendor_name = "Roland",
		.product_name = "PC-300",
		.ifnum = QUIRK_ANY_INTERFACE,
		.type = QUIRK_COMPOSITE,
		.data = (const struct snd_usb_audio_quirk[]) {
			{
				.ifnum = 0,
				.type = QUIRK_IGNORE_INTERFACE
			},
			{
				.ifnum = 1,
				.type = QUIRK_IGNORE_INTERFACE
			},
			{
				.ifnum = 2,
				.type = QUIRK_MIDI_FIXED_ENDPOINT,
				.data = & (const struct snd_usb_midi_endpoint_info) {
					.out_cables = 0x0001,
					.in_cables  = 0x0001
				}
			},
			{
				.ifnum = -1
			}
		}
	}
},
{
	/* has ID 0x009d when not in "Advanced Driver" mode */
	USB_DEVICE(0x0582, 0x0009),
	.driver_info = (unsigned long) & (const struct snd_usb_audio_quirk) {
		.vendor_name = "EDIROL",
		.product_name = "UM-1",
		.ifnum = QUIRK_ANY_INTERFACE,
		.type = QUIRK_COMPOSITE,
		.data = (const struct snd_usb_audio_quirk[]) {
			{
				.ifnum = 0,
				.type = QUIRK_IGNORE_INTERFACE
			},
			{
				.ifnum = 1,
				.type = QUIRK_IGNORE_INTERFACE
			},
			{
				.ifnum = 2,
				.type = QUIRK_MIDI_FIXED_ENDPOINT,
				.data = & (const struct snd_usb_midi_endpoint_info) {
					.out_cables = 0x0001,
					.in_cables  = 0x0001
				}
			},
			{
				.ifnum = -1
			}
		}
	}
},
{
	USB_DEVICE(0x0582, 0x000b),
	.driver_info = (unsigned long) & (const struct snd_usb_audio_quirk) {
		.vendor_name = "Roland",
		.product_name = "SK-500",
		.ifnum = QUIRK_ANY_INTERFACE,
		.type = QUIRK_COMPOSITE,
		.data = (const struct snd_usb_audio_quirk[]) {
			{
				.ifnum = 0,
				.type = QUIRK_IGNORE_INTERFACE
			},
			{
				.ifnum = 1,
				.type = QUIRK_IGNORE_INTERFACE
			},
			{
				.ifnum = 2,
				.type = QUIRK_MIDI_FIXED_ENDPOINT,
				.data = & (const struct snd_usb_midi_endpoint_info) {
					.out_cables = 0x0013,
					.in_cables  = 0x0013
				}
			},
			{
				.ifnum = -1
			}
		}
	}
},
{
	/* thanks to Emiliano Grilli <emillo@libero.it>
	 * for helping researching this data */
	USB_DEVICE(0x0582, 0x000c),
	.driver_info = (unsigned long) & (const struct snd_usb_audio_quirk) {
		.vendor_name = "Roland",
		.product_name = "SC-D70",
		.ifnum = QUIRK_ANY_INTERFACE,
		.type = QUIRK_COMPOSITE,
		.data = (const struct snd_usb_audio_quirk[]) {
			{
				.ifnum = 0,
				.type = QUIRK_AUDIO_STANDARD_INTERFACE
			},
			{
				.ifnum = 1,
				.type = QUIRK_AUDIO_STANDARD_INTERFACE
			},
			{
				.ifnum = 2,
				.type = QUIRK_MIDI_FIXED_ENDPOINT,
				.data = & (const struct snd_usb_midi_endpoint_info) {
					.out_cables = 0x0007,
					.in_cables  = 0x0007
				}
			},
			{
				.ifnum = -1
			}
		}
	}
},
{	/*
	 * This quirk is for the "Advanced Driver" mode of the Edirol UA-5.
	 * If the advanced mode switch at the back of the unit is off, the
	 * UA-5 has ID 0x0582/0x0011 and is standard compliant (no quirks),
	 * but offers only 16-bit PCM.
	 * In advanced mode, the UA-5 will output S24_3LE samples (two
	 * channels) at the rate indicated on the front switch, including
	 * the 96kHz sample rate.
	 */
	USB_DEVICE(0x0582, 0x0010),
	.driver_info = (unsigned long) & (const struct snd_usb_audio_quirk) {
		.vendor_name = "EDIROL",
		.product_name = "UA-5",
		.ifnum = QUIRK_ANY_INTERFACE,
		.type = QUIRK_COMPOSITE,
		.data = (const struct snd_usb_audio_quirk[]) {
			{
				.ifnum = 1,
				.type = QUIRK_AUDIO_STANDARD_INTERFACE
			},
			{
				.ifnum = 2,
				.type = QUIRK_AUDIO_STANDARD_INTERFACE
			},
			{
				.ifnum = -1
			}
		}
	}
},
{
	/* has ID 0x0013 when not in "Advanced Driver" mode */
	USB_DEVICE(0x0582, 0x0012),
	.driver_info = (unsigned long) & (const struct snd_usb_audio_quirk) {
		.vendor_name = "Roland",
		.product_name = "XV-5050",
		.ifnum = 0,
		.type = QUIRK_MIDI_FIXED_ENDPOINT,
		.data = & (const struct snd_usb_midi_endpoint_info) {
			.out_cables = 0x0001,
			.in_cables  = 0x0001
		}
	}
},
{
	/* has ID 0x0015 when not in "Advanced Driver" mode */
	USB_DEVICE(0x0582, 0x0014),
	.driver_info = (unsigned long) & (const struct snd_usb_audio_quirk) {
		.vendor_name = "EDIROL",
		.product_name = "UM-880",
		.ifnum = 0,
		.type = QUIRK_MIDI_FIXED_ENDPOINT,
		.data = & (const struct snd_usb_midi_endpoint_info) {
			.out_cables = 0x01ff,
			.in_cables  = 0x01ff
		}
	}
},
{
	/* has ID 0x0017 when not in "Advanced Driver" mode */
	USB_DEVICE(0x0582, 0x0016),
	.driver_info = (unsigned long) & (const struct snd_usb_audio_quirk) {
		.vendor_name = "EDIROL",
		.product_name = "SD-90",
		.ifnum = QUIRK_ANY_INTERFACE,
		.type = QUIRK_COMPOSITE,
		.data = (const struct snd_usb_audio_quirk[]) {
			{
				.ifnum = 0,
				.type = QUIRK_AUDIO_STANDARD_INTERFACE
			},
			{
				.ifnum = 1,
				.type = QUIRK_AUDIO_STANDARD_INTERFACE
			},
			{
				.ifnum = 2,
				.type = QUIRK_MIDI_FIXED_ENDPOINT,
				.data = & (const struct snd_usb_midi_endpoint_info) {
					.out_cables = 0x000f,
					.in_cables  = 0x000f
				}
			},
			{
				.ifnum = -1
			}
		}
	}
},
{
	/* has ID 0x001c when not in "Advanced Driver" mode */
	USB_DEVICE(0x0582, 0x001b),
	.driver_info = (unsigned long) & (const struct snd_usb_audio_quirk) {
		.vendor_name = "Roland",
		.product_name = "MMP-2",
		.ifnum = QUIRK_ANY_INTERFACE,
		.type = QUIRK_COMPOSITE,
		.data = (const struct snd_usb_audio_quirk[]) {
			{
				.ifnum = 0,
				.type = QUIRK_IGNORE_INTERFACE
			},
			{
				.ifnum = 1,
				.type = QUIRK_IGNORE_INTERFACE
			},
			{
				.ifnum = 2,
				.type = QUIRK_MIDI_FIXED_ENDPOINT,
				.data = & (const struct snd_usb_midi_endpoint_info) {
					.out_cables = 0x0001,
					.in_cables  = 0x0001
				}
			},
			{
				.ifnum = -1
			}
		}
	}
},
{
	/* has ID 0x001e when not in "Advanced Driver" mode */
	USB_DEVICE(0x0582, 0x001d),
	.driver_info = (unsigned long) & (const struct snd_usb_audio_quirk) {
		.vendor_name = "Roland",
		.product_name = "V-SYNTH",
		.ifnum = 0,
		.type = QUIRK_MIDI_FIXED_ENDPOINT,
		.data = & (const struct snd_usb_midi_endpoint_info) {
			.out_cables = 0x0001,
			.in_cables  = 0x0001
		}
	}
},
{
	/* has ID 0x0024 when not in "Advanced Driver" mode */
	USB_DEVICE(0x0582, 0x0023),
	.driver_info = (unsigned long) & (const struct snd_usb_audio_quirk) {
		.vendor_name = "EDIROL",
		.product_name = "UM-550",
		.ifnum = 0,
		.type = QUIRK_MIDI_FIXED_ENDPOINT,
		.data = & (const struct snd_usb_midi_endpoint_info) {
			.out_cables = 0x003f,
			.in_cables  = 0x003f
		}
	}
},
{
	/*
	 * This quirk is for the "Advanced Driver" mode. If off, the UA-20
	 * has ID 0x0026 and is standard compliant, but has only 16-bit PCM
	 * and no MIDI.
	 */
	USB_DEVICE(0x0582, 0x0025),
	.driver_info = (unsigned long) & (const struct snd_usb_audio_quirk) {
		.vendor_name = "EDIROL",
		.product_name = "UA-20",
		.ifnum = QUIRK_ANY_INTERFACE,
		.type = QUIRK_COMPOSITE,
		.data = (const struct snd_usb_audio_quirk[]) {
			{
				.ifnum = 0,
				.type = QUIRK_IGNORE_INTERFACE
			},
			{
				.ifnum = 1,
				.type = QUIRK_AUDIO_FIXED_ENDPOINT,
				.data = & (const struct audioformat) {
					.formats = SNDRV_PCM_FMTBIT_S24_3LE,
					.channels = 2,
					.iface = 1,
					.altsetting = 1,
					.altset_idx = 1,
					.attributes = 0,
					.endpoint = 0x01,
					.ep_attr = 0x01,
					.rates = SNDRV_PCM_RATE_CONTINUOUS,
					.rate_min = 44100,
					.rate_max = 44100,
				}
			},
			{
				.ifnum = 2,
				.type = QUIRK_AUDIO_FIXED_ENDPOINT,
				.data = & (const struct audioformat) {
					.formats = SNDRV_PCM_FMTBIT_S24_3LE,
					.channels = 2,
					.iface = 2,
					.altsetting = 1,
					.altset_idx = 1,
					.attributes = 0,
					.endpoint = 0x82,
					.ep_attr = 0x01,
					.rates = SNDRV_PCM_RATE_CONTINUOUS,
					.rate_min = 44100,
					.rate_max = 44100,
				}
			},
			{
				.ifnum = 3,
				.type = QUIRK_MIDI_FIXED_ENDPOINT,
				.data = & (const struct snd_usb_midi_endpoint_info) {
					.out_cables = 0x0001,
					.in_cables  = 0x0001
				}
			},
			{
				.ifnum = -1
			}
		}
	}
},
{
	/* has ID 0x0028 when not in "Advanced Driver" mode */
	USB_DEVICE(0x0582, 0x0027),
	.driver_info = (unsigned long) & (const struct snd_usb_audio_quirk) {
		.vendor_name = "EDIROL",
		.product_name = "SD-20",
		.ifnum = 0,
		.type = QUIRK_MIDI_FIXED_ENDPOINT,
		.data = & (const struct snd_usb_midi_endpoint_info) {
			.out_cables = 0x0003,
			.in_cables  = 0x0007
		}
	}
},
{
	/* has ID 0x002a when not in "Advanced Driver" mode */
	USB_DEVICE(0x0582, 0x0029),
	.driver_info = (unsigned long) & (const struct snd_usb_audio_quirk) {
		.vendor_name = "EDIROL",
		.product_name = "SD-80",
		.ifnum = 0,
		.type = QUIRK_MIDI_FIXED_ENDPOINT,
		.data = & (const struct snd_usb_midi_endpoint_info) {
			.out_cables = 0x000f,
			.in_cables  = 0x000f
		}
	}
},
{	/*
	 * This quirk is for the "Advanced" modes of the Edirol UA-700.
	 * If the sample format switch is not in an advanced setting, the
	 * UA-700 has ID 0x0582/0x002c and is standard compliant (no quirks),
	 * but offers only 16-bit PCM and no MIDI.
	 */
	USB_DEVICE_VENDOR_SPEC(0x0582, 0x002b),
	.driver_info = (unsigned long) & (const struct snd_usb_audio_quirk) {
		.vendor_name = "EDIROL",
		.product_name = "UA-700",
		.ifnum = QUIRK_ANY_INTERFACE,
		.type = QUIRK_COMPOSITE,
		.data = (const struct snd_usb_audio_quirk[]) {
			{
				.ifnum = 1,
				.type = QUIRK_AUDIO_EDIROL_UAXX
			},
			{
				.ifnum = 2,
				.type = QUIRK_AUDIO_EDIROL_UAXX
			},
			{
				.ifnum = 3,
				.type = QUIRK_AUDIO_EDIROL_UAXX
			},
			{
				.ifnum = -1
			}
		}
	}
},
{
	/* has ID 0x002e when not in "Advanced Driver" mode */
	USB_DEVICE(0x0582, 0x002d),
	.driver_info = (unsigned long) & (const struct snd_usb_audio_quirk) {
		.vendor_name = "Roland",
		.product_name = "XV-2020",
		.ifnum = 0,
		.type = QUIRK_MIDI_FIXED_ENDPOINT,
		.data = & (const struct snd_usb_midi_endpoint_info) {
			.out_cables = 0x0001,
			.in_cables  = 0x0001
		}
	}
},
{
	/* has ID 0x0030 when not in "Advanced Driver" mode */
	USB_DEVICE(0x0582, 0x002f),
	.driver_info = (unsigned long) & (const struct snd_usb_audio_quirk) {
		.vendor_name = "Roland",
		.product_name = "VariOS",
		.ifnum = 0,
		.type = QUIRK_MIDI_FIXED_ENDPOINT,
		.data = & (const struct snd_usb_midi_endpoint_info) {
			.out_cables = 0x0007,
			.in_cables  = 0x0007
		}
	}
},
{
	/* has ID 0x0034 when not in "Advanced Driver" mode */
	USB_DEVICE(0x0582, 0x0033),
	.driver_info = (unsigned long) & (const struct snd_usb_audio_quirk) {
		.vendor_name = "EDIROL",
		.product_name = "PCR",
		.ifnum = 0,
		.type = QUIRK_MIDI_FIXED_ENDPOINT,
		.data = & (const struct snd_usb_midi_endpoint_info) {
			.out_cables = 0x0003,
			.in_cables  = 0x0007
		}
	}
},
{
	/*
	 * Has ID 0x0038 when not in "Advanced Driver" mode;
	 * later revisions use IDs 0x0054 and 0x00a2.
	 */
	USB_DEVICE(0x0582, 0x0037),
	.driver_info = (unsigned long) & (const struct snd_usb_audio_quirk) {
		.vendor_name = "Roland",
		.product_name = "Digital Piano",
		.ifnum = 0,
		.type = QUIRK_MIDI_FIXED_ENDPOINT,
		.data = & (const struct snd_usb_midi_endpoint_info) {
			.out_cables = 0x0001,
			.in_cables  = 0x0001
		}
	}
},
{
	/*
	 * This quirk is for the "Advanced Driver" mode.  If off, the GS-10
	 * has ID 0x003c and is standard compliant, but has only 16-bit PCM
	 * and no MIDI.
	 */
	USB_DEVICE_VENDOR_SPEC(0x0582, 0x003b),
	.driver_info = (unsigned long) & (const struct snd_usb_audio_quirk) {
		.vendor_name = "BOSS",
		.product_name = "GS-10",
		.ifnum = QUIRK_ANY_INTERFACE,
		.type = QUIRK_COMPOSITE,
		.data = & (const struct snd_usb_audio_quirk[]) {
			{
				.ifnum = 1,
				.type = QUIRK_AUDIO_STANDARD_INTERFACE
			},
			{
				.ifnum = 2,
				.type = QUIRK_AUDIO_STANDARD_INTERFACE
			},
			{
				.ifnum = 3,
				.type = QUIRK_MIDI_STANDARD_INTERFACE
			},
			{
				.ifnum = -1
			}
		}
	}
},
{
	/* has ID 0x0041 when not in "Advanced Driver" mode */
	USB_DEVICE(0x0582, 0x0040),
	.driver_info = (unsigned long) & (const struct snd_usb_audio_quirk) {
		.vendor_name = "Roland",
		.product_name = "GI-20",
		.ifnum = 0,
		.type = QUIRK_MIDI_FIXED_ENDPOINT,
		.data = & (const struct snd_usb_midi_endpoint_info) {
			.out_cables = 0x0001,
			.in_cables  = 0x0001
		}
	}
},
{
	/* has ID 0x0043 when not in "Advanced Driver" mode */
	USB_DEVICE(0x0582, 0x0042),
	.driver_info = (unsigned long) & (const struct snd_usb_audio_quirk) {
		.vendor_name = "Roland",
		.product_name = "RS-70",
		.ifnum = 0,
		.type = QUIRK_MIDI_FIXED_ENDPOINT,
		.data = & (const struct snd_usb_midi_endpoint_info) {
			.out_cables = 0x0001,
			.in_cables  = 0x0001
		}
	}
},
{
	/* has ID 0x0049 when not in "Advanced Driver" mode */
	USB_DEVICE(0x0582, 0x0047),
	.driver_info = (unsigned long) & (const struct snd_usb_audio_quirk) {
		/* .vendor_name = "EDIROL", */
		/* .product_name = "UR-80", */
		.ifnum = QUIRK_ANY_INTERFACE,
		.type = QUIRK_COMPOSITE,
		.data = (const struct snd_usb_audio_quirk[]) {
			/* in the 96 kHz modes, only interface 1 is there */
			{
				.ifnum = 1,
				.type = QUIRK_AUDIO_STANDARD_INTERFACE
			},
			{
				.ifnum = 2,
				.type = QUIRK_AUDIO_STANDARD_INTERFACE
			},
			{
				.ifnum = -1
			}
		}
	}
},
{
	/* has ID 0x004a when not in "Advanced Driver" mode */
	USB_DEVICE(0x0582, 0x0048),
	.driver_info = (unsigned long) & (const struct snd_usb_audio_quirk) {
		/* .vendor_name = "EDIROL", */
		/* .product_name = "UR-80", */
		.ifnum = 0,
		.type = QUIRK_MIDI_FIXED_ENDPOINT,
		.data = & (const struct snd_usb_midi_endpoint_info) {
			.out_cables = 0x0003,
			.in_cables  = 0x0007
		}
	}
},
{
	/* has ID 0x004e when not in "Advanced Driver" mode */
	USB_DEVICE(0x0582, 0x004c),
	.driver_info = (unsigned long) & (const struct snd_usb_audio_quirk) {
		.vendor_name = "EDIROL",
		.product_name = "PCR-A",
		.ifnum = QUIRK_ANY_INTERFACE,
		.type = QUIRK_COMPOSITE,
		.data = (const struct snd_usb_audio_quirk[]) {
			{
				.ifnum = 1,
				.type = QUIRK_AUDIO_STANDARD_INTERFACE
			},
			{
				.ifnum = 2,
				.type = QUIRK_AUDIO_STANDARD_INTERFACE
			},
			{
				.ifnum = -1
			}
		}
	}
},
{
	/* has ID 0x004f when not in "Advanced Driver" mode */
	USB_DEVICE(0x0582, 0x004d),
	.driver_info = (unsigned long) & (const struct snd_usb_audio_quirk) {
		.vendor_name = "EDIROL",
		.product_name = "PCR-A",
		.ifnum = 0,
		.type = QUIRK_MIDI_FIXED_ENDPOINT,
		.data = & (const struct snd_usb_midi_endpoint_info) {
			.out_cables = 0x0003,
			.in_cables  = 0x0007
		}
	}
},
{
	/*
	 * This quirk is for the "Advanced Driver" mode. If off, the UA-3FX
	 * is standard compliant, but has only 16-bit PCM.
	 */
	USB_DEVICE(0x0582, 0x0050),
	.driver_info = (unsigned long) & (const struct snd_usb_audio_quirk) {
		.vendor_name = "EDIROL",
		.product_name = "UA-3FX",
		.ifnum = QUIRK_ANY_INTERFACE,
		.type = QUIRK_COMPOSITE,
		.data = (const struct snd_usb_audio_quirk[]) {
			{
				.ifnum = 1,
				.type = QUIRK_AUDIO_STANDARD_INTERFACE
			},
			{
				.ifnum = 2,
				.type = QUIRK_AUDIO_STANDARD_INTERFACE
			},
			{
				.ifnum = -1
			}
		}
	}
},
{
	USB_DEVICE(0x0582, 0x0052),
	.driver_info = (unsigned long) & (const struct snd_usb_audio_quirk) {
		.vendor_name = "EDIROL",
		.product_name = "UM-1SX",
		.ifnum = 0,
		.type = QUIRK_MIDI_STANDARD_INTERFACE
	}
},
{
	USB_DEVICE(0x0582, 0x0060),
	.driver_info = (unsigned long) & (const struct snd_usb_audio_quirk) {
		.vendor_name = "Roland",
		.product_name = "EXR Series",
		.ifnum = 0,
		.type = QUIRK_MIDI_STANDARD_INTERFACE
	}
},
{
	/* has ID 0x0066 when not in "Advanced Driver" mode */
	USB_DEVICE(0x0582, 0x0064),
	.driver_info = (unsigned long) & (const struct snd_usb_audio_quirk) {
		/* .vendor_name = "EDIROL", */
		/* .product_name = "PCR-1", */
		.ifnum = QUIRK_ANY_INTERFACE,
		.type = QUIRK_COMPOSITE,
		.data = (const struct snd_usb_audio_quirk[]) {
			{
				.ifnum = 1,
				.type = QUIRK_AUDIO_STANDARD_INTERFACE
			},
			{
				.ifnum = 2,
				.type = QUIRK_AUDIO_STANDARD_INTERFACE
			},
			{
				.ifnum = -1
			}
		}
	}
},
{
	/* has ID 0x0067 when not in "Advanced Driver" mode */
	USB_DEVICE(0x0582, 0x0065),
	.driver_info = (unsigned long) & (const struct snd_usb_audio_quirk) {
		/* .vendor_name = "EDIROL", */
		/* .product_name = "PCR-1", */
		.ifnum = 0,
		.type = QUIRK_MIDI_FIXED_ENDPOINT,
		.data = & (const struct snd_usb_midi_endpoint_info) {
			.out_cables = 0x0001,
			.in_cables  = 0x0003
		}
	}
},
{
	/* has ID 0x006e when not in "Advanced Driver" mode */
	USB_DEVICE(0x0582, 0x006d),
	.driver_info = (unsigned long) & (const struct snd_usb_audio_quirk) {
		.vendor_name = "Roland",
		.product_name = "FANTOM-X",
		.ifnum = 0,
		.type = QUIRK_MIDI_FIXED_ENDPOINT,
		.data = & (const struct snd_usb_midi_endpoint_info) {
			.out_cables = 0x0001,
			.in_cables  = 0x0001
		}
	}
},
{	/*
	 * This quirk is for the "Advanced" modes of the Edirol UA-25.
	 * If the switch is not in an advanced setting, the UA-25 has
	 * ID 0x0582/0x0073 and is standard compliant (no quirks), but
	 * offers only 16-bit PCM at 44.1 kHz and no MIDI.
	 */
	USB_DEVICE_VENDOR_SPEC(0x0582, 0x0074),
	.driver_info = (unsigned long) & (const struct snd_usb_audio_quirk) {
		.vendor_name = "EDIROL",
		.product_name = "UA-25",
		.ifnum = QUIRK_ANY_INTERFACE,
		.type = QUIRK_COMPOSITE,
		.data = (const struct snd_usb_audio_quirk[]) {
			{
				.ifnum = 0,
				.type = QUIRK_AUDIO_EDIROL_UAXX
			},
			{
				.ifnum = 1,
				.type = QUIRK_AUDIO_EDIROL_UAXX
			},
			{
				.ifnum = 2,
				.type = QUIRK_AUDIO_EDIROL_UAXX
			},
			{
				.ifnum = -1
			}
		}
	}
},
{
	/* has ID 0x0076 when not in "Advanced Driver" mode */
	USB_DEVICE(0x0582, 0x0075),
	.driver_info = (unsigned long) & (const struct snd_usb_audio_quirk) {
		.vendor_name = "BOSS",
		.product_name = "DR-880",
		.ifnum = 0,
		.type = QUIRK_MIDI_FIXED_ENDPOINT,
		.data = & (const struct snd_usb_midi_endpoint_info) {
			.out_cables = 0x0001,
			.in_cables  = 0x0001
		}
	}
},
{
	/* has ID 0x007b when not in "Advanced Driver" mode */
	USB_DEVICE_VENDOR_SPEC(0x0582, 0x007a),
	.driver_info = (unsigned long) & (const struct snd_usb_audio_quirk) {
		.vendor_name = "Roland",
		/* "RD" or "RD-700SX"? */
		.ifnum = 0,
		.type = QUIRK_MIDI_FIXED_ENDPOINT,
		.data = & (const struct snd_usb_midi_endpoint_info) {
			.out_cables = 0x0003,
			.in_cables  = 0x0003
		}
	}
},
{
	/* has ID 0x0081 when not in "Advanced Driver" mode */
	USB_DEVICE(0x0582, 0x0080),
	.driver_info = (unsigned long) & (const struct snd_usb_audio_quirk) {
		.vendor_name = "Roland",
		.product_name = "G-70",
		.ifnum = 0,
		.type = QUIRK_MIDI_FIXED_ENDPOINT,
		.data = & (const struct snd_usb_midi_endpoint_info) {
			.out_cables = 0x0001,
			.in_cables  = 0x0001
		}
	}
},
{
	/* has ID 0x008c when not in "Advanced Driver" mode */
	USB_DEVICE(0x0582, 0x008b),
	.driver_info = (unsigned long) & (const struct snd_usb_audio_quirk) {
		.vendor_name = "EDIROL",
		.product_name = "PC-50",
		.ifnum = 0,
		.type = QUIRK_MIDI_FIXED_ENDPOINT,
		.data = & (const struct snd_usb_midi_endpoint_info) {
			.out_cables = 0x0001,
			.in_cables  = 0x0001
		}
	}
},
{
	/*
	 * This quirk is for the "Advanced Driver" mode. If off, the UA-4FX
	 * is standard compliant, but has only 16-bit PCM and no MIDI.
	 */
	USB_DEVICE(0x0582, 0x00a3),
	.driver_info = (unsigned long) & (const struct snd_usb_audio_quirk) {
		.vendor_name = "EDIROL",
		.product_name = "UA-4FX",
		.ifnum = QUIRK_ANY_INTERFACE,
		.type = QUIRK_COMPOSITE,
		.data = (const struct snd_usb_audio_quirk[]) {
			{
				.ifnum = 0,
				.type = QUIRK_AUDIO_EDIROL_UAXX
			},
			{
				.ifnum = 1,
				.type = QUIRK_AUDIO_EDIROL_UAXX
			},
			{
				.ifnum = 2,
				.type = QUIRK_AUDIO_EDIROL_UAXX
			},
			{
				.ifnum = -1
			}
		}
	}
},
{
	/* Edirol M-16DX */
	USB_DEVICE(0x0582, 0x00c4),
	.driver_info = (unsigned long) & (const struct snd_usb_audio_quirk) {
		.ifnum = QUIRK_ANY_INTERFACE,
		.type = QUIRK_COMPOSITE,
		.data = (const struct snd_usb_audio_quirk[]) {
			{
				.ifnum = 0,
				.type = QUIRK_AUDIO_STANDARD_INTERFACE
			},
			{
				.ifnum = 1,
				.type = QUIRK_AUDIO_STANDARD_INTERFACE
			},
			{
				.ifnum = 2,
				.type = QUIRK_MIDI_FIXED_ENDPOINT,
				.data = & (const struct snd_usb_midi_endpoint_info) {
					.out_cables = 0x0001,
					.in_cables  = 0x0001
				}
			},
			{
				.ifnum = -1
			}
		}
	}
},
{
	/* Advanced modes of the Edirol UA-25EX.
	 * For the standard mode, UA-25EX has ID 0582:00e7, which
	 * offers only 16-bit PCM at 44.1 kHz and no MIDI.
	 */
	USB_DEVICE_VENDOR_SPEC(0x0582, 0x00e6),
	.driver_info = (unsigned long) & (const struct snd_usb_audio_quirk) {
		.vendor_name = "EDIROL",
		.product_name = "UA-25EX",
		.ifnum = QUIRK_ANY_INTERFACE,
		.type = QUIRK_COMPOSITE,
		.data = (const struct snd_usb_audio_quirk[]) {
			{
				.ifnum = 0,
				.type = QUIRK_AUDIO_EDIROL_UAXX
			},
			{
				.ifnum = 1,
				.type = QUIRK_AUDIO_EDIROL_UAXX
			},
			{
				.ifnum = 2,
				.type = QUIRK_AUDIO_EDIROL_UAXX
			},
			{
				.ifnum = -1
			}
		}
	}
},
{
	/* Edirol UM-3G */
	USB_DEVICE_VENDOR_SPEC(0x0582, 0x0108),
	.driver_info = (unsigned long) & (const struct snd_usb_audio_quirk) {
		.ifnum = 0,
		.type = QUIRK_MIDI_FIXED_ENDPOINT,
		.data = & (const struct snd_usb_midi_endpoint_info) {
			.out_cables = 0x0007,
			.in_cables  = 0x0007
		}
	}
},
{
	/* BOSS ME-25 */
	USB_DEVICE(0x0582, 0x0113),
	.driver_info = (unsigned long) & (const struct snd_usb_audio_quirk) {
		.ifnum = QUIRK_ANY_INTERFACE,
		.type = QUIRK_COMPOSITE,
		.data = (const struct snd_usb_audio_quirk[]) {
			{
				.ifnum = 0,
				.type = QUIRK_AUDIO_STANDARD_INTERFACE
			},
			{
				.ifnum = 1,
				.type = QUIRK_AUDIO_STANDARD_INTERFACE
			},
			{
				.ifnum = 2,
				.type = QUIRK_MIDI_FIXED_ENDPOINT,
				.data = & (const struct snd_usb_midi_endpoint_info) {
					.out_cables = 0x0001,
					.in_cables  = 0x0001
				}
			},
			{
				.ifnum = -1
			}
		}
	}
},
{
	/* only 44.1 kHz works at the moment */
	USB_DEVICE(0x0582, 0x0120),
	.driver_info = (unsigned long) & (const struct snd_usb_audio_quirk) {
		/* .vendor_name = "Roland", */
		/* .product_name = "OCTO-CAPTURE", */
		.ifnum = QUIRK_ANY_INTERFACE,
		.type = QUIRK_COMPOSITE,
		.data = (const struct snd_usb_audio_quirk[]) {
			{
				.ifnum = 0,
				.type = QUIRK_AUDIO_FIXED_ENDPOINT,
				.data = & (const struct audioformat) {
					.formats = SNDRV_PCM_FMTBIT_S32_LE,
					.channels = 10,
					.iface = 0,
					.altsetting = 1,
					.altset_idx = 1,
					.endpoint = 0x05,
					.ep_attr = 0x05,
					.rates = SNDRV_PCM_RATE_44100,
					.rate_min = 44100,
					.rate_max = 44100,
					.nr_rates = 1,
					.rate_table = (unsigned int[]) { 44100 }
				}
			},
			{
				.ifnum = 1,
				.type = QUIRK_AUDIO_FIXED_ENDPOINT,
				.data = & (const struct audioformat) {
					.formats = SNDRV_PCM_FMTBIT_S32_LE,
					.channels = 12,
					.iface = 1,
					.altsetting = 1,
					.altset_idx = 1,
					.endpoint = 0x85,
					.ep_attr = 0x25,
					.rates = SNDRV_PCM_RATE_44100,
					.rate_min = 44100,
					.rate_max = 44100,
					.nr_rates = 1,
					.rate_table = (unsigned int[]) { 44100 }
				}
			},
			{
				.ifnum = 2,
				.type = QUIRK_MIDI_FIXED_ENDPOINT,
				.data = & (const struct snd_usb_midi_endpoint_info) {
					.out_cables = 0x0001,
					.in_cables  = 0x0001
				}
			},
			{
				.ifnum = 3,
				.type = QUIRK_IGNORE_INTERFACE
			},
			{
				.ifnum = 4,
				.type = QUIRK_IGNORE_INTERFACE
			},
			{
				.ifnum = -1
			}
		}
	}
},
{
	/* only 44.1 kHz works at the moment */
	USB_DEVICE(0x0582, 0x012f),
	.driver_info = (unsigned long) & (const struct snd_usb_audio_quirk) {
		/* .vendor_name = "Roland", */
		/* .product_name = "QUAD-CAPTURE", */
		.ifnum = QUIRK_ANY_INTERFACE,
		.type = QUIRK_COMPOSITE,
		.data = (const struct snd_usb_audio_quirk[]) {
			{
				.ifnum = 0,
				.type = QUIRK_AUDIO_FIXED_ENDPOINT,
				.data = & (const struct audioformat) {
					.formats = SNDRV_PCM_FMTBIT_S32_LE,
					.channels = 4,
					.iface = 0,
					.altsetting = 1,
					.altset_idx = 1,
					.endpoint = 0x05,
					.ep_attr = 0x05,
					.rates = SNDRV_PCM_RATE_44100,
					.rate_min = 44100,
					.rate_max = 44100,
					.nr_rates = 1,
					.rate_table = (unsigned int[]) { 44100 }
				}
			},
			{
				.ifnum = 1,
				.type = QUIRK_AUDIO_FIXED_ENDPOINT,
				.data = & (const struct audioformat) {
					.formats = SNDRV_PCM_FMTBIT_S32_LE,
					.channels = 6,
					.iface = 1,
					.altsetting = 1,
					.altset_idx = 1,
					.endpoint = 0x85,
					.ep_attr = 0x25,
					.rates = SNDRV_PCM_RATE_44100,
					.rate_min = 44100,
					.rate_max = 44100,
					.nr_rates = 1,
					.rate_table = (unsigned int[]) { 44100 }
				}
			},
			{
				.ifnum = 2,
				.type = QUIRK_MIDI_FIXED_ENDPOINT,
				.data = & (const struct snd_usb_midi_endpoint_info) {
					.out_cables = 0x0001,
					.in_cables  = 0x0001
				}
			},
			{
				.ifnum = 3,
				.type = QUIRK_IGNORE_INTERFACE
			},
			{
				.ifnum = 4,
				.type = QUIRK_IGNORE_INTERFACE
			},
			{
				.ifnum = -1
			}
		}
	}
},
{
	USB_DEVICE(0x0582, 0x0159),
	.driver_info = (unsigned long) & (const struct snd_usb_audio_quirk) {
		/* .vendor_name = "Roland", */
		/* .product_name = "UA-22", */
		.ifnum = QUIRK_ANY_INTERFACE,
		.type = QUIRK_COMPOSITE,
		.data = (const struct snd_usb_audio_quirk[]) {
			{
				.ifnum = 0,
				.type = QUIRK_AUDIO_STANDARD_INTERFACE
			},
			{
				.ifnum = 1,
				.type = QUIRK_AUDIO_STANDARD_INTERFACE
			},
			{
				.ifnum = 2,
				.type = QUIRK_MIDI_FIXED_ENDPOINT,
				.data = & (const struct snd_usb_midi_endpoint_info) {
					.out_cables = 0x0001,
					.in_cables = 0x0001
				}
			},
			{
				.ifnum = -1
			}
		}
	}
},
/* this catches most recent vendor-specific Roland devices */
{
	.match_flags = USB_DEVICE_ID_MATCH_VENDOR |
	               USB_DEVICE_ID_MATCH_INT_CLASS,
	.idVendor = 0x0582,
	.bInterfaceClass = USB_CLASS_VENDOR_SPEC,
	.driver_info = (unsigned long) &(const struct snd_usb_audio_quirk) {
		.ifnum = QUIRK_ANY_INTERFACE,
		.type = QUIRK_AUTODETECT
	}
},

/* Guillemot devices */
{
	/*
	 * This is for the "Windows Edition" where the external MIDI ports are
	 * the only MIDI ports; the control data is reported through HID
	 * interfaces.  The "Macintosh Edition" has ID 0xd002 and uses standard
	 * compliant USB MIDI ports for external MIDI and controls.
	 */
	USB_DEVICE_VENDOR_SPEC(0x06f8, 0xb000),
	.driver_info = (unsigned long) & (const struct snd_usb_audio_quirk) {
		.vendor_name = "Hercules",
		.product_name = "DJ Console (WE)",
		.ifnum = 4,
		.type = QUIRK_MIDI_FIXED_ENDPOINT,
		.data = & (const struct snd_usb_midi_endpoint_info) {
			.out_cables = 0x0001,
			.in_cables = 0x0001
		}
	}
},

/* Midiman/M-Audio devices */
{
	USB_DEVICE_VENDOR_SPEC(0x0763, 0x1002),
	.driver_info = (unsigned long) & (const struct snd_usb_audio_quirk) {
		.vendor_name = "M-Audio",
		.product_name = "MidiSport 2x2",
		.ifnum = QUIRK_ANY_INTERFACE,
		.type = QUIRK_MIDI_MIDIMAN,
		.data = & (const struct snd_usb_midi_endpoint_info) {
			.out_cables = 0x0003,
			.in_cables  = 0x0003
		}
	}
},
{
	USB_DEVICE_VENDOR_SPEC(0x0763, 0x1011),
	.driver_info = (unsigned long) & (const struct snd_usb_audio_quirk) {
		.vendor_name = "M-Audio",
		.product_name = "MidiSport 1x1",
		.ifnum = QUIRK_ANY_INTERFACE,
		.type = QUIRK_MIDI_MIDIMAN,
		.data = & (const struct snd_usb_midi_endpoint_info) {
			.out_cables = 0x0001,
			.in_cables  = 0x0001
		}
	}
},
{
	USB_DEVICE_VENDOR_SPEC(0x0763, 0x1015),
	.driver_info = (unsigned long) & (const struct snd_usb_audio_quirk) {
		.vendor_name = "M-Audio",
		.product_name = "Keystation",
		.ifnum = QUIRK_ANY_INTERFACE,
		.type = QUIRK_MIDI_MIDIMAN,
		.data = & (const struct snd_usb_midi_endpoint_info) {
			.out_cables = 0x0001,
			.in_cables  = 0x0001
		}
	}
},
{
	USB_DEVICE_VENDOR_SPEC(0x0763, 0x1021),
	.driver_info = (unsigned long) & (const struct snd_usb_audio_quirk) {
		.vendor_name = "M-Audio",
		.product_name = "MidiSport 4x4",
		.ifnum = QUIRK_ANY_INTERFACE,
		.type = QUIRK_MIDI_MIDIMAN,
		.data = & (const struct snd_usb_midi_endpoint_info) {
			.out_cables = 0x000f,
			.in_cables  = 0x000f
		}
	}
},
{
	/*
	 * For hardware revision 1.05; in the later revisions (1.10 and
	 * 1.21), 0x1031 is the ID for the device without firmware.
	 * Thanks to Olaf Giesbrecht <Olaf_Giesbrecht@yahoo.de>
	 */
	USB_DEVICE_VER(0x0763, 0x1031, 0x0100, 0x0109),
	.driver_info = (unsigned long) & (const struct snd_usb_audio_quirk) {
		.vendor_name = "M-Audio",
		.product_name = "MidiSport 8x8",
		.ifnum = QUIRK_ANY_INTERFACE,
		.type = QUIRK_MIDI_MIDIMAN,
		.data = & (const struct snd_usb_midi_endpoint_info) {
			.out_cables = 0x01ff,
			.in_cables  = 0x01ff
		}
	}
},
{
	USB_DEVICE_VENDOR_SPEC(0x0763, 0x1033),
	.driver_info = (unsigned long) & (const struct snd_usb_audio_quirk) {
		.vendor_name = "M-Audio",
		.product_name = "MidiSport 8x8",
		.ifnum = QUIRK_ANY_INTERFACE,
		.type = QUIRK_MIDI_MIDIMAN,
		.data = & (const struct snd_usb_midi_endpoint_info) {
			.out_cables = 0x01ff,
			.in_cables  = 0x01ff
		}
	}
},
{
	USB_DEVICE_VENDOR_SPEC(0x0763, 0x1041),
	.driver_info = (unsigned long) & (const struct snd_usb_audio_quirk) {
		.vendor_name = "M-Audio",
		.product_name = "MidiSport 2x4",
		.ifnum = QUIRK_ANY_INTERFACE,
		.type = QUIRK_MIDI_MIDIMAN,
		.data = & (const struct snd_usb_midi_endpoint_info) {
			.out_cables = 0x000f,
			.in_cables  = 0x0003
		}
	}
},
{
	USB_DEVICE_VENDOR_SPEC(0x0763, 0x2001),
	.driver_info = (unsigned long) & (const struct snd_usb_audio_quirk) {
		.vendor_name = "M-Audio",
		.product_name = "Quattro",
		.ifnum = QUIRK_ANY_INTERFACE,
		.type = QUIRK_COMPOSITE,
		.data = & (const struct snd_usb_audio_quirk[]) {
			/*
			 * Interfaces 0-2 are "Windows-compatible", 16-bit only,
			 * and share endpoints with the other interfaces.
			 * Ignore them.  The other interfaces can do 24 bits,
			 * but captured samples are big-endian (see usbaudio.c).
			 */
			{
				.ifnum = 0,
				.type = QUIRK_IGNORE_INTERFACE
			},
			{
				.ifnum = 1,
				.type = QUIRK_IGNORE_INTERFACE
			},
			{
				.ifnum = 2,
				.type = QUIRK_IGNORE_INTERFACE
			},
			{
				.ifnum = 3,
				.type = QUIRK_IGNORE_INTERFACE
			},
			{
				.ifnum = 4,
				.type = QUIRK_AUDIO_STANDARD_INTERFACE
			},
			{
				.ifnum = 5,
				.type = QUIRK_AUDIO_STANDARD_INTERFACE
			},
			{
				.ifnum = 6,
				.type = QUIRK_IGNORE_INTERFACE
			},
			{
				.ifnum = 7,
				.type = QUIRK_AUDIO_STANDARD_INTERFACE
			},
			{
				.ifnum = 8,
				.type = QUIRK_AUDIO_STANDARD_INTERFACE
			},
			{
				.ifnum = 9,
				.type = QUIRK_MIDI_MIDIMAN,
				.data = & (const struct snd_usb_midi_endpoint_info) {
					.out_cables = 0x0001,
					.in_cables  = 0x0001
				}
			},
			{
				.ifnum = -1
			}
		}
	}
},
{
	USB_DEVICE_VENDOR_SPEC(0x0763, 0x2003),
	.driver_info = (unsigned long) & (const struct snd_usb_audio_quirk) {
		.vendor_name = "M-Audio",
		.product_name = "AudioPhile",
		.ifnum = 6,
		.type = QUIRK_MIDI_MIDIMAN,
		.data = & (const struct snd_usb_midi_endpoint_info) {
			.out_cables = 0x0001,
			.in_cables  = 0x0001
		}
	}
},
{
	USB_DEVICE_VENDOR_SPEC(0x0763, 0x2008),
	.driver_info = (unsigned long) & (const struct snd_usb_audio_quirk) {
		.vendor_name = "M-Audio",
		.product_name = "Ozone",
		.ifnum = 3,
		.type = QUIRK_MIDI_MIDIMAN,
		.data = & (const struct snd_usb_midi_endpoint_info) {
			.out_cables = 0x0001,
			.in_cables  = 0x0001
		}
	}
},
{
	USB_DEVICE_VENDOR_SPEC(0x0763, 0x200d),
	.driver_info = (unsigned long) & (const struct snd_usb_audio_quirk) {
		.vendor_name = "M-Audio",
		.product_name = "OmniStudio",
		.ifnum = QUIRK_ANY_INTERFACE,
		.type = QUIRK_COMPOSITE,
		.data = & (const struct snd_usb_audio_quirk[]) {
			{
				.ifnum = 0,
				.type = QUIRK_IGNORE_INTERFACE
			},
			{
				.ifnum = 1,
				.type = QUIRK_IGNORE_INTERFACE
			},
			{
				.ifnum = 2,
				.type = QUIRK_IGNORE_INTERFACE
			},
			{
				.ifnum = 3,
				.type = QUIRK_IGNORE_INTERFACE
			},
			{
				.ifnum = 4,
				.type = QUIRK_AUDIO_STANDARD_INTERFACE
			},
			{
				.ifnum = 5,
				.type = QUIRK_AUDIO_STANDARD_INTERFACE
			},
			{
				.ifnum = 6,
				.type = QUIRK_IGNORE_INTERFACE
			},
			{
				.ifnum = 7,
				.type = QUIRK_AUDIO_STANDARD_INTERFACE
			},
			{
				.ifnum = 8,
				.type = QUIRK_AUDIO_STANDARD_INTERFACE
			},
			{
				.ifnum = 9,
				.type = QUIRK_MIDI_MIDIMAN,
				.data = & (const struct snd_usb_midi_endpoint_info) {
					.out_cables = 0x0001,
					.in_cables  = 0x0001
				}
			},
			{
				.ifnum = -1
			}
		}
	}
},
{
	USB_DEVICE(0x0763, 0x2019),
	.driver_info = (unsigned long) & (const struct snd_usb_audio_quirk) {
		/* .vendor_name = "M-Audio", */
		/* .product_name = "Ozone Academic", */
		.ifnum = QUIRK_ANY_INTERFACE,
		.type = QUIRK_COMPOSITE,
		.data = & (const struct snd_usb_audio_quirk[]) {
			{
				.ifnum = 0,
				.type = QUIRK_AUDIO_STANDARD_INTERFACE
			},
			{
				.ifnum = 1,
				.type = QUIRK_AUDIO_STANDARD_INTERFACE
			},
			{
				.ifnum = 2,
				.type = QUIRK_AUDIO_STANDARD_INTERFACE
			},
			{
				.ifnum = 3,
				.type = QUIRK_MIDI_MIDIMAN,
				.data = & (const struct snd_usb_midi_endpoint_info) {
					.out_cables = 0x0001,
					.in_cables  = 0x0001
				}
			},
			{
				.ifnum = -1
			}
		}
	}
},
{
	USB_DEVICE_VENDOR_SPEC(0x0763, 0x2030),
	.driver_info = (unsigned long) &(const struct snd_usb_audio_quirk) {
		/* .vendor_name = "M-Audio", */
		/* .product_name = "Fast Track C400", */
		.ifnum = QUIRK_ANY_INTERFACE,
		.type = QUIRK_COMPOSITE,
		.data = &(const struct snd_usb_audio_quirk[]) {
			{
				.ifnum = 1,
				.type = QUIRK_AUDIO_STANDARD_MIXER,
			},
			/* Playback */
			{
				.ifnum = 2,
				.type = QUIRK_AUDIO_FIXED_ENDPOINT,
				.data = &(const struct audioformat) {
					.formats = SNDRV_PCM_FMTBIT_S24_3LE,
					.channels = 6,
					.iface = 2,
					.altsetting = 1,
					.altset_idx = 1,
					.attributes = UAC_EP_CS_ATTR_SAMPLE_RATE,
					.endpoint = 0x01,
					.ep_attr = 0x09,
					.rates = SNDRV_PCM_RATE_44100 |
						 SNDRV_PCM_RATE_48000 |
						 SNDRV_PCM_RATE_88200 |
						 SNDRV_PCM_RATE_96000,
					.rate_min = 44100,
					.rate_max = 96000,
					.nr_rates = 4,
					.rate_table = (unsigned int[]) {
							44100, 48000, 88200, 96000
					},
					.clock = 0x80,
				}
			},
			/* Capture */
			{
				.ifnum = 3,
				.type = QUIRK_AUDIO_FIXED_ENDPOINT,
				.data = &(const struct audioformat) {
					.formats = SNDRV_PCM_FMTBIT_S24_3LE,
					.channels = 4,
					.iface = 3,
					.altsetting = 1,
					.altset_idx = 1,
					.attributes = UAC_EP_CS_ATTR_SAMPLE_RATE,
					.endpoint = 0x81,
					.ep_attr = 0x05,
					.rates = SNDRV_PCM_RATE_44100 |
						 SNDRV_PCM_RATE_48000 |
						 SNDRV_PCM_RATE_88200 |
						 SNDRV_PCM_RATE_96000,
					.rate_min = 44100,
					.rate_max = 96000,
					.nr_rates = 4,
					.rate_table = (unsigned int[]) {
						44100, 48000, 88200, 96000
					},
					.clock = 0x80,
				}
			},
			/* MIDI */
			{
				.ifnum = -1 /* Interface = 4 */
			}
		}
	}
},
{
	USB_DEVICE_VENDOR_SPEC(0x0763, 0x2031),
	.driver_info = (unsigned long) &(const struct snd_usb_audio_quirk) {
		/* .vendor_name = "M-Audio", */
		/* .product_name = "Fast Track C600", */
		.ifnum = QUIRK_ANY_INTERFACE,
		.type = QUIRK_COMPOSITE,
		.data = &(const struct snd_usb_audio_quirk[]) {
			{
				.ifnum = 1,
				.type = QUIRK_AUDIO_STANDARD_MIXER,
			},
			/* Playback */
			{
				.ifnum = 2,
				.type = QUIRK_AUDIO_FIXED_ENDPOINT,
				.data = &(const struct audioformat) {
					.formats = SNDRV_PCM_FMTBIT_S24_3LE,
					.channels = 8,
					.iface = 2,
					.altsetting = 1,
					.altset_idx = 1,
					.attributes = UAC_EP_CS_ATTR_SAMPLE_RATE,
					.endpoint = 0x01,
					.ep_attr = 0x09,
					.rates = SNDRV_PCM_RATE_44100 |
						 SNDRV_PCM_RATE_48000 |
						 SNDRV_PCM_RATE_88200 |
						 SNDRV_PCM_RATE_96000,
					.rate_min = 44100,
					.rate_max = 96000,
					.nr_rates = 4,
					.rate_table = (unsigned int[]) {
							44100, 48000, 88200, 96000
					},
					.clock = 0x80,
				}
			},
			/* Capture */
			{
				.ifnum = 3,
				.type = QUIRK_AUDIO_FIXED_ENDPOINT,
				.data = &(const struct audioformat) {
					.formats = SNDRV_PCM_FMTBIT_S24_3LE,
					.channels = 6,
					.iface = 3,
					.altsetting = 1,
					.altset_idx = 1,
					.attributes = UAC_EP_CS_ATTR_SAMPLE_RATE,
					.endpoint = 0x81,
					.ep_attr = 0x05,
					.rates = SNDRV_PCM_RATE_44100 |
						 SNDRV_PCM_RATE_48000 |
						 SNDRV_PCM_RATE_88200 |
						 SNDRV_PCM_RATE_96000,
					.rate_min = 44100,
					.rate_max = 96000,
					.nr_rates = 4,
					.rate_table = (unsigned int[]) {
						44100, 48000, 88200, 96000
					},
					.clock = 0x80,
				}
			},
			/* MIDI */
			{
				.ifnum = -1 /* Interface = 4 */
			}
		}
	}
},
{
	USB_DEVICE_VENDOR_SPEC(0x0763, 0x2080),
	.driver_info = (unsigned long) & (const struct snd_usb_audio_quirk) {
		/* .vendor_name = "M-Audio", */
		/* .product_name = "Fast Track Ultra", */
		.ifnum = QUIRK_ANY_INTERFACE,
		.type = QUIRK_COMPOSITE,
		.data = & (const struct snd_usb_audio_quirk[]) {
			{
				.ifnum = 0,
				.type = QUIRK_AUDIO_STANDARD_MIXER,
			},
			{
				.ifnum = 1,
				.type = QUIRK_AUDIO_FIXED_ENDPOINT,
				.data = & (const struct audioformat) {
					.formats = SNDRV_PCM_FMTBIT_S24_3LE,
					.channels = 8,
					.iface = 1,
					.altsetting = 1,
					.altset_idx = 1,
					.attributes = UAC_EP_CS_ATTR_SAMPLE_RATE,
					.endpoint = 0x01,
					.ep_attr = 0x09,
					.rates = SNDRV_PCM_RATE_44100 |
						 SNDRV_PCM_RATE_48000 |
						 SNDRV_PCM_RATE_88200 |
						 SNDRV_PCM_RATE_96000,
					.rate_min = 44100,
					.rate_max = 96000,
					.nr_rates = 4,
					.rate_table = (unsigned int[]) {
						44100, 48000, 88200, 96000
					}
				}
			},
			{
				.ifnum = 2,
				.type = QUIRK_AUDIO_FIXED_ENDPOINT,
				.data = & (const struct audioformat) {
					.formats = SNDRV_PCM_FMTBIT_S24_3LE,
					.channels = 8,
					.iface = 2,
					.altsetting = 1,
					.altset_idx = 1,
					.attributes = UAC_EP_CS_ATTR_SAMPLE_RATE,
					.endpoint = 0x81,
					.ep_attr = 0x05,
					.rates = SNDRV_PCM_RATE_44100 |
						 SNDRV_PCM_RATE_48000 |
						 SNDRV_PCM_RATE_88200 |
						 SNDRV_PCM_RATE_96000,
					.rate_min = 44100,
					.rate_max = 96000,
					.nr_rates = 4,
					.rate_table = (unsigned int[]) {
						44100, 48000, 88200, 96000
					}
				}
			},
			/* interface 3 (MIDI) is standard compliant */
			{
				.ifnum = -1
			}
		}
	}
},
{
	USB_DEVICE_VENDOR_SPEC(0x0763, 0x2081),
	.driver_info = (unsigned long) & (const struct snd_usb_audio_quirk) {
		/* .vendor_name = "M-Audio", */
		/* .product_name = "Fast Track Ultra 8R", */
		.ifnum = QUIRK_ANY_INTERFACE,
		.type = QUIRK_COMPOSITE,
		.data = & (const struct snd_usb_audio_quirk[]) {
			{
				.ifnum = 0,
				.type = QUIRK_AUDIO_STANDARD_MIXER,
			},
			{
				.ifnum = 1,
				.type = QUIRK_AUDIO_FIXED_ENDPOINT,
				.data = & (const struct audioformat) {
					.formats = SNDRV_PCM_FMTBIT_S24_3LE,
					.channels = 8,
					.iface = 1,
					.altsetting = 1,
					.altset_idx = 1,
					.attributes = UAC_EP_CS_ATTR_SAMPLE_RATE,
					.endpoint = 0x01,
					.ep_attr = 0x09,
					.rates = SNDRV_PCM_RATE_44100 |
						 SNDRV_PCM_RATE_48000 |
						 SNDRV_PCM_RATE_88200 |
						 SNDRV_PCM_RATE_96000,
					.rate_min = 44100,
					.rate_max = 96000,
					.nr_rates = 4,
					.rate_table = (unsigned int[]) {
							44100, 48000, 88200, 96000
					}
				}
			},
			{
				.ifnum = 2,
				.type = QUIRK_AUDIO_FIXED_ENDPOINT,
				.data = & (const struct audioformat) {
					.formats = SNDRV_PCM_FMTBIT_S24_3LE,
					.channels = 8,
					.iface = 2,
					.altsetting = 1,
					.altset_idx = 1,
					.attributes = UAC_EP_CS_ATTR_SAMPLE_RATE,
					.endpoint = 0x81,
					.ep_attr = 0x05,
					.rates = SNDRV_PCM_RATE_44100 |
						 SNDRV_PCM_RATE_48000 |
						 SNDRV_PCM_RATE_88200 |
						 SNDRV_PCM_RATE_96000,
					.rate_min = 44100,
					.rate_max = 96000,
					.nr_rates = 4,
					.rate_table = (unsigned int[]) {
						44100, 48000, 88200, 96000
					}
				}
			},
			/* interface 3 (MIDI) is standard compliant */
			{
				.ifnum = -1
			}
		}
	}
},

/* Casio devices */
{
	USB_DEVICE(0x07cf, 0x6801),
	.driver_info = (unsigned long) & (const struct snd_usb_audio_quirk) {
		.vendor_name = "Casio",
		.product_name = "PL-40R",
		.ifnum = 0,
		.type = QUIRK_MIDI_YAMAHA
	}
},
{
	/* this ID is used by several devices without a product ID */
	USB_DEVICE(0x07cf, 0x6802),
	.driver_info = (unsigned long) & (const struct snd_usb_audio_quirk) {
		.vendor_name = "Casio",
		.product_name = "Keyboard",
		.ifnum = 0,
		.type = QUIRK_MIDI_YAMAHA
	}
},

/* Mark of the Unicorn devices */
{
	/* thanks to Robert A. Lerche <ral 'at' msbit.com> */
	.match_flags = USB_DEVICE_ID_MATCH_VENDOR |
		       USB_DEVICE_ID_MATCH_PRODUCT |
		       USB_DEVICE_ID_MATCH_DEV_SUBCLASS,
	.idVendor = 0x07fd,
	.idProduct = 0x0001,
	.bDeviceSubClass = 2,
	.driver_info = (unsigned long) & (const struct snd_usb_audio_quirk) {
		.vendor_name = "MOTU",
		.product_name = "Fastlane",
		.ifnum = QUIRK_ANY_INTERFACE,
		.type = QUIRK_COMPOSITE,
		.data = & (const struct snd_usb_audio_quirk[]) {
			{
				.ifnum = 0,
				.type = QUIRK_MIDI_RAW_BYTES
			},
			{
				.ifnum = 1,
				.type = QUIRK_IGNORE_INTERFACE
			},
			{
				.ifnum = -1
			}
		}
	}
},

/* Emagic devices */
{
	USB_DEVICE(0x086a, 0x0001),
	.driver_info = (unsigned long) & (const struct snd_usb_audio_quirk) {
		.vendor_name = "Emagic",
		.product_name = "Unitor8",
		.ifnum = 2,
		.type = QUIRK_MIDI_EMAGIC,
		.data = & (const struct snd_usb_midi_endpoint_info) {
			.out_cables = 0x80ff,
			.in_cables  = 0x80ff
		}
	}
},
{
	USB_DEVICE(0x086a, 0x0002),
	.driver_info = (unsigned long) & (const struct snd_usb_audio_quirk) {
		.vendor_name = "Emagic",
		/* .product_name = "AMT8", */
		.ifnum = 2,
		.type = QUIRK_MIDI_EMAGIC,
		.data = & (const struct snd_usb_midi_endpoint_info) {
			.out_cables = 0x80ff,
			.in_cables  = 0x80ff
		}
	}
},
{
	USB_DEVICE(0x086a, 0x0003),
	.driver_info = (unsigned long) & (const struct snd_usb_audio_quirk) {
		.vendor_name = "Emagic",
		/* .product_name = "MT4", */
		.ifnum = 2,
		.type = QUIRK_MIDI_EMAGIC,
		.data = & (const struct snd_usb_midi_endpoint_info) {
			.out_cables = 0x800f,
			.in_cables  = 0x8003
		}
	}
},

/* KORG devices */
{
	USB_DEVICE_VENDOR_SPEC(0x0944, 0x0200),
	.driver_info = (unsigned long) & (const struct snd_usb_audio_quirk) {
		.vendor_name = "KORG, Inc.",
		/* .product_name = "PANDORA PX5D", */
		.ifnum = 3,
		.type = QUIRK_MIDI_STANDARD_INTERFACE,
	}
},

{
	USB_DEVICE_VENDOR_SPEC(0x0944, 0x0201),
	.driver_info = (unsigned long) & (const struct snd_usb_audio_quirk) {
		.vendor_name = "KORG, Inc.",
		/* .product_name = "ToneLab ST", */
		.ifnum = 3,
		.type = QUIRK_MIDI_STANDARD_INTERFACE,
	}
},

/* AKAI devices */
{
	USB_DEVICE(0x09e8, 0x0062),
	.driver_info = (unsigned long) & (const struct snd_usb_audio_quirk) {
		.vendor_name = "AKAI",
		.product_name = "MPD16",
		.ifnum = 0,
		.type = QUIRK_MIDI_AKAI,
	}
},

{
	/* Akai MPC Element */
	USB_DEVICE(0x09e8, 0x0021),
	.driver_info = (unsigned long) & (const struct snd_usb_audio_quirk) {
		.ifnum = QUIRK_ANY_INTERFACE,
		.type = QUIRK_COMPOSITE,
		.data = & (const struct snd_usb_audio_quirk[]) {
			{
				.ifnum = 0,
				.type = QUIRK_IGNORE_INTERFACE
			},
			{
				.ifnum = 1,
				.type = QUIRK_MIDI_STANDARD_INTERFACE
			},
			{
				.ifnum = -1
			}
		}
	}
},

/* Steinberg devices */
{
	/* Steinberg MI2 */
	USB_DEVICE_VENDOR_SPEC(0x0a4e, 0x2040),
	.driver_info = (unsigned long) & (const struct snd_usb_audio_quirk) {
		.ifnum = QUIRK_ANY_INTERFACE,
		.type = QUIRK_COMPOSITE,
		.data = & (const struct snd_usb_audio_quirk[]) {
			{
				.ifnum = 0,
				.type = QUIRK_AUDIO_STANDARD_INTERFACE
			},
			{
				.ifnum = 1,
				.type = QUIRK_AUDIO_STANDARD_INTERFACE
			},
			{
				.ifnum = 2,
				.type = QUIRK_AUDIO_STANDARD_INTERFACE
			},
			{
				.ifnum = 3,
				.type = QUIRK_MIDI_FIXED_ENDPOINT,
				.data = &(const struct snd_usb_midi_endpoint_info) {
					.out_cables = 0x0001,
					.in_cables  = 0x0001
				}
			},
			{
				.ifnum = -1
			}
		}
	}
},
{
	/* Steinberg MI4 */
	USB_DEVICE_VENDOR_SPEC(0x0a4e, 0x4040),
	.driver_info = (unsigned long) & (const struct snd_usb_audio_quirk) {
		.ifnum = QUIRK_ANY_INTERFACE,
		.type = QUIRK_COMPOSITE,
		.data = & (const struct snd_usb_audio_quirk[]) {
			{
				.ifnum = 0,
				.type = QUIRK_AUDIO_STANDARD_INTERFACE
			},
			{
				.ifnum = 1,
				.type = QUIRK_AUDIO_STANDARD_INTERFACE
			},
			{
				.ifnum = 2,
				.type = QUIRK_AUDIO_STANDARD_INTERFACE
			},
			{
				.ifnum = 3,
				.type = QUIRK_MIDI_FIXED_ENDPOINT,
				.data = &(const struct snd_usb_midi_endpoint_info) {
					.out_cables = 0x0001,
					.in_cables  = 0x0001
				}
			},
			{
				.ifnum = -1
			}
		}
	}
},

/* TerraTec devices */
{
	USB_DEVICE_VENDOR_SPEC(0x0ccd, 0x0012),
	.driver_info = (unsigned long) & (const struct snd_usb_audio_quirk) {
		.vendor_name = "TerraTec",
		.product_name = "PHASE 26",
		.ifnum = 3,
		.type = QUIRK_MIDI_STANDARD_INTERFACE
	}
},
{
	USB_DEVICE_VENDOR_SPEC(0x0ccd, 0x0013),
	.driver_info = (unsigned long) & (const struct snd_usb_audio_quirk) {
		.vendor_name = "TerraTec",
		.product_name = "PHASE 26",
		.ifnum = 3,
		.type = QUIRK_MIDI_STANDARD_INTERFACE
	}
},
{
	USB_DEVICE_VENDOR_SPEC(0x0ccd, 0x0014),
	.driver_info = (unsigned long) & (const struct snd_usb_audio_quirk) {
		.vendor_name = "TerraTec",
		.product_name = "PHASE 26",
		.ifnum = 3,
		.type = QUIRK_MIDI_STANDARD_INTERFACE
	}
},
{
	USB_DEVICE(0x0ccd, 0x0028),
	QUIRK_RENAME_DEVICE("TerraTec", "Aureon5.1MkII")
},
{
	USB_DEVICE(0x0ccd, 0x0035),
	.driver_info = (unsigned long) & (const struct snd_usb_audio_quirk) {
		.vendor_name = "Miditech",
		.product_name = "Play'n Roll",
		.ifnum = 0,
		.type = QUIRK_MIDI_CME
	}
},

/* Stanton/N2IT Final Scratch v1 device ('Scratchamp') */
{
	USB_DEVICE(0x103d, 0x0100),
	QUIRK_RENAME_DEVICE("Stanton", "ScratchAmp")
},
{
	USB_DEVICE(0x103d, 0x0101),
	QUIRK_RENAME_DEVICE("Stanton", "ScratchAmp")
},

/* Novation EMS devices */
{
	USB_DEVICE_VENDOR_SPEC(0x1235, 0x0001),
	.driver_info = (unsigned long) & (const struct snd_usb_audio_quirk) {
		.vendor_name = "Novation",
		.product_name = "ReMOTE Audio/XStation",
		.ifnum = 4,
		.type = QUIRK_MIDI_NOVATION
	}
},
{
	USB_DEVICE_VENDOR_SPEC(0x1235, 0x0002),
	.driver_info = (unsigned long) & (const struct snd_usb_audio_quirk) {
		.vendor_name = "Novation",
		.product_name = "Speedio",
		.ifnum = 3,
		.type = QUIRK_MIDI_NOVATION
	}
},
{
	USB_DEVICE(0x1235, 0x000a),
	.driver_info = (unsigned long) & (const struct snd_usb_audio_quirk) {
		/* .vendor_name = "Novation", */
		/* .product_name = "Nocturn", */
		.ifnum = 0,
		.type = QUIRK_MIDI_RAW_BYTES
	}
},
{
	USB_DEVICE(0x1235, 0x000e),
	.driver_info = (unsigned long) & (const struct snd_usb_audio_quirk) {
		/* .vendor_name = "Novation", */
		/* .product_name = "Launchpad", */
		.ifnum = 0,
		.type = QUIRK_MIDI_RAW_BYTES
	}
},
{
	USB_DEVICE(0x1235, 0x0010),
	.driver_info = (unsigned long) &(const struct snd_usb_audio_quirk) {
		.vendor_name = "Focusrite",
		.product_name = "Saffire 6 USB",
		.ifnum = QUIRK_ANY_INTERFACE,
		.type = QUIRK_COMPOSITE,
		.data = (const struct snd_usb_audio_quirk[]) {
			{
				.ifnum = 0,
				.type = QUIRK_AUDIO_STANDARD_MIXER,
			},
			{
				.ifnum = 0,
				.type = QUIRK_AUDIO_FIXED_ENDPOINT,
				.data = &(const struct audioformat) {
					.formats = SNDRV_PCM_FMTBIT_S24_3LE,
					.channels = 4,
					.iface = 0,
					.altsetting = 1,
					.altset_idx = 1,
					.attributes = UAC_EP_CS_ATTR_SAMPLE_RATE,
					.endpoint = 0x01,
					.ep_attr = USB_ENDPOINT_XFER_ISOC,
					.datainterval = 1,
					.maxpacksize = 0x024c,
					.rates = SNDRV_PCM_RATE_44100 |
						 SNDRV_PCM_RATE_48000,
					.rate_min = 44100,
					.rate_max = 48000,
					.nr_rates = 2,
					.rate_table = (unsigned int[]) {
						44100, 48000
					}
				}
			},
			{
				.ifnum = 0,
				.type = QUIRK_AUDIO_FIXED_ENDPOINT,
				.data = &(const struct audioformat) {
					.formats = SNDRV_PCM_FMTBIT_S24_3LE,
					.channels = 2,
					.iface = 0,
					.altsetting = 1,
					.altset_idx = 1,
					.attributes = 0,
					.endpoint = 0x82,
					.ep_attr = USB_ENDPOINT_XFER_ISOC,
					.datainterval = 1,
					.maxpacksize = 0x0126,
					.rates = SNDRV_PCM_RATE_44100 |
						 SNDRV_PCM_RATE_48000,
					.rate_min = 44100,
					.rate_max = 48000,
					.nr_rates = 2,
					.rate_table = (unsigned int[]) {
						44100, 48000
					}
				}
			},
			{
				.ifnum = 1,
				.type = QUIRK_MIDI_RAW_BYTES
			},
			{
				.ifnum = -1
			}
		}
	}
},
{
	USB_DEVICE(0x1235, 0x0018),
	.driver_info = (unsigned long) & (const struct snd_usb_audio_quirk) {
		.vendor_name = "Novation",
		.product_name = "Twitch",
		.ifnum = QUIRK_ANY_INTERFACE,
		.type = QUIRK_COMPOSITE,
		.data = (const struct snd_usb_audio_quirk[]) {
			{
				.ifnum = 0,
				.type = QUIRK_AUDIO_FIXED_ENDPOINT,
				.data = & (const struct audioformat) {
					.formats = SNDRV_PCM_FMTBIT_S24_3LE,
					.channels = 4,
					.iface = 0,
					.altsetting = 1,
					.altset_idx = 1,
					.attributes = UAC_EP_CS_ATTR_SAMPLE_RATE,
					.endpoint = 0x01,
					.ep_attr = USB_ENDPOINT_XFER_ISOC,
					.rates = SNDRV_PCM_RATE_44100 |
						 SNDRV_PCM_RATE_48000,
					.rate_min = 44100,
					.rate_max = 48000,
					.nr_rates = 2,
					.rate_table = (unsigned int[]) {
						44100, 48000
					}
				}
			},
			{
				.ifnum = 1,
				.type = QUIRK_MIDI_RAW_BYTES
			},
			{
				.ifnum = -1
			}
		}
	}
},
{
	USB_DEVICE_VENDOR_SPEC(0x1235, 0x4661),
	.driver_info = (unsigned long) & (const struct snd_usb_audio_quirk) {
		.vendor_name = "Novation",
		.product_name = "ReMOTE25",
		.ifnum = 0,
		.type = QUIRK_MIDI_NOVATION
	}
},

/* Access Music devices */
{
	/* VirusTI Desktop */
	USB_DEVICE_VENDOR_SPEC(0x133e, 0x0815),
	.driver_info = (unsigned long) &(const struct snd_usb_audio_quirk) {
		.ifnum = QUIRK_ANY_INTERFACE,
		.type = QUIRK_COMPOSITE,
		.data = &(const struct snd_usb_audio_quirk[]) {
			{
				.ifnum = 3,
				.type = QUIRK_MIDI_FIXED_ENDPOINT,
				.data = &(const struct snd_usb_midi_endpoint_info) {
					.out_cables = 0x0003,
					.in_cables  = 0x0003
				}
			},
			{
				.ifnum = 4,
				.type = QUIRK_IGNORE_INTERFACE
			},
			{
				.ifnum = -1
			}
		}
	}
},

/* */
{
	/* aka. Serato Scratch Live DJ Box */
	USB_DEVICE(0x13e5, 0x0001),
	QUIRK_RENAME_DEVICE("Rane", "SL-1")
},

/* Lenovo ThinkStation P620 Rear Line-in, Line-out and Microphone */
{
	USB_DEVICE(0x17aa, 0x1046),
	.driver_info = (unsigned long) & (const struct snd_usb_audio_quirk) {
		.vendor_name = "Lenovo",
		.product_name = "ThinkStation P620 Rear",
		.profile_name = "Lenovo-ThinkStation-P620-Rear",
		.ifnum = QUIRK_ANY_INTERFACE,
		.type = QUIRK_SETUP_DISABLE_AUTOSUSPEND
	}
},
/* Lenovo ThinkStation P620 Internal Speaker + Front Headset */
{
	USB_DEVICE(0x17aa, 0x104d),
	.driver_info = (unsigned long) & (const struct snd_usb_audio_quirk) {
		.vendor_name = "Lenovo",
		.product_name = "ThinkStation P620 Main",
		.profile_name = "Lenovo-ThinkStation-P620-Main",
		.ifnum = QUIRK_ANY_INTERFACE,
		.type = QUIRK_SETUP_DISABLE_AUTOSUSPEND
	}
},

/* Native Instruments MK2 series */
{
	/* Komplete Audio 6 */
	.match_flags = USB_DEVICE_ID_MATCH_DEVICE,
	.idVendor = 0x17cc,
	.idProduct = 0x1000,
},
{
	/* Traktor Audio 6 */
	.match_flags = USB_DEVICE_ID_MATCH_DEVICE,
	.idVendor = 0x17cc,
	.idProduct = 0x1010,
},
{
	/* Traktor Audio 10 */
	.match_flags = USB_DEVICE_ID_MATCH_DEVICE,
	.idVendor = 0x17cc,
	.idProduct = 0x1020,
},

/* QinHeng devices */
{
	USB_DEVICE(0x1a86, 0x752d),
	.driver_info = (unsigned long) &(const struct snd_usb_audio_quirk) {
		.vendor_name = "QinHeng",
		.product_name = "CH345",
		.ifnum = 1,
		.type = QUIRK_MIDI_CH345
	}
},

/* KeithMcMillen Stringport */
{
	USB_DEVICE(0x1f38, 0x0001),
	.bInterfaceClass = USB_CLASS_AUDIO,
},

/* Miditech devices */
{
	USB_DEVICE(0x4752, 0x0011),
	.driver_info = (unsigned long) & (const struct snd_usb_audio_quirk) {
		.vendor_name = "Miditech",
		.product_name = "Midistart-2",
		.ifnum = 0,
		.type = QUIRK_MIDI_CME
	}
},

/* Central Music devices */
{
	/* this ID used by both Miditech MidiStudio-2 and CME UF-x */
	USB_DEVICE(0x7104, 0x2202),
	.driver_info = (unsigned long) & (const struct snd_usb_audio_quirk) {
		.ifnum = 0,
		.type = QUIRK_MIDI_CME
	}
},

/*
 * Auvitek au0828 devices with audio interface.
 * This should be kept in sync with drivers/media/usb/au0828/au0828-cards.c
 * Please notice that some drivers are DVB only, and don't need to be
 * here. That's the case, for example, of DVICO_FUSIONHDTV7.
 */

#define AU0828_DEVICE(vid, pid, vname, pname) { \
	.idVendor = vid, \
	.idProduct = pid, \
	.match_flags = USB_DEVICE_ID_MATCH_DEVICE | \
		       USB_DEVICE_ID_MATCH_INT_CLASS | \
		       USB_DEVICE_ID_MATCH_INT_SUBCLASS, \
	.bInterfaceClass = USB_CLASS_AUDIO, \
	.bInterfaceSubClass = USB_SUBCLASS_AUDIOCONTROL, \
	.driver_info = (unsigned long) &(const struct snd_usb_audio_quirk) { \
		.vendor_name = vname, \
		.product_name = pname, \
		.ifnum = QUIRK_ANY_INTERFACE, \
		.type = QUIRK_AUDIO_ALIGN_TRANSFER, \
		.shares_media_device = 1, \
	} \
}

AU0828_DEVICE(0x2040, 0x7200, "Hauppauge", "HVR-950Q"),
AU0828_DEVICE(0x2040, 0x7240, "Hauppauge", "HVR-850"),
AU0828_DEVICE(0x2040, 0x7210, "Hauppauge", "HVR-950Q"),
AU0828_DEVICE(0x2040, 0x7217, "Hauppauge", "HVR-950Q"),
AU0828_DEVICE(0x2040, 0x721b, "Hauppauge", "HVR-950Q"),
AU0828_DEVICE(0x2040, 0x721e, "Hauppauge", "HVR-950Q"),
AU0828_DEVICE(0x2040, 0x721f, "Hauppauge", "HVR-950Q"),
AU0828_DEVICE(0x2040, 0x7280, "Hauppauge", "HVR-950Q"),
AU0828_DEVICE(0x0fd9, 0x0008, "Hauppauge", "HVR-950Q"),
AU0828_DEVICE(0x2040, 0x7201, "Hauppauge", "HVR-950Q-MXL"),
AU0828_DEVICE(0x2040, 0x7211, "Hauppauge", "HVR-950Q-MXL"),
AU0828_DEVICE(0x2040, 0x7281, "Hauppauge", "HVR-950Q-MXL"),
AU0828_DEVICE(0x05e1, 0x0480, "Hauppauge", "Woodbury"),
AU0828_DEVICE(0x2040, 0x8200, "Hauppauge", "Woodbury"),
AU0828_DEVICE(0x2040, 0x7260, "Hauppauge", "HVR-950Q"),
AU0828_DEVICE(0x2040, 0x7213, "Hauppauge", "HVR-950Q"),
AU0828_DEVICE(0x2040, 0x7270, "Hauppauge", "HVR-950Q"),

/* Syntek STK1160 */
{
	.match_flags = USB_DEVICE_ID_MATCH_DEVICE |
		       USB_DEVICE_ID_MATCH_INT_CLASS |
		       USB_DEVICE_ID_MATCH_INT_SUBCLASS,
	.idVendor = 0x05e1,
	.idProduct = 0x0408,
	.bInterfaceClass = USB_CLASS_AUDIO,
	.bInterfaceSubClass = USB_SUBCLASS_AUDIOCONTROL,
	.driver_info = (unsigned long) &(const struct snd_usb_audio_quirk) {
		.vendor_name = "Syntek",
		.product_name = "STK1160",
		.ifnum = QUIRK_ANY_INTERFACE,
		.type = QUIRK_AUDIO_ALIGN_TRANSFER
	}
},

/* Digidesign Mbox */
{
	/* Thanks to Clemens Ladisch <clemens@ladisch.de> */
	USB_DEVICE(0x0dba, 0x1000),
	.driver_info = (unsigned long) &(const struct snd_usb_audio_quirk) {
		.vendor_name = "Digidesign",
		.product_name = "MBox",
		.ifnum = QUIRK_ANY_INTERFACE,
		.type = QUIRK_COMPOSITE,
		.data = (const struct snd_usb_audio_quirk[]){
			{
				.ifnum = 0,
				.type = QUIRK_AUDIO_STANDARD_MIXER,
			},
			{
				.ifnum = 1,
				.type = QUIRK_AUDIO_FIXED_ENDPOINT,
				.data = &(const struct audioformat) {
					.formats = SNDRV_PCM_FMTBIT_S24_3BE,
					.channels = 2,
					.iface = 1,
					.altsetting = 1,
					.altset_idx = 1,
					.attributes = 0x4,
					.endpoint = 0x02,
					.ep_attr = USB_ENDPOINT_XFER_ISOC |
						USB_ENDPOINT_SYNC_SYNC,
					.maxpacksize = 0x130,
					.rates = SNDRV_PCM_RATE_48000,
					.rate_min = 48000,
					.rate_max = 48000,
					.nr_rates = 1,
					.rate_table = (unsigned int[]) {
						48000
					}
				}
			},
			{
				.ifnum = 1,
				.type = QUIRK_AUDIO_FIXED_ENDPOINT,
				.data = &(const struct audioformat) {
					.formats = SNDRV_PCM_FMTBIT_S24_3BE,
					.channels = 2,
					.iface = 1,
					.altsetting = 1,
					.altset_idx = 1,
					.attributes = 0x4,
					.endpoint = 0x81,
					.ep_attr = USB_ENDPOINT_XFER_ISOC |
						USB_ENDPOINT_SYNC_ASYNC,
					.maxpacksize = 0x130,
					.rates = SNDRV_PCM_RATE_48000,
					.rate_min = 48000,
					.rate_max = 48000,
					.nr_rates = 1,
					.rate_table = (unsigned int[]) {
						48000
					}
				}
			},
			{
				.ifnum = -1
			}
		}
	}
},

/* DIGIDESIGN MBOX 2 */
{
	USB_DEVICE(0x0dba, 0x3000),
	.driver_info = (unsigned long) &(const struct snd_usb_audio_quirk) {
		.vendor_name = "Digidesign",
		.product_name = "Mbox 2",
		.ifnum = QUIRK_ANY_INTERFACE,
		.type = QUIRK_COMPOSITE,
		.data = (const struct snd_usb_audio_quirk[]) {
			{
				.ifnum = 0,
				.type = QUIRK_IGNORE_INTERFACE
			},
			{
				.ifnum = 1,
				.type = QUIRK_IGNORE_INTERFACE
			},
			{
				.ifnum = 2,
				.type = QUIRK_AUDIO_FIXED_ENDPOINT,
				.data = &(const struct audioformat) {
					.formats = SNDRV_PCM_FMTBIT_S24_3BE,
					.channels = 2,
					.iface = 2,
					.altsetting = 2,
					.altset_idx = 1,
					.attributes = 0x00,
					.endpoint = 0x03,
					.ep_attr = USB_ENDPOINT_SYNC_ASYNC,
					.rates = SNDRV_PCM_RATE_48000,
					.rate_min = 48000,
					.rate_max = 48000,
					.nr_rates = 1,
					.rate_table = (unsigned int[]) {
						48000
					}
				}
			},
			{
				.ifnum = 3,
				.type = QUIRK_IGNORE_INTERFACE
			},
			{
				.ifnum = 4,
				.type = QUIRK_AUDIO_FIXED_ENDPOINT,
				.data = &(const struct audioformat) {
				.formats = SNDRV_PCM_FMTBIT_S24_3BE,
					.channels = 2,
					.iface = 4,
					.altsetting = 2,
					.altset_idx = 1,
					.attributes = UAC_EP_CS_ATTR_SAMPLE_RATE,
					.endpoint = 0x85,
					.ep_attr = USB_ENDPOINT_SYNC_SYNC,
					.rates = SNDRV_PCM_RATE_48000,
					.rate_min = 48000,
					.rate_max = 48000,
					.nr_rates = 1,
					.rate_table = (unsigned int[]) {
						48000
					}
				}
			},
			{
				.ifnum = 5,
				.type = QUIRK_IGNORE_INTERFACE
			},
			{
				.ifnum = 6,
				.type = QUIRK_MIDI_MIDIMAN,
				.data = &(const struct snd_usb_midi_endpoint_info) {
					.out_ep =  0x02,
					.out_cables = 0x0001,
					.in_ep = 0x81,
					.in_interval = 0x01,
					.in_cables = 0x0001
				}
			},
			{
				.ifnum = -1
			}
		}
	}
},
{
	/* Tascam US122 MKII - playback-only support */
	.match_flags = USB_DEVICE_ID_MATCH_DEVICE,
	.idVendor = 0x0644,
	.idProduct = 0x8021,
	.bInterfaceClass = USB_CLASS_AUDIO,
	.driver_info = (unsigned long) &(const struct snd_usb_audio_quirk) {
		.vendor_name = "TASCAM",
		.product_name = "US122 MKII",
		.ifnum = QUIRK_ANY_INTERFACE,
		.type = QUIRK_COMPOSITE,
		.data = (const struct snd_usb_audio_quirk[]) {
			{
				.ifnum = 0,
				.type = QUIRK_IGNORE_INTERFACE
			},
			{
				.ifnum = 1,
				.type = QUIRK_AUDIO_FIXED_ENDPOINT,
				.data = &(const struct audioformat) {
					.formats = SNDRV_PCM_FMTBIT_S24_3LE,
					.channels = 2,
					.iface = 1,
					.altsetting = 1,
					.altset_idx = 1,
					.attributes = UAC_EP_CS_ATTR_SAMPLE_RATE,
					.endpoint = 0x02,
					.ep_attr = USB_ENDPOINT_XFER_ISOC,
					.rates = SNDRV_PCM_RATE_44100 |
						 SNDRV_PCM_RATE_48000 |
						 SNDRV_PCM_RATE_88200 |
						 SNDRV_PCM_RATE_96000,
					.rate_min = 44100,
					.rate_max = 96000,
					.nr_rates = 4,
					.rate_table = (unsigned int[]) {
						44100, 48000, 88200, 96000
					}
				}
			},
			{
				.ifnum = -1
			}
		}
	}
},

/* Microsoft XboxLive Headset/Xbox Communicator */
{
	USB_DEVICE(0x045e, 0x0283),
	.bInterfaceClass = USB_CLASS_PER_INTERFACE,
	.driver_info = (unsigned long) &(const struct snd_usb_audio_quirk) {
		.vendor_name = "Microsoft",
		.product_name = "XboxLive Headset/Xbox Communicator",
		.ifnum = QUIRK_ANY_INTERFACE,
		.type = QUIRK_COMPOSITE,
		.data = &(const struct snd_usb_audio_quirk[]) {
			{
				/* playback */
				.ifnum = 0,
				.type = QUIRK_AUDIO_FIXED_ENDPOINT,
				.data = &(const struct audioformat) {
					.formats = SNDRV_PCM_FMTBIT_S16_LE,
					.channels = 1,
					.iface = 0,
					.altsetting = 0,
					.altset_idx = 0,
					.attributes = 0,
					.endpoint = 0x04,
					.ep_attr = 0x05,
					.rates = SNDRV_PCM_RATE_CONTINUOUS,
					.rate_min = 22050,
					.rate_max = 22050
				}
			},
			{
				/* capture */
				.ifnum = 1,
				.type = QUIRK_AUDIO_FIXED_ENDPOINT,
				.data = &(const struct audioformat) {
					.formats = SNDRV_PCM_FMTBIT_S16_LE,
					.channels = 1,
					.iface = 1,
					.altsetting = 0,
					.altset_idx = 0,
					.attributes = 0,
					.endpoint = 0x85,
					.ep_attr = 0x05,
					.rates = SNDRV_PCM_RATE_CONTINUOUS,
					.rate_min = 16000,
					.rate_max = 16000
				}
			},
			{
				.ifnum = -1
			}
		}
	}
},

/* Reloop Play */
{
	USB_DEVICE(0x200c, 0x100b),
	.bInterfaceClass = USB_CLASS_PER_INTERFACE,
	.driver_info = (unsigned long) &(const struct snd_usb_audio_quirk) {
		.ifnum = QUIRK_ANY_INTERFACE,
		.type = QUIRK_COMPOSITE,
		.data = &(const struct snd_usb_audio_quirk[]) {
			{
				.ifnum = 0,
				.type = QUIRK_AUDIO_STANDARD_MIXER,
			},
			{
				.ifnum = 1,
				.type = QUIRK_AUDIO_FIXED_ENDPOINT,
				.data = &(const struct audioformat) {
					.formats = SNDRV_PCM_FMTBIT_S24_3LE,
					.channels = 4,
					.iface = 1,
					.altsetting = 1,
					.altset_idx = 1,
					.attributes = UAC_EP_CS_ATTR_SAMPLE_RATE,
					.endpoint = 0x01,
					.ep_attr = USB_ENDPOINT_SYNC_ADAPTIVE,
					.rates = SNDRV_PCM_RATE_44100 |
						 SNDRV_PCM_RATE_48000,
					.rate_min = 44100,
					.rate_max = 48000,
					.nr_rates = 2,
					.rate_table = (unsigned int[]) {
						44100, 48000
					}
				}
			},
			{
				.ifnum = -1
			}
		}
	}
},

{
	/*
	 * ZOOM R16/24 in audio interface mode.
	 * Playback requires an extra four byte LE length indicator
	 * at the start of each isochronous packet. This quirk is
	 * enabled in create_standard_audio_quirk().
	 */
	USB_DEVICE(0x1686, 0x00dd),
	.driver_info = (unsigned long) & (const struct snd_usb_audio_quirk) {
		.ifnum = QUIRK_ANY_INTERFACE,
		.type = QUIRK_COMPOSITE,
		.data = (const struct snd_usb_audio_quirk[]) {
			{
				/* Playback  */
				.ifnum = 1,
				.type = QUIRK_AUDIO_STANDARD_INTERFACE,
			},
			{
				/* Capture */
				.ifnum = 2,
				.type = QUIRK_AUDIO_STANDARD_INTERFACE,
			},
			{
				/* Midi */
				.ifnum = 3,
				.type = QUIRK_MIDI_STANDARD_INTERFACE
			},
			{
				.ifnum = -1
			},
		}
	}
},

{
	/*
	 * Some USB MIDI devices don't have an audio control interface,
	 * so we have to grab MIDI streaming interfaces here.
	 */
	.match_flags = USB_DEVICE_ID_MATCH_INT_CLASS |
		       USB_DEVICE_ID_MATCH_INT_SUBCLASS,
	.bInterfaceClass = USB_CLASS_AUDIO,
	.bInterfaceSubClass = USB_SUBCLASS_MIDISTREAMING,
	.driver_info = (unsigned long) & (const struct snd_usb_audio_quirk) {
		.ifnum = QUIRK_ANY_INTERFACE,
		.type = QUIRK_MIDI_STANDARD_INTERFACE
	}
},

/*
 * The original product_name is "USB Sound Device", however this name
 * is also used by the CM106 based cards, so make it unique.
 */
{
	USB_DEVICE(0x0d8c, 0x0102),
	QUIRK_RENAME_DEVICE(NULL, "ICUSBAUDIO7D")
},
{
	USB_DEVICE(0x0d8c, 0x0103),
	QUIRK_RENAME_DEVICE(NULL, "Audio Advantage MicroII")
},

/* disabled due to regression for other devices;
 * see https://bugzilla.kernel.org/show_bug.cgi?id=199905
 */
#if 0
{
	/*
	 * Nura's first gen headphones use Cambridge Silicon Radio's vendor
	 * ID, but it looks like the product ID actually is only for Nura.
	 * The capture interface does not work at all (even on Windows),
	 * and only the 48 kHz sample rate works for the playback interface.
	 */
	USB_DEVICE(0x0a12, 0x1243),
	.driver_info = (unsigned long) &(const struct snd_usb_audio_quirk) {
		.ifnum = QUIRK_ANY_INTERFACE,
		.type = QUIRK_COMPOSITE,
		.data = (const struct snd_usb_audio_quirk[]) {
			{
				.ifnum = 0,
				.type = QUIRK_AUDIO_STANDARD_MIXER,
			},
			/* Capture */
			{
				.ifnum = 1,
				.type = QUIRK_IGNORE_INTERFACE,
			},
			/* Playback */
			{
				.ifnum = 2,
				.type = QUIRK_AUDIO_FIXED_ENDPOINT,
				.data = &(const struct audioformat) {
					.formats = SNDRV_PCM_FMTBIT_S16_LE,
					.channels = 2,
					.iface = 2,
					.altsetting = 1,
					.altset_idx = 1,
					.attributes = UAC_EP_CS_ATTR_FILL_MAX |
						UAC_EP_CS_ATTR_SAMPLE_RATE,
					.endpoint = 0x03,
					.ep_attr = USB_ENDPOINT_XFER_ISOC,
					.rates = SNDRV_PCM_RATE_48000,
					.rate_min = 48000,
					.rate_max = 48000,
					.nr_rates = 1,
					.rate_table = (unsigned int[]) {
						48000
					}
				}
			},
			{
				.ifnum = -1
			},
		}
	}
},
#endif /* disabled */

{
	/*
	 * Bower's & Wilkins PX headphones only support the 48 kHz sample rate
	 * even though it advertises more. The capture interface doesn't work
	 * even on windows.
	 */
	USB_DEVICE(0x19b5, 0x0021),
	.driver_info = (unsigned long) &(const struct snd_usb_audio_quirk) {
		.ifnum = QUIRK_ANY_INTERFACE,
		.type = QUIRK_COMPOSITE,
		.data = (const struct snd_usb_audio_quirk[]) {
			{
				.ifnum = 0,
				.type = QUIRK_AUDIO_STANDARD_MIXER,
			},
			/* Playback */
			{
				.ifnum = 1,
				.type = QUIRK_AUDIO_FIXED_ENDPOINT,
				.data = &(const struct audioformat) {
					.formats = SNDRV_PCM_FMTBIT_S16_LE,
					.channels = 2,
					.iface = 1,
					.altsetting = 1,
					.altset_idx = 1,
					.attributes = UAC_EP_CS_ATTR_FILL_MAX |
						UAC_EP_CS_ATTR_SAMPLE_RATE,
					.endpoint = 0x03,
					.ep_attr = USB_ENDPOINT_XFER_ISOC,
					.rates = SNDRV_PCM_RATE_48000,
					.rate_min = 48000,
					.rate_max = 48000,
					.nr_rates = 1,
					.rate_table = (unsigned int[]) {
						48000
					}
				}
			},
			{
				.ifnum = -1
			},
		}
	}
},
/* Dell WD15 Dock */
{
	USB_DEVICE(0x0bda, 0x4014),
	QUIRK_DEVICE_PROFILE("Dell", "WD15 Dock", "Dell-WD15-Dock")
},
/* Dell WD19 Dock */
{
	USB_DEVICE(0x0bda, 0x402e),
	.driver_info = (unsigned long) & (const struct snd_usb_audio_quirk) {
		.vendor_name = "Dell",
		.product_name = "WD19 Dock",
		.profile_name = "Dell-WD15-Dock",
		.ifnum = QUIRK_ANY_INTERFACE,
		.type = QUIRK_SETUP_FMT_AFTER_RESUME
	}
},
/* MOTU Microbook II */
{
	USB_DEVICE_VENDOR_SPEC(0x07fd, 0x0004),
	.driver_info = (unsigned long) &(const struct snd_usb_audio_quirk) {
		.vendor_name = "MOTU",
		.product_name = "MicroBookII",
		.ifnum = QUIRK_ANY_INTERFACE,
		.type = QUIRK_COMPOSITE,
		.data = (const struct snd_usb_audio_quirk[]) {
			{
				.ifnum = 0,
				.type = QUIRK_AUDIO_STANDARD_MIXER,
			},
			{
				.ifnum = 0,
				.type = QUIRK_AUDIO_FIXED_ENDPOINT,
				.data = &(const struct audioformat) {
					.formats = SNDRV_PCM_FMTBIT_S24_3BE,
					.channels = 6,
					.iface = 0,
					.altsetting = 1,
					.altset_idx = 1,
					.attributes = 0,
					.endpoint = 0x84,
					.rates = SNDRV_PCM_RATE_96000,
					.ep_attr = USB_ENDPOINT_XFER_ISOC |
						   USB_ENDPOINT_SYNC_ASYNC,
					.rate_min = 96000,
					.rate_max = 96000,
					.nr_rates = 1,
					.maxpacksize = 0x00d8,
					.rate_table = (unsigned int[]) {
						96000
					}
				}
			},
			{
				.ifnum = 0,
				.type = QUIRK_AUDIO_FIXED_ENDPOINT,
				.data = &(const struct audioformat) {
					.formats = SNDRV_PCM_FMTBIT_S24_3BE,
					.channels = 8,
					.iface = 0,
					.altsetting = 1,
					.altset_idx = 1,
					.attributes = 0,
					.endpoint = 0x03,
					.rates = SNDRV_PCM_RATE_96000,
					.ep_attr = USB_ENDPOINT_XFER_ISOC |
						   USB_ENDPOINT_SYNC_ASYNC,
					.rate_min = 96000,
					.rate_max = 96000,
					.nr_rates = 1,
					.maxpacksize = 0x0120,
					.rate_table = (unsigned int[]) {
						96000
					}
				}
			},
			{
				.ifnum = -1
			}
		}
	}
},
{
	/*
	 * PIONEER DJ DDJ-SX3
	 * PCM is 12 channels out, 10 channels in @ 44.1 fixed
	 * interface 0, vendor class alt setting 1 for endpoints 5 and 0x86
	 * The feedback for the output is the input.
	 */
	USB_DEVICE_VENDOR_SPEC(0x2b73, 0x0023),
	.driver_info = (unsigned long) &(const struct snd_usb_audio_quirk) {
		.ifnum = QUIRK_ANY_INTERFACE,
		.type = QUIRK_COMPOSITE,
		.data = (const struct snd_usb_audio_quirk[]) {
			{
				.ifnum = 0,
				.type = QUIRK_AUDIO_FIXED_ENDPOINT,
				.data = &(const struct audioformat) {
					.formats = SNDRV_PCM_FMTBIT_S32_LE,
					.channels = 12,
					.iface = 0,
					.altsetting = 1,
					.altset_idx = 1,
					.endpoint = 0x05,
					.ep_attr = USB_ENDPOINT_XFER_ISOC|
						   USB_ENDPOINT_SYNC_ASYNC,
					.rates = SNDRV_PCM_RATE_44100,
					.rate_min = 44100,
					.rate_max = 44100,
					.nr_rates = 1,
					.rate_table = (unsigned int[]) { 44100 }
				}
			},
			{
				.ifnum = 0,
				.type = QUIRK_AUDIO_FIXED_ENDPOINT,
				.data = &(const struct audioformat) {
					.formats = SNDRV_PCM_FMTBIT_S32_LE,
					.channels = 10,
					.iface = 0,
					.altsetting = 1,
					.altset_idx = 1,
					.endpoint = 0x86,
					.ep_attr = USB_ENDPOINT_XFER_ISOC|
						 USB_ENDPOINT_SYNC_ASYNC|
						 USB_ENDPOINT_USAGE_IMPLICIT_FB,
					.rates = SNDRV_PCM_RATE_44100,
					.rate_min = 44100,
					.rate_max = 44100,
					.nr_rates = 1,
					.rate_table = (unsigned int[]) { 44100 }
				}
			},
			{
				.ifnum = -1
			}
		}
	}
},
{
	/*
	 * Pioneer DJ DJM-250MK2
	 * PCM is 8 channels out @ 48 fixed (endpoint 0x01)
	 * and 8 channels in @ 48 fixed (endpoint 0x82).
	 *
	 * Both playback and recording is working, even simultaneously.
	 *
	 * Playback channels could be mapped to:
	 *  - CH1
	 *  - CH2
	 *  - AUX
	 *
	 * Recording channels could be mapped to:
	 *  - Post CH1 Fader
	 *  - Post CH2 Fader
	 *  - Cross Fader A
	 *  - Cross Fader B
	 *  - MIC
	 *  - AUX
	 *  - REC OUT
	 *
	 * There is remaining problem with recording directly from PHONO/LINE.
	 * If we map a channel to:
	 *  - CH1 Control Tone PHONO
	 *  - CH1 Control Tone LINE
	 *  - CH2 Control Tone PHONO
	 *  - CH2 Control Tone LINE
	 * it is silent.
	 * There is no signal even on other operating systems with official drivers.
	 * The signal appears only when a supported application is started.
	 * This needs to be investigated yet...
	 * (there is quite a lot communication on the USB in both directions)
	 *
	 * In current version this mixer could be used for playback
	 * and for recording from vinyls (through Post CH* Fader)
	 * but not for DVS (Digital Vinyl Systems) like in Mixxx.
	 */
	USB_DEVICE_VENDOR_SPEC(0x2b73, 0x0017),
	.driver_info = (unsigned long) &(const struct snd_usb_audio_quirk) {
		.ifnum = QUIRK_ANY_INTERFACE,
		.type = QUIRK_COMPOSITE,
		.data = (const struct snd_usb_audio_quirk[]) {
			{
				.ifnum = 0,
				.type = QUIRK_AUDIO_FIXED_ENDPOINT,
				.data = &(const struct audioformat) {
					.formats = SNDRV_PCM_FMTBIT_S24_3LE,
					.channels = 8, // outputs
					.iface = 0,
					.altsetting = 1,
					.altset_idx = 1,
					.endpoint = 0x01,
					.ep_attr = USB_ENDPOINT_XFER_ISOC|
						USB_ENDPOINT_SYNC_ASYNC,
					.rates = SNDRV_PCM_RATE_48000,
					.rate_min = 48000,
					.rate_max = 48000,
					.nr_rates = 1,
					.rate_table = (unsigned int[]) { 48000 }
					}
			},
			{
				.ifnum = 0,
				.type = QUIRK_AUDIO_FIXED_ENDPOINT,
				.data = &(const struct audioformat) {
					.formats = SNDRV_PCM_FMTBIT_S24_3LE,
					.channels = 8, // inputs
					.iface = 0,
					.altsetting = 1,
					.altset_idx = 1,
					.endpoint = 0x82,
					.ep_attr = USB_ENDPOINT_XFER_ISOC|
						USB_ENDPOINT_SYNC_ASYNC|
						USB_ENDPOINT_USAGE_IMPLICIT_FB,
					.rates = SNDRV_PCM_RATE_48000,
					.rate_min = 48000,
					.rate_max = 48000,
					.nr_rates = 1,
					.rate_table = (unsigned int[]) { 48000 }
				}
			},
			{
				.ifnum = -1
			}
		}
	}
},
{
	/*
	 * PIONEER DJ DDJ-RB
	 * PCM is 4 channels out, 2 dummy channels in @ 44.1 fixed
	 * The feedback for the output is the dummy input.
	 */
	USB_DEVICE_VENDOR_SPEC(0x2b73, 0x000e),
	.driver_info = (unsigned long) &(const struct snd_usb_audio_quirk) {
		.ifnum = QUIRK_ANY_INTERFACE,
		.type = QUIRK_COMPOSITE,
		.data = (const struct snd_usb_audio_quirk[]) {
			{
				.ifnum = 0,
				.type = QUIRK_AUDIO_FIXED_ENDPOINT,
				.data = &(const struct audioformat) {
					.formats = SNDRV_PCM_FMTBIT_S24_3LE,
					.channels = 4,
					.iface = 0,
					.altsetting = 1,
					.altset_idx = 1,
					.endpoint = 0x01,
					.ep_attr = USB_ENDPOINT_XFER_ISOC|
						   USB_ENDPOINT_SYNC_ASYNC,
					.rates = SNDRV_PCM_RATE_44100,
					.rate_min = 44100,
					.rate_max = 44100,
					.nr_rates = 1,
					.rate_table = (unsigned int[]) { 44100 }
				}
			},
			{
				.ifnum = 0,
				.type = QUIRK_AUDIO_FIXED_ENDPOINT,
				.data = &(const struct audioformat) {
					.formats = SNDRV_PCM_FMTBIT_S24_3LE,
					.channels = 2,
					.iface = 0,
					.altsetting = 1,
					.altset_idx = 1,
					.endpoint = 0x82,
					.ep_attr = USB_ENDPOINT_XFER_ISOC|
						 USB_ENDPOINT_SYNC_ASYNC|
						 USB_ENDPOINT_USAGE_IMPLICIT_FB,
					.rates = SNDRV_PCM_RATE_44100,
					.rate_min = 44100,
					.rate_max = 44100,
					.nr_rates = 1,
					.rate_table = (unsigned int[]) { 44100 }
				}
			},
			{
				.ifnum = -1
			}
		}
	}
},

#define ALC1220_VB_DESKTOP(vend, prod) { \
	USB_DEVICE(vend, prod),	\
	QUIRK_DEVICE_PROFILE("Realtek", "ALC1220-VB-DT", \
			     "Realtek-ALC1220-VB-Desktop") \
}
ALC1220_VB_DESKTOP(0x0414, 0xa002), /* Gigabyte TRX40 Aorus Pro WiFi */
ALC1220_VB_DESKTOP(0x0db0, 0x0d64), /* MSI TRX40 Creator */
ALC1220_VB_DESKTOP(0x0db0, 0x543d), /* MSI TRX40 */
ALC1220_VB_DESKTOP(0x26ce, 0x0a01), /* Asrock TRX40 Creator */
#undef ALC1220_VB_DESKTOP

/* Two entries for Gigabyte TRX40 Aorus Master:
 * TRX40 Aorus Master has two USB-audio devices, one for the front headphone
 * with ESS SABRE9218 DAC chip, while another for the rest I/O (the rear
 * panel and the front mic) with Realtek ALC1220-VB.
 * Here we provide two distinct names for making UCM profiles easier.
 */
{
	USB_DEVICE(0x0414, 0xa000),
	QUIRK_DEVICE_PROFILE("Gigabyte", "Aorus Master Front Headphone",
			     "Gigabyte-Aorus-Master-Front-Headphone")
},
{
	USB_DEVICE(0x0414, 0xa001),
	QUIRK_DEVICE_PROFILE("Gigabyte", "Aorus Master Main Audio",
			     "Gigabyte-Aorus-Master-Main-Audio")
},
{
	/*
	 * Pioneer DJ DJM-900NXS2
	 * 10 channels playback & 12 channels capture @ 44.1/48/96kHz S24LE
	 */
	USB_DEVICE_VENDOR_SPEC(0x2b73, 0x000a),
	.driver_info = (unsigned long) &(const struct snd_usb_audio_quirk) {
		.ifnum = QUIRK_ANY_INTERFACE,
		.type = QUIRK_COMPOSITE,
		.data = (const struct snd_usb_audio_quirk[]) {
			{
				.ifnum = 0,
				.type = QUIRK_AUDIO_FIXED_ENDPOINT,
				.data = &(const struct audioformat) {
					.formats = SNDRV_PCM_FMTBIT_S24_3LE,
					.channels = 10,
					.iface = 0,
					.altsetting = 1,
					.altset_idx = 1,
					.endpoint = 0x01,
					.ep_attr = USB_ENDPOINT_XFER_ISOC|
					    USB_ENDPOINT_SYNC_ASYNC,
					.rates = SNDRV_PCM_RATE_44100|
					    SNDRV_PCM_RATE_48000|
					    SNDRV_PCM_RATE_96000,
					.rate_min = 44100,
					.rate_max = 96000,
					.nr_rates = 3,
					.rate_table = (unsigned int[]) {
						44100, 48000, 96000
					}
				}
			},
			{
				.ifnum = 0,
				.type = QUIRK_AUDIO_FIXED_ENDPOINT,
				.data = &(const struct audioformat) {
					.formats = SNDRV_PCM_FMTBIT_S24_3LE,
					.channels = 12,
					.iface = 0,
					.altsetting = 1,
					.altset_idx = 1,
					.endpoint = 0x82,
					.ep_attr = USB_ENDPOINT_XFER_ISOC|
					    USB_ENDPOINT_SYNC_ASYNC|
					    USB_ENDPOINT_USAGE_IMPLICIT_FB,
					.rates = SNDRV_PCM_RATE_44100|
					    SNDRV_PCM_RATE_48000|
					    SNDRV_PCM_RATE_96000,
					.rate_min = 44100,
					.rate_max = 96000,
					.nr_rates = 3,
					.rate_table = (unsigned int[]) {
						44100, 48000, 96000
					}
				}
			},
			{
				.ifnum = -1
			}
		}
	}
},

/*
 * MacroSilicon MS2109 based HDMI capture cards
 *
 * These claim 96kHz 1ch in the descriptors, but are actually 48kHz 2ch.
 * They also need QUIRK_AUDIO_ALIGN_TRANSFER, which makes one wonder if
 * they pretend to be 96kHz mono as a workaround for stereo being broken
 * by that...
 *
<<<<<<< HEAD
 * They also have swapped L-R channels, but that's for userspace to deal
 * with.
 */
{
	USB_DEVICE(0x534d, 0x2109),
=======
 * They also have an issue with initial stream alignment that causes the
 * channels to be swapped and out of phase, which is dealt with in quirks.c.
 */
{
	.match_flags = USB_DEVICE_ID_MATCH_DEVICE |
		       USB_DEVICE_ID_MATCH_INT_CLASS |
		       USB_DEVICE_ID_MATCH_INT_SUBCLASS,
	.idVendor = 0x534d,
	.idProduct = 0x2109,
	.bInterfaceClass = USB_CLASS_AUDIO,
	.bInterfaceSubClass = USB_SUBCLASS_AUDIOCONTROL,
>>>>>>> bbf5c979
	.driver_info = (unsigned long) &(const struct snd_usb_audio_quirk) {
		.vendor_name = "MacroSilicon",
		.product_name = "MS2109",
		.ifnum = QUIRK_ANY_INTERFACE,
		.type = QUIRK_COMPOSITE,
		.data = &(const struct snd_usb_audio_quirk[]) {
			{
				.ifnum = 2,
				.type = QUIRK_AUDIO_ALIGN_TRANSFER,
			},
			{
				.ifnum = 2,
				.type = QUIRK_AUDIO_STANDARD_MIXER,
			},
			{
				.ifnum = 3,
				.type = QUIRK_AUDIO_FIXED_ENDPOINT,
				.data = &(const struct audioformat) {
					.formats = SNDRV_PCM_FMTBIT_S16_LE,
					.channels = 2,
					.iface = 3,
					.altsetting = 1,
					.altset_idx = 1,
					.attributes = 0,
					.endpoint = 0x82,
					.ep_attr = USB_ENDPOINT_XFER_ISOC |
						USB_ENDPOINT_SYNC_ASYNC,
					.rates = SNDRV_PCM_RATE_CONTINUOUS,
					.rate_min = 48000,
					.rate_max = 48000,
				}
			},
			{
				.ifnum = -1
			}
		}
	}
},

#undef USB_DEVICE_VENDOR_SPEC<|MERGE_RESOLUTION|>--- conflicted
+++ resolved
@@ -3800,13 +3800,6 @@
  * they pretend to be 96kHz mono as a workaround for stereo being broken
  * by that...
  *
-<<<<<<< HEAD
- * They also have swapped L-R channels, but that's for userspace to deal
- * with.
- */
-{
-	USB_DEVICE(0x534d, 0x2109),
-=======
  * They also have an issue with initial stream alignment that causes the
  * channels to be swapped and out of phase, which is dealt with in quirks.c.
  */
@@ -3818,7 +3811,6 @@
 	.idProduct = 0x2109,
 	.bInterfaceClass = USB_CLASS_AUDIO,
 	.bInterfaceSubClass = USB_SUBCLASS_AUDIOCONTROL,
->>>>>>> bbf5c979
 	.driver_info = (unsigned long) &(const struct snd_usb_audio_quirk) {
 		.vendor_name = "MacroSilicon",
 		.product_name = "MS2109",
