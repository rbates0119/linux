--- conflicted
+++ resolved
@@ -472,13 +472,6 @@
 	if (ret)
 		return ret;
 
-<<<<<<< HEAD
-	clk_set_phase(host->mmc_clk, 180);
-	clk_set_phase(host->tx_clk, 0);
-	clk_set_phase(host->rx_clk, 0);
-
-=======
->>>>>>> 0ecfebd2
 	return clk_prepare_enable(host->mmc_clk);
 }
 
@@ -559,16 +552,6 @@
 static void meson_mmc_check_resampling(struct meson_host *host,
 				       struct mmc_ios *ios)
 {
-<<<<<<< HEAD
-	struct meson_host *host = mmc_priv(mmc);
-	int adj = 0;
-
-	/* enable signal resampling w/o delay */
-	adj = ADJUST_ADJ_EN;
-	writel(adj, host->regs + host->data->adjust);
-
-	return meson_mmc_clk_phase_tuning(mmc, opcode, host->rx_clk);
-=======
 	switch (ios->timing) {
 	case MMC_TIMING_LEGACY:
 	case MMC_TIMING_MMC_HS:
@@ -577,7 +560,6 @@
 		meson_mmc_disable_resampling(host);
 		break;
 	}
->>>>>>> 0ecfebd2
 }
 
 static void meson_mmc_set_ios(struct mmc_host *mmc, struct mmc_ios *ios)
@@ -606,15 +588,6 @@
 		if (!IS_ERR(mmc->supply.vmmc))
 			mmc_regulator_set_ocr(mmc, mmc->supply.vmmc, ios->vdd);
 
-<<<<<<< HEAD
-		/* disable signal resampling */
-		writel(0, host->regs + host->data->adjust);
-
-		/* Reset rx phase */
-		clk_set_phase(host->rx_clk, 0);
-
-=======
->>>>>>> 0ecfebd2
 		break;
 
 	case MMC_POWER_ON:
@@ -867,23 +840,14 @@
 		dev_dbg(host->dev,
 			"Unexpected IRQ! irq_en 0x%08x - status 0x%08x\n",
 			 irq_en, raw_status);
-<<<<<<< HEAD
-=======
 		return IRQ_NONE;
 	}
 
-	if (WARN_ON(!host) || WARN_ON(!host->cmd))
->>>>>>> 0ecfebd2
-		return IRQ_NONE;
-	}
-
-<<<<<<< HEAD
 	if (WARN_ON(!host) || WARN_ON(!host->cmd))
 		return IRQ_NONE;
-=======
+
 	/* ack all raised interrupts */
 	writel(status, host->regs + SD_EMMC_STATUS);
->>>>>>> 0ecfebd2
 
 	cmd = host->cmd;
 	data = cmd->data;
@@ -928,14 +892,6 @@
 		writel(start, host->regs + SD_EMMC_START);
 	}
 
-	if (cmd->error) {
-		/* Stop desc in case of errors */
-		u32 start = readl(host->regs + SD_EMMC_START);
-
-		start &= ~START_DESC_BUSY;
-		writel(start, host->regs + SD_EMMC_START);
-	}
-
 	if (ret == IRQ_HANDLED)
 		meson_mmc_request_done(host->mmc, cmd->mrq);
 
@@ -944,10 +900,6 @@
 
 static int meson_mmc_wait_desc_stop(struct meson_host *host)
 {
-<<<<<<< HEAD
-	int loop;
-=======
->>>>>>> 0ecfebd2
 	u32 status;
 
 	/*
@@ -957,27 +909,10 @@
 	 * If we don't confirm the descriptor is stopped, it might raise new
 	 * IRQs after we have called mmc_request_done() which is bad.
 	 */
-<<<<<<< HEAD
-	for (loop = 50; loop; loop--) {
-		status = readl(host->regs + SD_EMMC_STATUS);
-		if (status & (STATUS_BUSY | STATUS_DESC_BUSY))
-			udelay(100);
-		else
-			break;
-	}
-
-	if (status & (STATUS_BUSY | STATUS_DESC_BUSY)) {
-		dev_err(host->dev, "Timed out waiting for host to stop\n");
-		return -ETIMEDOUT;
-	}
-
-	return 0;
-=======
 
 	return readl_poll_timeout(host->regs + SD_EMMC_STATUS, status,
 				  !(status & (STATUS_BUSY | STATUS_DESC_BUSY)),
 				  100, 5000);
->>>>>>> 0ecfebd2
 }
 
 static irqreturn_t meson_mmc_irq_thread(int irq, void *dev_id)
@@ -1192,11 +1127,7 @@
 	       host->regs + SD_EMMC_IRQ_EN);
 
 	ret = request_threaded_irq(host->irq, meson_mmc_irq,
-<<<<<<< HEAD
-				   meson_mmc_irq_thread, IRQF_SHARED,
-=======
 				   meson_mmc_irq_thread, IRQF_ONESHOT,
->>>>>>> 0ecfebd2
 				   dev_name(&pdev->dev), host);
 	if (ret)
 		goto err_init_clk;
