// SPDX-License-Identifier: GPL-2.0
/* Copyright(c) 2017 - 2019 Pensando Systems, Inc */

#include <linux/printk.h>
#include <linux/dynamic_debug.h>
#include <linux/netdevice.h>
#include <linux/etherdevice.h>
#include <linux/if_vlan.h>
#include <linux/rtnetlink.h>
#include <linux/interrupt.h>
#include <linux/pci.h>
#include <linux/cpumask.h>

#include "ionic.h"
#include "ionic_bus.h"
#include "ionic_lif.h"
#include "ionic_txrx.h"
#include "ionic_ethtool.h"
#include "ionic_debugfs.h"

/* queuetype support level */
static const u8 ionic_qtype_versions[IONIC_QTYPE_MAX] = {
	[IONIC_QTYPE_ADMINQ]  = 0,   /* 0 = Base version with CQ support */
	[IONIC_QTYPE_NOTIFYQ] = 0,   /* 0 = Base version */
	[IONIC_QTYPE_RXQ]     = 0,   /* 0 = Base version with CQ+SG support */
	[IONIC_QTYPE_TXQ]     = 1,   /* 0 = Base version with CQ+SG support
				      * 1 =   ... with Tx SG version 1
				      */
};

static void ionic_lif_rx_mode(struct ionic_lif *lif, unsigned int rx_mode);
static int ionic_lif_addr_add(struct ionic_lif *lif, const u8 *addr);
static int ionic_lif_addr_del(struct ionic_lif *lif, const u8 *addr);
static void ionic_link_status_check(struct ionic_lif *lif);
static void ionic_lif_handle_fw_down(struct ionic_lif *lif);
static void ionic_lif_handle_fw_up(struct ionic_lif *lif);
static void ionic_lif_set_netdev_info(struct ionic_lif *lif);

static int ionic_start_queues(struct ionic_lif *lif);
static void ionic_stop_queues(struct ionic_lif *lif);
static void ionic_lif_queue_identify(struct ionic_lif *lif);

static void ionic_lif_deferred_work(struct work_struct *work)
{
	struct ionic_lif *lif = container_of(work, struct ionic_lif, deferred.work);
	struct ionic_deferred *def = &lif->deferred;
	struct ionic_deferred_work *w = NULL;

	spin_lock_bh(&def->lock);
	if (!list_empty(&def->list)) {
		w = list_first_entry(&def->list,
				     struct ionic_deferred_work, list);
		list_del(&w->list);
	}
	spin_unlock_bh(&def->lock);

	if (w) {
		switch (w->type) {
		case IONIC_DW_TYPE_RX_MODE:
			ionic_lif_rx_mode(lif, w->rx_mode);
			break;
		case IONIC_DW_TYPE_RX_ADDR_ADD:
			ionic_lif_addr_add(lif, w->addr);
			break;
		case IONIC_DW_TYPE_RX_ADDR_DEL:
			ionic_lif_addr_del(lif, w->addr);
			break;
		case IONIC_DW_TYPE_LINK_STATUS:
			ionic_link_status_check(lif);
			break;
		case IONIC_DW_TYPE_LIF_RESET:
			if (w->fw_status)
				ionic_lif_handle_fw_up(lif);
			else
				ionic_lif_handle_fw_down(lif);
			break;
		default:
			break;
		}
		kfree(w);
		schedule_work(&def->work);
	}
}

void ionic_lif_deferred_enqueue(struct ionic_deferred *def,
				struct ionic_deferred_work *work)
{
	spin_lock_bh(&def->lock);
	list_add_tail(&work->list, &def->list);
	spin_unlock_bh(&def->lock);
	schedule_work(&def->work);
}

static void ionic_link_status_check(struct ionic_lif *lif)
{
	struct net_device *netdev = lif->netdev;
	u16 link_status;
	bool link_up;

	if (!test_bit(IONIC_LIF_F_LINK_CHECK_REQUESTED, lif->state))
		return;

	link_status = le16_to_cpu(lif->info->status.link_status);
	link_up = link_status == IONIC_PORT_OPER_STATUS_UP;

	if (link_up) {
		if (!netif_carrier_ok(netdev)) {
			u32 link_speed;

			ionic_port_identify(lif->ionic);
			link_speed = le32_to_cpu(lif->info->status.link_speed);
			netdev_info(netdev, "Link up - %d Gbps\n",
				    link_speed / 1000);
			netif_carrier_on(netdev);
		}

		if (lif->netdev->flags & IFF_UP && netif_running(lif->netdev)) {
			mutex_lock(&lif->queue_lock);
			ionic_start_queues(lif);
			mutex_unlock(&lif->queue_lock);
		}
	} else {
		if (netif_carrier_ok(netdev)) {
			netdev_info(netdev, "Link down\n");
			netif_carrier_off(netdev);
		}

		if (lif->netdev->flags & IFF_UP && netif_running(lif->netdev)) {
			mutex_lock(&lif->queue_lock);
			ionic_stop_queues(lif);
			mutex_unlock(&lif->queue_lock);
		}
	}

	clear_bit(IONIC_LIF_F_LINK_CHECK_REQUESTED, lif->state);
}

void ionic_link_status_check_request(struct ionic_lif *lif)
{
	struct ionic_deferred_work *work;

	/* we only need one request outstanding at a time */
	if (test_and_set_bit(IONIC_LIF_F_LINK_CHECK_REQUESTED, lif->state))
		return;

	if (in_interrupt()) {
		work = kzalloc(sizeof(*work), GFP_ATOMIC);
		if (!work)
			return;

		work->type = IONIC_DW_TYPE_LINK_STATUS;
		ionic_lif_deferred_enqueue(&lif->deferred, work);
	} else {
		ionic_link_status_check(lif);
	}
}

static irqreturn_t ionic_isr(int irq, void *data)
{
	struct napi_struct *napi = data;

	napi_schedule_irqoff(napi);

	return IRQ_HANDLED;
}

static int ionic_request_irq(struct ionic_lif *lif, struct ionic_qcq *qcq)
{
	struct ionic_intr_info *intr = &qcq->intr;
	struct device *dev = lif->ionic->dev;
	struct ionic_queue *q = &qcq->q;
	const char *name;

	if (lif->registered)
		name = lif->netdev->name;
	else
		name = dev_name(dev);

	snprintf(intr->name, sizeof(intr->name),
		 "%s-%s-%s", IONIC_DRV_NAME, name, q->name);

	return devm_request_irq(dev, intr->vector, ionic_isr,
				0, intr->name, &qcq->napi);
}

static int ionic_intr_alloc(struct ionic_lif *lif, struct ionic_intr_info *intr)
{
	struct ionic *ionic = lif->ionic;
	int index;

	index = find_first_zero_bit(ionic->intrs, ionic->nintrs);
	if (index == ionic->nintrs) {
		netdev_warn(lif->netdev, "%s: no intr, index=%d nintrs=%d\n",
			    __func__, index, ionic->nintrs);
		return -ENOSPC;
	}

	set_bit(index, ionic->intrs);
	ionic_intr_init(&ionic->idev, intr, index);

	return 0;
}

static void ionic_intr_free(struct ionic *ionic, int index)
{
	if (index != IONIC_INTR_INDEX_NOT_ASSIGNED && index < ionic->nintrs)
		clear_bit(index, ionic->intrs);
}

static int ionic_qcq_enable(struct ionic_qcq *qcq)
{
	struct ionic_queue *q = &qcq->q;
	struct ionic_lif *lif = q->lif;
	struct ionic_dev *idev;
	struct device *dev;

	struct ionic_admin_ctx ctx = {
		.work = COMPLETION_INITIALIZER_ONSTACK(ctx.work),
		.cmd.q_control = {
			.opcode = IONIC_CMD_Q_CONTROL,
			.lif_index = cpu_to_le16(lif->index),
			.type = q->type,
			.index = cpu_to_le32(q->index),
			.oper = IONIC_Q_ENABLE,
		},
	};

	idev = &lif->ionic->idev;
	dev = lif->ionic->dev;

	dev_dbg(dev, "q_enable.index %d q_enable.qtype %d\n",
		ctx.cmd.q_control.index, ctx.cmd.q_control.type);

	if (qcq->flags & IONIC_QCQ_F_INTR) {
		irq_set_affinity_hint(qcq->intr.vector,
				      &qcq->intr.affinity_mask);
		napi_enable(&qcq->napi);
		ionic_intr_clean(idev->intr_ctrl, qcq->intr.index);
		ionic_intr_mask(idev->intr_ctrl, qcq->intr.index,
				IONIC_INTR_MASK_CLEAR);
	}

	return ionic_adminq_post_wait(lif, &ctx);
}

static int ionic_qcq_disable(struct ionic_qcq *qcq)
{
	struct ionic_queue *q = &qcq->q;
	struct ionic_lif *lif = q->lif;
	struct ionic_dev *idev;
	struct device *dev;

	struct ionic_admin_ctx ctx = {
		.work = COMPLETION_INITIALIZER_ONSTACK(ctx.work),
		.cmd.q_control = {
			.opcode = IONIC_CMD_Q_CONTROL,
			.lif_index = cpu_to_le16(lif->index),
			.type = q->type,
			.index = cpu_to_le32(q->index),
			.oper = IONIC_Q_DISABLE,
		},
	};

	idev = &lif->ionic->idev;
	dev = lif->ionic->dev;

	dev_dbg(dev, "q_disable.index %d q_disable.qtype %d\n",
		ctx.cmd.q_control.index, ctx.cmd.q_control.type);

	if (qcq->flags & IONIC_QCQ_F_INTR) {
		ionic_intr_mask(idev->intr_ctrl, qcq->intr.index,
				IONIC_INTR_MASK_SET);
		synchronize_irq(qcq->intr.vector);
		irq_set_affinity_hint(qcq->intr.vector, NULL);
		napi_disable(&qcq->napi);
	}

	return ionic_adminq_post_wait(lif, &ctx);
}

static void ionic_lif_qcq_deinit(struct ionic_lif *lif, struct ionic_qcq *qcq)
{
	struct ionic_dev *idev = &lif->ionic->idev;

	if (!qcq)
		return;

	if (!(qcq->flags & IONIC_QCQ_F_INITED))
		return;

	if (qcq->flags & IONIC_QCQ_F_INTR) {
		ionic_intr_mask(idev->intr_ctrl, qcq->intr.index,
				IONIC_INTR_MASK_SET);
		netif_napi_del(&qcq->napi);
	}

	qcq->flags &= ~IONIC_QCQ_F_INITED;
}

static void ionic_qcq_free(struct ionic_lif *lif, struct ionic_qcq *qcq)
{
	struct device *dev = lif->ionic->dev;

	if (!qcq)
		return;

	ionic_debugfs_del_qcq(qcq);

	dma_free_coherent(dev, qcq->total_size, qcq->base, qcq->base_pa);
	qcq->base = NULL;
	qcq->base_pa = 0;

	if (qcq->flags & IONIC_QCQ_F_INTR) {
		irq_set_affinity_hint(qcq->intr.vector, NULL);
		devm_free_irq(dev, qcq->intr.vector, &qcq->napi);
		qcq->intr.vector = 0;
		ionic_intr_free(lif->ionic, qcq->intr.index);
	}

	devm_kfree(dev, qcq->cq.info);
	qcq->cq.info = NULL;
	devm_kfree(dev, qcq->q.info);
	qcq->q.info = NULL;
	devm_kfree(dev, qcq);
}

static void ionic_qcqs_free(struct ionic_lif *lif)
{
	struct device *dev = lif->ionic->dev;
	unsigned int i;

	if (lif->notifyqcq) {
		ionic_qcq_free(lif, lif->notifyqcq);
		lif->notifyqcq = NULL;
	}

	if (lif->adminqcq) {
		ionic_qcq_free(lif, lif->adminqcq);
		lif->adminqcq = NULL;
	}

	if (lif->rxqcqs) {
		for (i = 0; i < lif->nxqs; i++)
			if (lif->rxqcqs[i].stats)
				devm_kfree(dev, lif->rxqcqs[i].stats);
		devm_kfree(dev, lif->rxqcqs);
		lif->rxqcqs = NULL;
	}

	if (lif->txqcqs) {
		for (i = 0; i < lif->nxqs; i++)
			if (lif->txqcqs[i].stats)
				devm_kfree(dev, lif->txqcqs[i].stats);
		devm_kfree(dev, lif->txqcqs);
		lif->txqcqs = NULL;
	}
}

static void ionic_link_qcq_interrupts(struct ionic_qcq *src_qcq,
				      struct ionic_qcq *n_qcq)
{
	if (WARN_ON(n_qcq->flags & IONIC_QCQ_F_INTR)) {
		ionic_intr_free(n_qcq->cq.lif->ionic, n_qcq->intr.index);
		n_qcq->flags &= ~IONIC_QCQ_F_INTR;
	}

	n_qcq->intr.vector = src_qcq->intr.vector;
	n_qcq->intr.index = src_qcq->intr.index;
}

static int ionic_qcq_alloc(struct ionic_lif *lif, unsigned int type,
			   unsigned int index,
			   const char *name, unsigned int flags,
			   unsigned int num_descs, unsigned int desc_size,
			   unsigned int cq_desc_size,
			   unsigned int sg_desc_size,
			   unsigned int pid, struct ionic_qcq **qcq)
{
	struct ionic_dev *idev = &lif->ionic->idev;
	u32 q_size, cq_size, sg_size, total_size;
	struct device *dev = lif->ionic->dev;
	void *q_base, *cq_base, *sg_base;
	dma_addr_t cq_base_pa = 0;
	dma_addr_t sg_base_pa = 0;
	dma_addr_t q_base_pa = 0;
	struct ionic_qcq *new;
	int err;

	*qcq = NULL;

	q_size  = num_descs * desc_size;
	cq_size = num_descs * cq_desc_size;
	sg_size = num_descs * sg_desc_size;

	total_size = ALIGN(q_size, PAGE_SIZE) + ALIGN(cq_size, PAGE_SIZE);
	/* Note: aligning q_size/cq_size is not enough due to cq_base
	 * address aligning as q_base could be not aligned to the page.
	 * Adding PAGE_SIZE.
	 */
	total_size += PAGE_SIZE;
	if (flags & IONIC_QCQ_F_SG) {
		total_size += ALIGN(sg_size, PAGE_SIZE);
		total_size += PAGE_SIZE;
	}

	new = devm_kzalloc(dev, sizeof(*new), GFP_KERNEL);
	if (!new) {
		netdev_err(lif->netdev, "Cannot allocate queue structure\n");
		err = -ENOMEM;
		goto err_out;
	}

	new->flags = flags;

	new->q.info = devm_kcalloc(dev, num_descs, sizeof(*new->q.info),
				   GFP_KERNEL);
	if (!new->q.info) {
		netdev_err(lif->netdev, "Cannot allocate queue info\n");
		err = -ENOMEM;
		goto err_out;
	}

	new->q.type = type;

	err = ionic_q_init(lif, idev, &new->q, index, name, num_descs,
			   desc_size, sg_desc_size, pid);
	if (err) {
		netdev_err(lif->netdev, "Cannot initialize queue\n");
		goto err_out;
	}

	if (flags & IONIC_QCQ_F_INTR) {
		err = ionic_intr_alloc(lif, &new->intr);
		if (err) {
			netdev_warn(lif->netdev, "no intr for %s: %d\n",
				    name, err);
			goto err_out;
		}

		err = ionic_bus_get_irq(lif->ionic, new->intr.index);
		if (err < 0) {
			netdev_warn(lif->netdev, "no vector for %s: %d\n",
				    name, err);
			goto err_out_free_intr;
		}
		new->intr.vector = err;
		ionic_intr_mask_assert(idev->intr_ctrl, new->intr.index,
				       IONIC_INTR_MASK_SET);

		err = ionic_request_irq(lif, new);
		if (err) {
			netdev_warn(lif->netdev, "irq request failed %d\n", err);
			goto err_out_free_intr;
		}

		new->intr.cpu = cpumask_local_spread(new->intr.index,
						     dev_to_node(dev));
		if (new->intr.cpu != -1)
			cpumask_set_cpu(new->intr.cpu,
					&new->intr.affinity_mask);
	} else {
		new->intr.index = IONIC_INTR_INDEX_NOT_ASSIGNED;
	}

	new->cq.info = devm_kcalloc(dev, num_descs, sizeof(*new->cq.info),
				    GFP_KERNEL);
	if (!new->cq.info) {
		netdev_err(lif->netdev, "Cannot allocate completion queue info\n");
		err = -ENOMEM;
		goto err_out_free_irq;
	}

	err = ionic_cq_init(lif, &new->cq, &new->intr, num_descs, cq_desc_size);
	if (err) {
		netdev_err(lif->netdev, "Cannot initialize completion queue\n");
		goto err_out_free_irq;
	}

	new->base = dma_alloc_coherent(dev, total_size, &new->base_pa,
				       GFP_KERNEL);
	if (!new->base) {
		netdev_err(lif->netdev, "Cannot allocate queue DMA memory\n");
		err = -ENOMEM;
		goto err_out_free_irq;
	}

	new->total_size = total_size;

	q_base = new->base;
	q_base_pa = new->base_pa;

	cq_base = (void *)ALIGN((uintptr_t)q_base + q_size, PAGE_SIZE);
	cq_base_pa = ALIGN(q_base_pa + q_size, PAGE_SIZE);

	if (flags & IONIC_QCQ_F_SG) {
		sg_base = (void *)ALIGN((uintptr_t)cq_base + cq_size,
					PAGE_SIZE);
		sg_base_pa = ALIGN(cq_base_pa + cq_size, PAGE_SIZE);
		ionic_q_sg_map(&new->q, sg_base, sg_base_pa);
	}

	ionic_q_map(&new->q, q_base, q_base_pa);
	ionic_cq_map(&new->cq, cq_base, cq_base_pa);
	ionic_cq_bind(&new->cq, &new->q);

	*qcq = new;

	return 0;

err_out_free_irq:
	if (flags & IONIC_QCQ_F_INTR)
		devm_free_irq(dev, new->intr.vector, &new->napi);
err_out_free_intr:
	if (flags & IONIC_QCQ_F_INTR)
		ionic_intr_free(lif->ionic, new->intr.index);
err_out:
	dev_err(dev, "qcq alloc of %s%d failed %d\n", name, index, err);
	return err;
}

static int ionic_qcqs_alloc(struct ionic_lif *lif)
{
	struct device *dev = lif->ionic->dev;
	unsigned int q_list_size;
	unsigned int flags;
	int err;
	int i;

	flags = IONIC_QCQ_F_INTR;
	err = ionic_qcq_alloc(lif, IONIC_QTYPE_ADMINQ, 0, "admin", flags,
			      IONIC_ADMINQ_LENGTH,
			      sizeof(struct ionic_admin_cmd),
			      sizeof(struct ionic_admin_comp),
			      0, lif->kern_pid, &lif->adminqcq);
	if (err)
		return err;
	ionic_debugfs_add_qcq(lif, lif->adminqcq);

	if (lif->ionic->nnqs_per_lif) {
		flags = IONIC_QCQ_F_NOTIFYQ;
		err = ionic_qcq_alloc(lif, IONIC_QTYPE_NOTIFYQ, 0, "notifyq",
				      flags, IONIC_NOTIFYQ_LENGTH,
				      sizeof(struct ionic_notifyq_cmd),
				      sizeof(union ionic_notifyq_comp),
				      0, lif->kern_pid, &lif->notifyqcq);
		if (err)
			goto err_out_free_adminqcq;
		ionic_debugfs_add_qcq(lif, lif->notifyqcq);

		/* Let the notifyq ride on the adminq interrupt */
		ionic_link_qcq_interrupts(lif->adminqcq, lif->notifyqcq);
	}

	q_list_size = sizeof(*lif->txqcqs) * lif->nxqs;
	err = -ENOMEM;
	lif->txqcqs = devm_kzalloc(dev, q_list_size, GFP_KERNEL);
	if (!lif->txqcqs)
		goto err_out_free_notifyqcq;
	for (i = 0; i < lif->nxqs; i++) {
		lif->txqcqs[i].stats = devm_kzalloc(dev,
						    sizeof(struct ionic_q_stats),
						    GFP_KERNEL);
		if (!lif->txqcqs[i].stats)
			goto err_out_free_tx_stats;
	}

	lif->rxqcqs = devm_kzalloc(dev, q_list_size, GFP_KERNEL);
	if (!lif->rxqcqs)
		goto err_out_free_tx_stats;
	for (i = 0; i < lif->nxqs; i++) {
		lif->rxqcqs[i].stats = devm_kzalloc(dev,
						    sizeof(struct ionic_q_stats),
						    GFP_KERNEL);
		if (!lif->rxqcqs[i].stats)
			goto err_out_free_rx_stats;
	}

	return 0;

err_out_free_rx_stats:
	for (i = 0; i < lif->nxqs; i++)
		if (lif->rxqcqs[i].stats)
			devm_kfree(dev, lif->rxqcqs[i].stats);
	devm_kfree(dev, lif->rxqcqs);
	lif->rxqcqs = NULL;
err_out_free_tx_stats:
	for (i = 0; i < lif->nxqs; i++)
		if (lif->txqcqs[i].stats)
			devm_kfree(dev, lif->txqcqs[i].stats);
	devm_kfree(dev, lif->txqcqs);
	lif->txqcqs = NULL;
err_out_free_notifyqcq:
	if (lif->notifyqcq) {
		ionic_qcq_free(lif, lif->notifyqcq);
		lif->notifyqcq = NULL;
	}
err_out_free_adminqcq:
	ionic_qcq_free(lif, lif->adminqcq);
	lif->adminqcq = NULL;

	return err;
}

static int ionic_lif_txq_init(struct ionic_lif *lif, struct ionic_qcq *qcq)
{
	struct device *dev = lif->ionic->dev;
	struct ionic_queue *q = &qcq->q;
	struct ionic_cq *cq = &qcq->cq;
	struct ionic_admin_ctx ctx = {
		.work = COMPLETION_INITIALIZER_ONSTACK(ctx.work),
		.cmd.q_init = {
			.opcode = IONIC_CMD_Q_INIT,
			.lif_index = cpu_to_le16(lif->index),
			.type = q->type,
			.ver = lif->qtype_info[q->type].version,
			.index = cpu_to_le32(q->index),
			.flags = cpu_to_le16(IONIC_QINIT_F_IRQ |
					     IONIC_QINIT_F_SG),
			.pid = cpu_to_le16(q->pid),
			.ring_size = ilog2(q->num_descs),
			.ring_base = cpu_to_le64(q->base_pa),
			.cq_ring_base = cpu_to_le64(cq->base_pa),
			.sg_ring_base = cpu_to_le64(q->sg_base_pa),
		},
	};
	unsigned int intr_index;
	int err;

	if (test_bit(IONIC_LIF_F_SPLIT_INTR, lif->state))
		intr_index = qcq->intr.index;
	else
		intr_index = lif->rxqcqs[q->index].qcq->intr.index;
	ctx.cmd.q_init.intr_index = cpu_to_le16(intr_index);

	dev_dbg(dev, "txq_init.pid %d\n", ctx.cmd.q_init.pid);
	dev_dbg(dev, "txq_init.index %d\n", ctx.cmd.q_init.index);
	dev_dbg(dev, "txq_init.ring_base 0x%llx\n", ctx.cmd.q_init.ring_base);
	dev_dbg(dev, "txq_init.ring_size %d\n", ctx.cmd.q_init.ring_size);
	dev_dbg(dev, "txq_init.flags 0x%x\n", ctx.cmd.q_init.flags);
	dev_dbg(dev, "txq_init.ver %d\n", ctx.cmd.q_init.ver);
	dev_dbg(dev, "txq_init.intr_index %d\n", ctx.cmd.q_init.intr_index);

	q->tail = q->info;
	q->head = q->tail;
	cq->tail = cq->info;

	err = ionic_adminq_post_wait(lif, &ctx);
	if (err)
		return err;

	q->hw_type = ctx.comp.q_init.hw_type;
	q->hw_index = le32_to_cpu(ctx.comp.q_init.hw_index);
	q->dbval = IONIC_DBELL_QID(q->hw_index);

	dev_dbg(dev, "txq->hw_type %d\n", q->hw_type);
	dev_dbg(dev, "txq->hw_index %d\n", q->hw_index);

	if (test_bit(IONIC_LIF_F_SPLIT_INTR, lif->state))
		netif_napi_add(lif->netdev, &qcq->napi, ionic_tx_napi,
			       NAPI_POLL_WEIGHT);

	qcq->flags |= IONIC_QCQ_F_INITED;

	return 0;
}

static int ionic_lif_rxq_init(struct ionic_lif *lif, struct ionic_qcq *qcq)
{
	struct device *dev = lif->ionic->dev;
	struct ionic_queue *q = &qcq->q;
	struct ionic_cq *cq = &qcq->cq;
	struct ionic_admin_ctx ctx = {
		.work = COMPLETION_INITIALIZER_ONSTACK(ctx.work),
		.cmd.q_init = {
			.opcode = IONIC_CMD_Q_INIT,
			.lif_index = cpu_to_le16(lif->index),
			.type = q->type,
			.ver = lif->qtype_info[q->type].version,
			.index = cpu_to_le32(q->index),
			.flags = cpu_to_le16(IONIC_QINIT_F_IRQ |
					     IONIC_QINIT_F_SG),
			.intr_index = cpu_to_le16(cq->bound_intr->index),
			.pid = cpu_to_le16(q->pid),
			.ring_size = ilog2(q->num_descs),
			.ring_base = cpu_to_le64(q->base_pa),
			.cq_ring_base = cpu_to_le64(cq->base_pa),
			.sg_ring_base = cpu_to_le64(q->sg_base_pa),
		},
	};
	int err;

	dev_dbg(dev, "rxq_init.pid %d\n", ctx.cmd.q_init.pid);
	dev_dbg(dev, "rxq_init.index %d\n", ctx.cmd.q_init.index);
	dev_dbg(dev, "rxq_init.ring_base 0x%llx\n", ctx.cmd.q_init.ring_base);
	dev_dbg(dev, "rxq_init.ring_size %d\n", ctx.cmd.q_init.ring_size);
	dev_dbg(dev, "rxq_init.flags 0x%x\n", ctx.cmd.q_init.flags);
	dev_dbg(dev, "rxq_init.ver %d\n", ctx.cmd.q_init.ver);
	dev_dbg(dev, "rxq_init.intr_index %d\n", ctx.cmd.q_init.intr_index);

	q->tail = q->info;
	q->head = q->tail;
	cq->tail = cq->info;

	err = ionic_adminq_post_wait(lif, &ctx);
	if (err)
		return err;

	q->hw_type = ctx.comp.q_init.hw_type;
	q->hw_index = le32_to_cpu(ctx.comp.q_init.hw_index);
	q->dbval = IONIC_DBELL_QID(q->hw_index);

	dev_dbg(dev, "rxq->hw_type %d\n", q->hw_type);
	dev_dbg(dev, "rxq->hw_index %d\n", q->hw_index);

	if (test_bit(IONIC_LIF_F_SPLIT_INTR, lif->state))
		netif_napi_add(lif->netdev, &qcq->napi, ionic_rx_napi,
			       NAPI_POLL_WEIGHT);
	else
		netif_napi_add(lif->netdev, &qcq->napi, ionic_txrx_napi,
			       NAPI_POLL_WEIGHT);

	qcq->flags |= IONIC_QCQ_F_INITED;

	return 0;
}

static bool ionic_notifyq_service(struct ionic_cq *cq,
				  struct ionic_cq_info *cq_info)
{
	union ionic_notifyq_comp *comp = cq_info->cq_desc;
	struct ionic_deferred_work *work;
	struct net_device *netdev;
	struct ionic_queue *q;
	struct ionic_lif *lif;
	u64 eid;

	q = cq->bound_q;
	lif = q->info[0].cb_arg;
	netdev = lif->netdev;
	eid = le64_to_cpu(comp->event.eid);

	/* Have we run out of new completions to process? */
	if ((s64)(eid - lif->last_eid) <= 0)
		return false;

	lif->last_eid = eid;

	dev_dbg(lif->ionic->dev, "notifyq event:\n");
	dynamic_hex_dump("event ", DUMP_PREFIX_OFFSET, 16, 1,
			 comp, sizeof(*comp), true);

	switch (le16_to_cpu(comp->event.ecode)) {
	case IONIC_EVENT_LINK_CHANGE:
		ionic_link_status_check_request(lif);
		break;
	case IONIC_EVENT_RESET:
		work = kzalloc(sizeof(*work), GFP_ATOMIC);
		if (!work) {
			netdev_err(lif->netdev, "%s OOM\n", __func__);
		} else {
			work->type = IONIC_DW_TYPE_LIF_RESET;
			ionic_lif_deferred_enqueue(&lif->deferred, work);
		}
		break;
	default:
		netdev_warn(netdev, "Notifyq event ecode=%d eid=%lld\n",
			    comp->event.ecode, eid);
		break;
	}

	return true;
}

static int ionic_notifyq_clean(struct ionic_lif *lif, int budget)
{
	struct ionic_dev *idev = &lif->ionic->idev;
	struct ionic_cq *cq = &lif->notifyqcq->cq;
	u32 work_done;

	work_done = ionic_cq_service(cq, budget, ionic_notifyq_service,
				     NULL, NULL);
	if (work_done)
		ionic_intr_credits(idev->intr_ctrl, cq->bound_intr->index,
				   work_done, IONIC_INTR_CRED_RESET_COALESCE);

	return work_done;
}

static bool ionic_adminq_service(struct ionic_cq *cq,
				 struct ionic_cq_info *cq_info)
{
	struct ionic_admin_comp *comp = cq_info->cq_desc;

	if (!color_match(comp->color, cq->done_color))
		return false;

	ionic_q_service(cq->bound_q, cq_info, le16_to_cpu(comp->comp_index));

	return true;
}

static int ionic_adminq_napi(struct napi_struct *napi, int budget)
{
	struct ionic_lif *lif = napi_to_cq(napi)->lif;
	int n_work = 0;
	int a_work = 0;

	if (likely(lif->notifyqcq && lif->notifyqcq->flags & IONIC_QCQ_F_INITED))
		n_work = ionic_notifyq_clean(lif, budget);
	a_work = ionic_napi(napi, budget, ionic_adminq_service, NULL, NULL);

	return max(n_work, a_work);
}

void ionic_get_stats64(struct net_device *netdev,
		       struct rtnl_link_stats64 *ns)
{
	struct ionic_lif *lif = netdev_priv(netdev);
	struct ionic_lif_stats *ls;

	memset(ns, 0, sizeof(*ns));
	ls = &lif->info->stats;

	ns->rx_packets = le64_to_cpu(ls->rx_ucast_packets) +
			 le64_to_cpu(ls->rx_mcast_packets) +
			 le64_to_cpu(ls->rx_bcast_packets);

	ns->tx_packets = le64_to_cpu(ls->tx_ucast_packets) +
			 le64_to_cpu(ls->tx_mcast_packets) +
			 le64_to_cpu(ls->tx_bcast_packets);

	ns->rx_bytes = le64_to_cpu(ls->rx_ucast_bytes) +
		       le64_to_cpu(ls->rx_mcast_bytes) +
		       le64_to_cpu(ls->rx_bcast_bytes);

	ns->tx_bytes = le64_to_cpu(ls->tx_ucast_bytes) +
		       le64_to_cpu(ls->tx_mcast_bytes) +
		       le64_to_cpu(ls->tx_bcast_bytes);

	ns->rx_dropped = le64_to_cpu(ls->rx_ucast_drop_packets) +
			 le64_to_cpu(ls->rx_mcast_drop_packets) +
			 le64_to_cpu(ls->rx_bcast_drop_packets);

	ns->tx_dropped = le64_to_cpu(ls->tx_ucast_drop_packets) +
			 le64_to_cpu(ls->tx_mcast_drop_packets) +
			 le64_to_cpu(ls->tx_bcast_drop_packets);

	ns->multicast = le64_to_cpu(ls->rx_mcast_packets);

	ns->rx_over_errors = le64_to_cpu(ls->rx_queue_empty);

	ns->rx_missed_errors = le64_to_cpu(ls->rx_dma_error) +
			       le64_to_cpu(ls->rx_queue_disabled) +
			       le64_to_cpu(ls->rx_desc_fetch_error) +
			       le64_to_cpu(ls->rx_desc_data_error);

	ns->tx_aborted_errors = le64_to_cpu(ls->tx_dma_error) +
				le64_to_cpu(ls->tx_queue_disabled) +
				le64_to_cpu(ls->tx_desc_fetch_error) +
				le64_to_cpu(ls->tx_desc_data_error);

	ns->rx_errors = ns->rx_over_errors +
			ns->rx_missed_errors;

	ns->tx_errors = ns->tx_aborted_errors;
}

static int ionic_lif_addr_add(struct ionic_lif *lif, const u8 *addr)
{
	struct ionic_admin_ctx ctx = {
		.work = COMPLETION_INITIALIZER_ONSTACK(ctx.work),
		.cmd.rx_filter_add = {
			.opcode = IONIC_CMD_RX_FILTER_ADD,
			.lif_index = cpu_to_le16(lif->index),
			.match = cpu_to_le16(IONIC_RX_FILTER_MATCH_MAC),
		},
	};
	struct ionic_rx_filter *f;
	int err;

	/* don't bother if we already have it */
	spin_lock_bh(&lif->rx_filters.lock);
	f = ionic_rx_filter_by_addr(lif, addr);
	spin_unlock_bh(&lif->rx_filters.lock);
	if (f)
		return 0;

	netdev_dbg(lif->netdev, "rx_filter add ADDR %pM\n", addr);

	memcpy(ctx.cmd.rx_filter_add.mac.addr, addr, ETH_ALEN);
	err = ionic_adminq_post_wait(lif, &ctx);
	if (err && err != -EEXIST)
		return err;

	return ionic_rx_filter_save(lif, 0, IONIC_RXQ_INDEX_ANY, 0, &ctx);
}

static int ionic_lif_addr_del(struct ionic_lif *lif, const u8 *addr)
{
	struct ionic_admin_ctx ctx = {
		.work = COMPLETION_INITIALIZER_ONSTACK(ctx.work),
		.cmd.rx_filter_del = {
			.opcode = IONIC_CMD_RX_FILTER_DEL,
			.lif_index = cpu_to_le16(lif->index),
		},
	};
	struct ionic_rx_filter *f;
	int err;

	spin_lock_bh(&lif->rx_filters.lock);
	f = ionic_rx_filter_by_addr(lif, addr);
	if (!f) {
		spin_unlock_bh(&lif->rx_filters.lock);
		return -ENOENT;
	}

	netdev_dbg(lif->netdev, "rx_filter del ADDR %pM (id %d)\n",
		   addr, f->filter_id);

	ctx.cmd.rx_filter_del.filter_id = cpu_to_le32(f->filter_id);
	ionic_rx_filter_free(lif, f);
	spin_unlock_bh(&lif->rx_filters.lock);

	err = ionic_adminq_post_wait(lif, &ctx);
	if (err && err != -EEXIST)
		return err;

	return 0;
}

static int ionic_lif_addr(struct ionic_lif *lif, const u8 *addr, bool add)
{
	struct ionic *ionic = lif->ionic;
	struct ionic_deferred_work *work;
	unsigned int nmfilters;
	unsigned int nufilters;

	if (add) {
		/* Do we have space for this filter?  We test the counters
		 * here before checking the need for deferral so that we
		 * can return an overflow error to the stack.
		 */
		nmfilters = le32_to_cpu(ionic->ident.lif.eth.max_mcast_filters);
		nufilters = le32_to_cpu(ionic->ident.lif.eth.max_ucast_filters);

		if ((is_multicast_ether_addr(addr) && lif->nmcast < nmfilters))
			lif->nmcast++;
		else if (!is_multicast_ether_addr(addr) &&
			 lif->nucast < nufilters)
			lif->nucast++;
		else
			return -ENOSPC;
	} else {
		if (is_multicast_ether_addr(addr) && lif->nmcast)
			lif->nmcast--;
		else if (!is_multicast_ether_addr(addr) && lif->nucast)
			lif->nucast--;
	}

	if (in_interrupt()) {
		work = kzalloc(sizeof(*work), GFP_ATOMIC);
		if (!work) {
			netdev_err(lif->netdev, "%s OOM\n", __func__);
			return -ENOMEM;
		}
		work->type = add ? IONIC_DW_TYPE_RX_ADDR_ADD :
				   IONIC_DW_TYPE_RX_ADDR_DEL;
		memcpy(work->addr, addr, ETH_ALEN);
		netdev_dbg(lif->netdev, "deferred: rx_filter %s %pM\n",
			   add ? "add" : "del", addr);
		ionic_lif_deferred_enqueue(&lif->deferred, work);
	} else {
		netdev_dbg(lif->netdev, "rx_filter %s %pM\n",
			   add ? "add" : "del", addr);
		if (add)
			return ionic_lif_addr_add(lif, addr);
		else
			return ionic_lif_addr_del(lif, addr);
	}

	return 0;
}

static int ionic_addr_add(struct net_device *netdev, const u8 *addr)
{
	return ionic_lif_addr(netdev_priv(netdev), addr, true);
}

static int ionic_addr_del(struct net_device *netdev, const u8 *addr)
{
	return ionic_lif_addr(netdev_priv(netdev), addr, false);
}

static void ionic_lif_rx_mode(struct ionic_lif *lif, unsigned int rx_mode)
{
	struct ionic_admin_ctx ctx = {
		.work = COMPLETION_INITIALIZER_ONSTACK(ctx.work),
		.cmd.rx_mode_set = {
			.opcode = IONIC_CMD_RX_MODE_SET,
			.lif_index = cpu_to_le16(lif->index),
			.rx_mode = cpu_to_le16(rx_mode),
		},
	};
	char buf[128];
	int err;
	int i;
#define REMAIN(__x) (sizeof(buf) - (__x))

	i = scnprintf(buf, sizeof(buf), "rx_mode 0x%04x -> 0x%04x:",
		      lif->rx_mode, rx_mode);
	if (rx_mode & IONIC_RX_MODE_F_UNICAST)
		i += scnprintf(&buf[i], REMAIN(i), " RX_MODE_F_UNICAST");
	if (rx_mode & IONIC_RX_MODE_F_MULTICAST)
		i += scnprintf(&buf[i], REMAIN(i), " RX_MODE_F_MULTICAST");
	if (rx_mode & IONIC_RX_MODE_F_BROADCAST)
		i += scnprintf(&buf[i], REMAIN(i), " RX_MODE_F_BROADCAST");
	if (rx_mode & IONIC_RX_MODE_F_PROMISC)
		i += scnprintf(&buf[i], REMAIN(i), " RX_MODE_F_PROMISC");
	if (rx_mode & IONIC_RX_MODE_F_ALLMULTI)
		i += scnprintf(&buf[i], REMAIN(i), " RX_MODE_F_ALLMULTI");
	netdev_dbg(lif->netdev, "lif%d %s\n", lif->index, buf);

	err = ionic_adminq_post_wait(lif, &ctx);
	if (err)
		netdev_warn(lif->netdev, "set rx_mode 0x%04x failed: %d\n",
			    rx_mode, err);
	else
		lif->rx_mode = rx_mode;
}

static void _ionic_lif_rx_mode(struct ionic_lif *lif, unsigned int rx_mode)
{
	struct ionic_deferred_work *work;

	if (in_interrupt()) {
		work = kzalloc(sizeof(*work), GFP_ATOMIC);
		if (!work) {
			netdev_err(lif->netdev, "%s OOM\n", __func__);
			return;
		}
		work->type = IONIC_DW_TYPE_RX_MODE;
		work->rx_mode = rx_mode;
		netdev_dbg(lif->netdev, "deferred: rx_mode\n");
		ionic_lif_deferred_enqueue(&lif->deferred, work);
	} else {
		ionic_lif_rx_mode(lif, rx_mode);
	}
}

static void ionic_set_rx_mode(struct net_device *netdev)
{
	struct ionic_lif *lif = netdev_priv(netdev);
	struct ionic_identity *ident;
	unsigned int nfilters;
	unsigned int rx_mode;

	ident = &lif->ionic->ident;

	rx_mode = IONIC_RX_MODE_F_UNICAST;
	rx_mode |= (netdev->flags & IFF_MULTICAST) ? IONIC_RX_MODE_F_MULTICAST : 0;
	rx_mode |= (netdev->flags & IFF_BROADCAST) ? IONIC_RX_MODE_F_BROADCAST : 0;
	rx_mode |= (netdev->flags & IFF_PROMISC) ? IONIC_RX_MODE_F_PROMISC : 0;
	rx_mode |= (netdev->flags & IFF_ALLMULTI) ? IONIC_RX_MODE_F_ALLMULTI : 0;

	/* sync unicast addresses
	 * next check to see if we're in an overflow state
	 *    if so, we track that we overflowed and enable NIC PROMISC
	 *    else if the overflow is set and not needed
	 *       we remove our overflow flag and check the netdev flags
	 *       to see if we can disable NIC PROMISC
	 */
	__dev_uc_sync(netdev, ionic_addr_add, ionic_addr_del);
	nfilters = le32_to_cpu(ident->lif.eth.max_ucast_filters);
	if (netdev_uc_count(netdev) + 1 > nfilters) {
		rx_mode |= IONIC_RX_MODE_F_PROMISC;
		lif->uc_overflow = true;
	} else if (lif->uc_overflow) {
		lif->uc_overflow = false;
		if (!(netdev->flags & IFF_PROMISC))
			rx_mode &= ~IONIC_RX_MODE_F_PROMISC;
	}

	/* same for multicast */
	__dev_mc_sync(netdev, ionic_addr_add, ionic_addr_del);
	nfilters = le32_to_cpu(ident->lif.eth.max_mcast_filters);
	if (netdev_mc_count(netdev) > nfilters) {
		rx_mode |= IONIC_RX_MODE_F_ALLMULTI;
		lif->mc_overflow = true;
	} else if (lif->mc_overflow) {
		lif->mc_overflow = false;
		if (!(netdev->flags & IFF_ALLMULTI))
			rx_mode &= ~IONIC_RX_MODE_F_ALLMULTI;
	}

	if (lif->rx_mode != rx_mode)
		_ionic_lif_rx_mode(lif, rx_mode);
}

static __le64 ionic_netdev_features_to_nic(netdev_features_t features)
{
	u64 wanted = 0;

	if (features & NETIF_F_HW_VLAN_CTAG_TX)
		wanted |= IONIC_ETH_HW_VLAN_TX_TAG;
	if (features & NETIF_F_HW_VLAN_CTAG_RX)
		wanted |= IONIC_ETH_HW_VLAN_RX_STRIP;
	if (features & NETIF_F_HW_VLAN_CTAG_FILTER)
		wanted |= IONIC_ETH_HW_VLAN_RX_FILTER;
	if (features & NETIF_F_RXHASH)
		wanted |= IONIC_ETH_HW_RX_HASH;
	if (features & NETIF_F_RXCSUM)
		wanted |= IONIC_ETH_HW_RX_CSUM;
	if (features & NETIF_F_SG)
		wanted |= IONIC_ETH_HW_TX_SG;
	if (features & NETIF_F_HW_CSUM)
		wanted |= IONIC_ETH_HW_TX_CSUM;
	if (features & NETIF_F_TSO)
		wanted |= IONIC_ETH_HW_TSO;
	if (features & NETIF_F_TSO6)
		wanted |= IONIC_ETH_HW_TSO_IPV6;
	if (features & NETIF_F_TSO_ECN)
		wanted |= IONIC_ETH_HW_TSO_ECN;
	if (features & NETIF_F_GSO_GRE)
		wanted |= IONIC_ETH_HW_TSO_GRE;
	if (features & NETIF_F_GSO_GRE_CSUM)
		wanted |= IONIC_ETH_HW_TSO_GRE_CSUM;
	if (features & NETIF_F_GSO_IPXIP4)
		wanted |= IONIC_ETH_HW_TSO_IPXIP4;
	if (features & NETIF_F_GSO_IPXIP6)
		wanted |= IONIC_ETH_HW_TSO_IPXIP6;
	if (features & NETIF_F_GSO_UDP_TUNNEL)
		wanted |= IONIC_ETH_HW_TSO_UDP;
	if (features & NETIF_F_GSO_UDP_TUNNEL_CSUM)
		wanted |= IONIC_ETH_HW_TSO_UDP_CSUM;

	return cpu_to_le64(wanted);
}

static int ionic_set_nic_features(struct ionic_lif *lif,
				  netdev_features_t features)
{
	struct device *dev = lif->ionic->dev;
	struct ionic_admin_ctx ctx = {
		.work = COMPLETION_INITIALIZER_ONSTACK(ctx.work),
		.cmd.lif_setattr = {
			.opcode = IONIC_CMD_LIF_SETATTR,
			.index = cpu_to_le16(lif->index),
			.attr = IONIC_LIF_ATTR_FEATURES,
		},
	};
	u64 vlan_flags = IONIC_ETH_HW_VLAN_TX_TAG |
			 IONIC_ETH_HW_VLAN_RX_STRIP |
			 IONIC_ETH_HW_VLAN_RX_FILTER;
	u64 old_hw_features;
	int err;

	ctx.cmd.lif_setattr.features = ionic_netdev_features_to_nic(features);
	err = ionic_adminq_post_wait(lif, &ctx);
	if (err)
		return err;

	old_hw_features = lif->hw_features;
	lif->hw_features = le64_to_cpu(ctx.cmd.lif_setattr.features &
				       ctx.comp.lif_setattr.features);

	if ((old_hw_features ^ lif->hw_features) & IONIC_ETH_HW_RX_HASH)
		ionic_lif_rss_config(lif, lif->rss_types, NULL, NULL);

	if ((vlan_flags & features) &&
	    !(vlan_flags & le64_to_cpu(ctx.comp.lif_setattr.features)))
		dev_info_once(lif->ionic->dev, "NIC is not supporting vlan offload, likely in SmartNIC mode\n");

	if (lif->hw_features & IONIC_ETH_HW_VLAN_TX_TAG)
		dev_dbg(dev, "feature ETH_HW_VLAN_TX_TAG\n");
	if (lif->hw_features & IONIC_ETH_HW_VLAN_RX_STRIP)
		dev_dbg(dev, "feature ETH_HW_VLAN_RX_STRIP\n");
	if (lif->hw_features & IONIC_ETH_HW_VLAN_RX_FILTER)
		dev_dbg(dev, "feature ETH_HW_VLAN_RX_FILTER\n");
	if (lif->hw_features & IONIC_ETH_HW_RX_HASH)
		dev_dbg(dev, "feature ETH_HW_RX_HASH\n");
	if (lif->hw_features & IONIC_ETH_HW_TX_SG)
		dev_dbg(dev, "feature ETH_HW_TX_SG\n");
	if (lif->hw_features & IONIC_ETH_HW_TX_CSUM)
		dev_dbg(dev, "feature ETH_HW_TX_CSUM\n");
	if (lif->hw_features & IONIC_ETH_HW_RX_CSUM)
		dev_dbg(dev, "feature ETH_HW_RX_CSUM\n");
	if (lif->hw_features & IONIC_ETH_HW_TSO)
		dev_dbg(dev, "feature ETH_HW_TSO\n");
	if (lif->hw_features & IONIC_ETH_HW_TSO_IPV6)
		dev_dbg(dev, "feature ETH_HW_TSO_IPV6\n");
	if (lif->hw_features & IONIC_ETH_HW_TSO_ECN)
		dev_dbg(dev, "feature ETH_HW_TSO_ECN\n");
	if (lif->hw_features & IONIC_ETH_HW_TSO_GRE)
		dev_dbg(dev, "feature ETH_HW_TSO_GRE\n");
	if (lif->hw_features & IONIC_ETH_HW_TSO_GRE_CSUM)
		dev_dbg(dev, "feature ETH_HW_TSO_GRE_CSUM\n");
	if (lif->hw_features & IONIC_ETH_HW_TSO_IPXIP4)
		dev_dbg(dev, "feature ETH_HW_TSO_IPXIP4\n");
	if (lif->hw_features & IONIC_ETH_HW_TSO_IPXIP6)
		dev_dbg(dev, "feature ETH_HW_TSO_IPXIP6\n");
	if (lif->hw_features & IONIC_ETH_HW_TSO_UDP)
		dev_dbg(dev, "feature ETH_HW_TSO_UDP\n");
	if (lif->hw_features & IONIC_ETH_HW_TSO_UDP_CSUM)
		dev_dbg(dev, "feature ETH_HW_TSO_UDP_CSUM\n");

	return 0;
}

static int ionic_init_nic_features(struct ionic_lif *lif)
{
	struct net_device *netdev = lif->netdev;
	netdev_features_t features;
	int err;

	/* set up what we expect to support by default */
	features = NETIF_F_HW_VLAN_CTAG_TX |
		   NETIF_F_HW_VLAN_CTAG_RX |
		   NETIF_F_HW_VLAN_CTAG_FILTER |
		   NETIF_F_RXHASH |
		   NETIF_F_SG |
		   NETIF_F_HW_CSUM |
		   NETIF_F_RXCSUM |
		   NETIF_F_TSO |
		   NETIF_F_TSO6 |
		   NETIF_F_TSO_ECN;

	err = ionic_set_nic_features(lif, features);
	if (err)
		return err;

	/* tell the netdev what we actually can support */
	netdev->features |= NETIF_F_HIGHDMA;

	if (lif->hw_features & IONIC_ETH_HW_VLAN_TX_TAG)
		netdev->hw_features |= NETIF_F_HW_VLAN_CTAG_TX;
	if (lif->hw_features & IONIC_ETH_HW_VLAN_RX_STRIP)
		netdev->hw_features |= NETIF_F_HW_VLAN_CTAG_RX;
	if (lif->hw_features & IONIC_ETH_HW_VLAN_RX_FILTER)
		netdev->hw_features |= NETIF_F_HW_VLAN_CTAG_FILTER;
	if (lif->hw_features & IONIC_ETH_HW_RX_HASH)
		netdev->hw_features |= NETIF_F_RXHASH;
	if (lif->hw_features & IONIC_ETH_HW_TX_SG)
		netdev->hw_features |= NETIF_F_SG;

	if (lif->hw_features & IONIC_ETH_HW_TX_CSUM)
		netdev->hw_enc_features |= NETIF_F_HW_CSUM;
	if (lif->hw_features & IONIC_ETH_HW_RX_CSUM)
		netdev->hw_enc_features |= NETIF_F_RXCSUM;
	if (lif->hw_features & IONIC_ETH_HW_TSO)
		netdev->hw_enc_features |= NETIF_F_TSO;
	if (lif->hw_features & IONIC_ETH_HW_TSO_IPV6)
		netdev->hw_enc_features |= NETIF_F_TSO6;
	if (lif->hw_features & IONIC_ETH_HW_TSO_ECN)
		netdev->hw_enc_features |= NETIF_F_TSO_ECN;
	if (lif->hw_features & IONIC_ETH_HW_TSO_GRE)
		netdev->hw_enc_features |= NETIF_F_GSO_GRE;
	if (lif->hw_features & IONIC_ETH_HW_TSO_GRE_CSUM)
		netdev->hw_enc_features |= NETIF_F_GSO_GRE_CSUM;
	if (lif->hw_features & IONIC_ETH_HW_TSO_IPXIP4)
		netdev->hw_enc_features |= NETIF_F_GSO_IPXIP4;
	if (lif->hw_features & IONIC_ETH_HW_TSO_IPXIP6)
		netdev->hw_enc_features |= NETIF_F_GSO_IPXIP6;
	if (lif->hw_features & IONIC_ETH_HW_TSO_UDP)
		netdev->hw_enc_features |= NETIF_F_GSO_UDP_TUNNEL;
	if (lif->hw_features & IONIC_ETH_HW_TSO_UDP_CSUM)
		netdev->hw_enc_features |= NETIF_F_GSO_UDP_TUNNEL_CSUM;

	netdev->hw_features |= netdev->hw_enc_features;
	netdev->features |= netdev->hw_features;
	netdev->vlan_features |= netdev->features & ~NETIF_F_VLAN_FEATURES;

	netdev->priv_flags |= IFF_UNICAST_FLT |
			      IFF_LIVE_ADDR_CHANGE;

	return 0;
}

static int ionic_set_features(struct net_device *netdev,
			      netdev_features_t features)
{
	struct ionic_lif *lif = netdev_priv(netdev);
	int err;

	netdev_dbg(netdev, "%s: lif->features=0x%08llx new_features=0x%08llx\n",
		   __func__, (u64)lif->netdev->features, (u64)features);

	err = ionic_set_nic_features(lif, features);

	return err;
}

static int ionic_set_mac_address(struct net_device *netdev, void *sa)
{
	struct sockaddr *addr = sa;
	u8 *mac;
	int err;

	mac = (u8 *)addr->sa_data;
	if (ether_addr_equal(netdev->dev_addr, mac))
		return 0;

	err = eth_prepare_mac_addr_change(netdev, addr);
	if (err)
		return err;

	if (!is_zero_ether_addr(netdev->dev_addr)) {
		netdev_info(netdev, "deleting mac addr %pM\n",
			    netdev->dev_addr);
		ionic_addr_del(netdev, netdev->dev_addr);
	}

	eth_commit_mac_addr_change(netdev, addr);
	netdev_info(netdev, "updating mac addr %pM\n", mac);

	return ionic_addr_add(netdev, mac);
}

static int ionic_change_mtu(struct net_device *netdev, int new_mtu)
{
	struct ionic_lif *lif = netdev_priv(netdev);
	struct ionic_admin_ctx ctx = {
		.work = COMPLETION_INITIALIZER_ONSTACK(ctx.work),
		.cmd.lif_setattr = {
			.opcode = IONIC_CMD_LIF_SETATTR,
			.index = cpu_to_le16(lif->index),
			.attr = IONIC_LIF_ATTR_MTU,
			.mtu = cpu_to_le32(new_mtu),
		},
	};
	int err;

	err = ionic_adminq_post_wait(lif, &ctx);
	if (err)
		return err;

	netdev->mtu = new_mtu;
	err = ionic_reset_queues(lif, NULL, NULL);

	return err;
}

static void ionic_tx_timeout_work(struct work_struct *ws)
{
	struct ionic_lif *lif = container_of(ws, struct ionic_lif, tx_timeout_work);

	netdev_info(lif->netdev, "Tx Timeout recovery\n");

	rtnl_lock();
	ionic_reset_queues(lif, NULL, NULL);
	rtnl_unlock();
}

static void ionic_tx_timeout(struct net_device *netdev, unsigned int txqueue)
{
	struct ionic_lif *lif = netdev_priv(netdev);

	schedule_work(&lif->tx_timeout_work);
}

static int ionic_vlan_rx_add_vid(struct net_device *netdev, __be16 proto,
				 u16 vid)
{
	struct ionic_lif *lif = netdev_priv(netdev);
	struct ionic_admin_ctx ctx = {
		.work = COMPLETION_INITIALIZER_ONSTACK(ctx.work),
		.cmd.rx_filter_add = {
			.opcode = IONIC_CMD_RX_FILTER_ADD,
			.lif_index = cpu_to_le16(lif->index),
			.match = cpu_to_le16(IONIC_RX_FILTER_MATCH_VLAN),
			.vlan.vlan = cpu_to_le16(vid),
		},
	};
	int err;

	netdev_dbg(netdev, "rx_filter add VLAN %d\n", vid);
	err = ionic_adminq_post_wait(lif, &ctx);
	if (err)
		return err;

	return ionic_rx_filter_save(lif, 0, IONIC_RXQ_INDEX_ANY, 0, &ctx);
}

static int ionic_vlan_rx_kill_vid(struct net_device *netdev, __be16 proto,
				  u16 vid)
{
	struct ionic_lif *lif = netdev_priv(netdev);
	struct ionic_admin_ctx ctx = {
		.work = COMPLETION_INITIALIZER_ONSTACK(ctx.work),
		.cmd.rx_filter_del = {
			.opcode = IONIC_CMD_RX_FILTER_DEL,
			.lif_index = cpu_to_le16(lif->index),
		},
	};
	struct ionic_rx_filter *f;

	spin_lock_bh(&lif->rx_filters.lock);

	f = ionic_rx_filter_by_vlan(lif, vid);
	if (!f) {
		spin_unlock_bh(&lif->rx_filters.lock);
		return -ENOENT;
	}

	netdev_dbg(netdev, "rx_filter del VLAN %d (id %d)\n",
		   vid, f->filter_id);

	ctx.cmd.rx_filter_del.filter_id = cpu_to_le32(f->filter_id);
	ionic_rx_filter_free(lif, f);
	spin_unlock_bh(&lif->rx_filters.lock);

	return ionic_adminq_post_wait(lif, &ctx);
}

int ionic_lif_rss_config(struct ionic_lif *lif, const u16 types,
			 const u8 *key, const u32 *indir)
{
	struct ionic_admin_ctx ctx = {
		.work = COMPLETION_INITIALIZER_ONSTACK(ctx.work),
		.cmd.lif_setattr = {
			.opcode = IONIC_CMD_LIF_SETATTR,
			.attr = IONIC_LIF_ATTR_RSS,
			.rss.addr = cpu_to_le64(lif->rss_ind_tbl_pa),
		},
	};
	unsigned int i, tbl_sz;

	if (lif->hw_features & IONIC_ETH_HW_RX_HASH) {
		lif->rss_types = types;
		ctx.cmd.lif_setattr.rss.types = cpu_to_le16(types);
	}

	if (key)
		memcpy(lif->rss_hash_key, key, IONIC_RSS_HASH_KEY_SIZE);

	if (indir) {
		tbl_sz = le16_to_cpu(lif->ionic->ident.lif.eth.rss_ind_tbl_sz);
		for (i = 0; i < tbl_sz; i++)
			lif->rss_ind_tbl[i] = indir[i];
	}

	memcpy(ctx.cmd.lif_setattr.rss.key, lif->rss_hash_key,
	       IONIC_RSS_HASH_KEY_SIZE);

	return ionic_adminq_post_wait(lif, &ctx);
}

static int ionic_lif_rss_init(struct ionic_lif *lif)
{
	unsigned int tbl_sz;
	unsigned int i;

	lif->rss_types = IONIC_RSS_TYPE_IPV4     |
			 IONIC_RSS_TYPE_IPV4_TCP |
			 IONIC_RSS_TYPE_IPV4_UDP |
			 IONIC_RSS_TYPE_IPV6     |
			 IONIC_RSS_TYPE_IPV6_TCP |
			 IONIC_RSS_TYPE_IPV6_UDP;

	/* Fill indirection table with 'default' values */
	tbl_sz = le16_to_cpu(lif->ionic->ident.lif.eth.rss_ind_tbl_sz);
	for (i = 0; i < tbl_sz; i++)
		lif->rss_ind_tbl[i] = ethtool_rxfh_indir_default(i, lif->nxqs);

	return ionic_lif_rss_config(lif, lif->rss_types, NULL, NULL);
}

static void ionic_lif_rss_deinit(struct ionic_lif *lif)
{
	int tbl_sz;

	tbl_sz = le16_to_cpu(lif->ionic->ident.lif.eth.rss_ind_tbl_sz);
	memset(lif->rss_ind_tbl, 0, tbl_sz);
	memset(lif->rss_hash_key, 0, IONIC_RSS_HASH_KEY_SIZE);

	ionic_lif_rss_config(lif, 0x0, NULL, NULL);
}

static void ionic_txrx_disable(struct ionic_lif *lif)
{
	unsigned int i;
	int err;

	if (lif->txqcqs) {
		for (i = 0; i < lif->nxqs; i++) {
			err = ionic_qcq_disable(lif->txqcqs[i].qcq);
			if (err == -ETIMEDOUT)
				break;
		}
	}

	if (lif->rxqcqs) {
		for (i = 0; i < lif->nxqs; i++) {
			err = ionic_qcq_disable(lif->rxqcqs[i].qcq);
			if (err == -ETIMEDOUT)
				break;
		}
	}
}

static void ionic_txrx_deinit(struct ionic_lif *lif)
{
	unsigned int i;

	if (lif->txqcqs) {
		for (i = 0; i < lif->nxqs; i++) {
			ionic_lif_qcq_deinit(lif, lif->txqcqs[i].qcq);
			ionic_tx_flush(&lif->txqcqs[i].qcq->cq);
			ionic_tx_empty(&lif->txqcqs[i].qcq->q);
		}
	}

	if (lif->rxqcqs) {
		for (i = 0; i < lif->nxqs; i++) {
			ionic_lif_qcq_deinit(lif, lif->rxqcqs[i].qcq);
			ionic_rx_flush(&lif->rxqcqs[i].qcq->cq);
			ionic_rx_empty(&lif->rxqcqs[i].qcq->q);
		}
	}
	lif->rx_mode = 0;
}

static void ionic_txrx_free(struct ionic_lif *lif)
{
	unsigned int i;

	if (lif->txqcqs) {
		for (i = 0; i < lif->nxqs; i++) {
			ionic_qcq_free(lif, lif->txqcqs[i].qcq);
			lif->txqcqs[i].qcq = NULL;
		}
	}

	if (lif->rxqcqs) {
		for (i = 0; i < lif->nxqs; i++) {
			ionic_qcq_free(lif, lif->rxqcqs[i].qcq);
			lif->rxqcqs[i].qcq = NULL;
		}
	}
}

static int ionic_txrx_alloc(struct ionic_lif *lif)
{
	unsigned int sg_desc_sz;
	unsigned int flags;
	unsigned int i;
	int err = 0;

	if (lif->qtype_info[IONIC_QTYPE_TXQ].version >= 1 &&
	    lif->qtype_info[IONIC_QTYPE_TXQ].sg_desc_sz ==
					  sizeof(struct ionic_txq_sg_desc_v1))
		sg_desc_sz = sizeof(struct ionic_txq_sg_desc_v1);
	else
		sg_desc_sz = sizeof(struct ionic_txq_sg_desc);

	flags = IONIC_QCQ_F_TX_STATS | IONIC_QCQ_F_SG;
	if (test_bit(IONIC_LIF_F_SPLIT_INTR, lif->state))
		flags |= IONIC_QCQ_F_INTR;
	for (i = 0; i < lif->nxqs; i++) {
		err = ionic_qcq_alloc(lif, IONIC_QTYPE_TXQ, i, "tx", flags,
				      lif->ntxq_descs,
				      sizeof(struct ionic_txq_desc),
				      sizeof(struct ionic_txq_comp),
				      sg_desc_sz,
				      lif->kern_pid, &lif->txqcqs[i].qcq);
		if (err)
			goto err_out;

		if (flags & IONIC_QCQ_F_INTR)
			ionic_intr_coal_init(lif->ionic->idev.intr_ctrl,
					     lif->txqcqs[i].qcq->intr.index,
					     lif->tx_coalesce_hw);

		lif->txqcqs[i].qcq->stats = lif->txqcqs[i].stats;
		ionic_debugfs_add_qcq(lif, lif->txqcqs[i].qcq);
	}

	flags = IONIC_QCQ_F_RX_STATS | IONIC_QCQ_F_SG | IONIC_QCQ_F_INTR;
	for (i = 0; i < lif->nxqs; i++) {
		err = ionic_qcq_alloc(lif, IONIC_QTYPE_RXQ, i, "rx", flags,
				      lif->nrxq_descs,
				      sizeof(struct ionic_rxq_desc),
				      sizeof(struct ionic_rxq_comp),
				      sizeof(struct ionic_rxq_sg_desc),
				      lif->kern_pid, &lif->rxqcqs[i].qcq);
		if (err)
			goto err_out;

		ionic_intr_coal_init(lif->ionic->idev.intr_ctrl,
				     lif->rxqcqs[i].qcq->intr.index,
				     lif->rx_coalesce_hw);

		if (!test_bit(IONIC_LIF_F_SPLIT_INTR, lif->state))
			ionic_link_qcq_interrupts(lif->rxqcqs[i].qcq,
						  lif->txqcqs[i].qcq);

		lif->rxqcqs[i].qcq->stats = lif->rxqcqs[i].stats;
		ionic_debugfs_add_qcq(lif, lif->rxqcqs[i].qcq);
	}

	return 0;

err_out:
	ionic_txrx_free(lif);

	return err;
}

static int ionic_txrx_init(struct ionic_lif *lif)
{
	unsigned int i;
	int err;

	for (i = 0; i < lif->nxqs; i++) {
		err = ionic_lif_txq_init(lif, lif->txqcqs[i].qcq);
		if (err)
			goto err_out;

		err = ionic_lif_rxq_init(lif, lif->rxqcqs[i].qcq);
		if (err) {
			ionic_lif_qcq_deinit(lif, lif->txqcqs[i].qcq);
			goto err_out;
		}
	}

	if (lif->netdev->features & NETIF_F_RXHASH)
		ionic_lif_rss_init(lif);

	ionic_set_rx_mode(lif->netdev);

	return 0;

err_out:
	while (i--) {
		ionic_lif_qcq_deinit(lif, lif->txqcqs[i].qcq);
		ionic_lif_qcq_deinit(lif, lif->rxqcqs[i].qcq);
	}

	return err;
}

static int ionic_txrx_enable(struct ionic_lif *lif)
{
	int i, err;

	for (i = 0; i < lif->nxqs; i++) {
		ionic_rx_fill(&lif->rxqcqs[i].qcq->q);
		err = ionic_qcq_enable(lif->rxqcqs[i].qcq);
		if (err)
			goto err_out;

		err = ionic_qcq_enable(lif->txqcqs[i].qcq);
		if (err) {
			if (err != -ETIMEDOUT)
				ionic_qcq_disable(lif->rxqcqs[i].qcq);
			goto err_out;
		}
	}

	return 0;

err_out:
	while (i--) {
		err = ionic_qcq_disable(lif->txqcqs[i].qcq);
		if (err == -ETIMEDOUT)
			break;
		err = ionic_qcq_disable(lif->rxqcqs[i].qcq);
		if (err == -ETIMEDOUT)
			break;
	}

	return err;
}

static int ionic_start_queues(struct ionic_lif *lif)
{
	int err;

	if (test_and_set_bit(IONIC_LIF_F_UP, lif->state))
		return 0;

	err = ionic_txrx_enable(lif);
	if (err) {
		clear_bit(IONIC_LIF_F_UP, lif->state);
		return err;
	}
	netif_tx_wake_all_queues(lif->netdev);

	return 0;
}

int ionic_open(struct net_device *netdev)
{
	struct ionic_lif *lif = netdev_priv(netdev);
	int err;

	err = ionic_txrx_alloc(lif);
	if (err)
		return err;

	err = ionic_txrx_init(lif);
	if (err)
		goto err_out;

	err = netif_set_real_num_tx_queues(netdev, lif->nxqs);
	if (err)
		goto err_txrx_deinit;

	err = netif_set_real_num_rx_queues(netdev, lif->nxqs);
	if (err)
		goto err_txrx_deinit;

	/* don't start the queues until we have link */
	if (netif_carrier_ok(netdev)) {
		err = ionic_start_queues(lif);
		if (err)
			goto err_txrx_deinit;
	}

	return 0;

err_txrx_deinit:
	ionic_txrx_deinit(lif);
err_out:
	ionic_txrx_free(lif);
	return err;
}

static void ionic_stop_queues(struct ionic_lif *lif)
{
	if (!test_and_clear_bit(IONIC_LIF_F_UP, lif->state))
		return;

	netif_tx_disable(lif->netdev);
	ionic_txrx_disable(lif);
}

int ionic_stop(struct net_device *netdev)
{
	struct ionic_lif *lif = netdev_priv(netdev);

	if (test_bit(IONIC_LIF_F_FW_RESET, lif->state))
		return 0;

	ionic_stop_queues(lif);
	ionic_txrx_deinit(lif);
	ionic_txrx_free(lif);

	return 0;
}

static int ionic_get_vf_config(struct net_device *netdev,
			       int vf, struct ifla_vf_info *ivf)
{
	struct ionic_lif *lif = netdev_priv(netdev);
	struct ionic *ionic = lif->ionic;
	int ret = 0;

	if (!netif_device_present(netdev))
		return -EBUSY;

	down_read(&ionic->vf_op_lock);

	if (vf >= pci_num_vf(ionic->pdev) || !ionic->vfs) {
		ret = -EINVAL;
	} else {
		ivf->vf           = vf;
		ivf->vlan         = ionic->vfs[vf].vlanid;
		ivf->qos	  = 0;
		ivf->spoofchk     = ionic->vfs[vf].spoofchk;
		ivf->linkstate    = ionic->vfs[vf].linkstate;
		ivf->max_tx_rate  = ionic->vfs[vf].maxrate;
		ivf->trusted      = ionic->vfs[vf].trusted;
		ether_addr_copy(ivf->mac, ionic->vfs[vf].macaddr);
	}

	up_read(&ionic->vf_op_lock);
	return ret;
}

static int ionic_get_vf_stats(struct net_device *netdev, int vf,
			      struct ifla_vf_stats *vf_stats)
{
	struct ionic_lif *lif = netdev_priv(netdev);
	struct ionic *ionic = lif->ionic;
	struct ionic_lif_stats *vs;
	int ret = 0;

	if (!netif_device_present(netdev))
		return -EBUSY;

	down_read(&ionic->vf_op_lock);

	if (vf >= pci_num_vf(ionic->pdev) || !ionic->vfs) {
		ret = -EINVAL;
	} else {
		memset(vf_stats, 0, sizeof(*vf_stats));
		vs = &ionic->vfs[vf].stats;

		vf_stats->rx_packets = le64_to_cpu(vs->rx_ucast_packets);
		vf_stats->tx_packets = le64_to_cpu(vs->tx_ucast_packets);
		vf_stats->rx_bytes   = le64_to_cpu(vs->rx_ucast_bytes);
		vf_stats->tx_bytes   = le64_to_cpu(vs->tx_ucast_bytes);
		vf_stats->broadcast  = le64_to_cpu(vs->rx_bcast_packets);
		vf_stats->multicast  = le64_to_cpu(vs->rx_mcast_packets);
		vf_stats->rx_dropped = le64_to_cpu(vs->rx_ucast_drop_packets) +
				       le64_to_cpu(vs->rx_mcast_drop_packets) +
				       le64_to_cpu(vs->rx_bcast_drop_packets);
		vf_stats->tx_dropped = le64_to_cpu(vs->tx_ucast_drop_packets) +
				       le64_to_cpu(vs->tx_mcast_drop_packets) +
				       le64_to_cpu(vs->tx_bcast_drop_packets);
	}

	up_read(&ionic->vf_op_lock);
	return ret;
}

static int ionic_set_vf_mac(struct net_device *netdev, int vf, u8 *mac)
{
	struct ionic_lif *lif = netdev_priv(netdev);
	struct ionic *ionic = lif->ionic;
	int ret;

	if (!(is_zero_ether_addr(mac) || is_valid_ether_addr(mac)))
		return -EINVAL;

	if (!netif_device_present(netdev))
		return -EBUSY;

	down_write(&ionic->vf_op_lock);

	if (vf >= pci_num_vf(ionic->pdev) || !ionic->vfs) {
		ret = -EINVAL;
	} else {
		ret = ionic_set_vf_config(ionic, vf, IONIC_VF_ATTR_MAC, mac);
		if (!ret)
			ether_addr_copy(ionic->vfs[vf].macaddr, mac);
	}

	up_write(&ionic->vf_op_lock);
	return ret;
}

static int ionic_set_vf_vlan(struct net_device *netdev, int vf, u16 vlan,
			     u8 qos, __be16 proto)
{
	struct ionic_lif *lif = netdev_priv(netdev);
	struct ionic *ionic = lif->ionic;
	int ret;

	/* until someday when we support qos */
	if (qos)
		return -EINVAL;

	if (vlan > 4095)
		return -EINVAL;

	if (proto != htons(ETH_P_8021Q))
		return -EPROTONOSUPPORT;

	if (!netif_device_present(netdev))
		return -EBUSY;

	down_write(&ionic->vf_op_lock);

	if (vf >= pci_num_vf(ionic->pdev) || !ionic->vfs) {
		ret = -EINVAL;
	} else {
		ret = ionic_set_vf_config(ionic, vf,
					  IONIC_VF_ATTR_VLAN, (u8 *)&vlan);
		if (!ret)
			ionic->vfs[vf].vlanid = vlan;
	}

	up_write(&ionic->vf_op_lock);
	return ret;
}

static int ionic_set_vf_rate(struct net_device *netdev, int vf,
			     int tx_min, int tx_max)
{
	struct ionic_lif *lif = netdev_priv(netdev);
	struct ionic *ionic = lif->ionic;
	int ret;

	/* setting the min just seems silly */
	if (tx_min)
		return -EINVAL;

	if (!netif_device_present(netdev))
		return -EBUSY;

	down_write(&ionic->vf_op_lock);

	if (vf >= pci_num_vf(ionic->pdev) || !ionic->vfs) {
		ret = -EINVAL;
	} else {
		ret = ionic_set_vf_config(ionic, vf,
					  IONIC_VF_ATTR_RATE, (u8 *)&tx_max);
		if (!ret)
			lif->ionic->vfs[vf].maxrate = tx_max;
	}

	up_write(&ionic->vf_op_lock);
	return ret;
}

static int ionic_set_vf_spoofchk(struct net_device *netdev, int vf, bool set)
{
	struct ionic_lif *lif = netdev_priv(netdev);
	struct ionic *ionic = lif->ionic;
	u8 data = set;  /* convert to u8 for config */
	int ret;

	if (!netif_device_present(netdev))
		return -EBUSY;

	down_write(&ionic->vf_op_lock);

	if (vf >= pci_num_vf(ionic->pdev) || !ionic->vfs) {
		ret = -EINVAL;
	} else {
		ret = ionic_set_vf_config(ionic, vf,
					  IONIC_VF_ATTR_SPOOFCHK, &data);
		if (!ret)
			ionic->vfs[vf].spoofchk = data;
	}

	up_write(&ionic->vf_op_lock);
	return ret;
}

static int ionic_set_vf_trust(struct net_device *netdev, int vf, bool set)
{
	struct ionic_lif *lif = netdev_priv(netdev);
	struct ionic *ionic = lif->ionic;
	u8 data = set;  /* convert to u8 for config */
	int ret;

	if (!netif_device_present(netdev))
		return -EBUSY;

	down_write(&ionic->vf_op_lock);

	if (vf >= pci_num_vf(ionic->pdev) || !ionic->vfs) {
		ret = -EINVAL;
	} else {
		ret = ionic_set_vf_config(ionic, vf,
					  IONIC_VF_ATTR_TRUST, &data);
		if (!ret)
			ionic->vfs[vf].trusted = data;
	}

	up_write(&ionic->vf_op_lock);
	return ret;
}

static int ionic_set_vf_link_state(struct net_device *netdev, int vf, int set)
{
	struct ionic_lif *lif = netdev_priv(netdev);
	struct ionic *ionic = lif->ionic;
	u8 data;
	int ret;

	switch (set) {
	case IFLA_VF_LINK_STATE_ENABLE:
		data = IONIC_VF_LINK_STATUS_UP;
		break;
	case IFLA_VF_LINK_STATE_DISABLE:
		data = IONIC_VF_LINK_STATUS_DOWN;
		break;
	case IFLA_VF_LINK_STATE_AUTO:
		data = IONIC_VF_LINK_STATUS_AUTO;
		break;
	default:
		return -EINVAL;
	}

	if (!netif_device_present(netdev))
		return -EBUSY;

	down_write(&ionic->vf_op_lock);

	if (vf >= pci_num_vf(ionic->pdev) || !ionic->vfs) {
		ret = -EINVAL;
	} else {
		ret = ionic_set_vf_config(ionic, vf,
					  IONIC_VF_ATTR_LINKSTATE, &data);
		if (!ret)
			ionic->vfs[vf].linkstate = set;
	}

	up_write(&ionic->vf_op_lock);
	return ret;
}

static const struct net_device_ops ionic_netdev_ops = {
	.ndo_open               = ionic_open,
	.ndo_stop               = ionic_stop,
	.ndo_start_xmit		= ionic_start_xmit,
	.ndo_get_stats64	= ionic_get_stats64,
	.ndo_set_rx_mode	= ionic_set_rx_mode,
	.ndo_set_features	= ionic_set_features,
	.ndo_set_mac_address	= ionic_set_mac_address,
	.ndo_validate_addr	= eth_validate_addr,
	.ndo_tx_timeout         = ionic_tx_timeout,
	.ndo_change_mtu         = ionic_change_mtu,
	.ndo_vlan_rx_add_vid    = ionic_vlan_rx_add_vid,
	.ndo_vlan_rx_kill_vid   = ionic_vlan_rx_kill_vid,
	.ndo_set_vf_vlan	= ionic_set_vf_vlan,
	.ndo_set_vf_trust	= ionic_set_vf_trust,
	.ndo_set_vf_mac		= ionic_set_vf_mac,
	.ndo_set_vf_rate	= ionic_set_vf_rate,
	.ndo_set_vf_spoofchk	= ionic_set_vf_spoofchk,
	.ndo_get_vf_config	= ionic_get_vf_config,
	.ndo_set_vf_link_state	= ionic_set_vf_link_state,
	.ndo_get_vf_stats       = ionic_get_vf_stats,
};

int ionic_reset_queues(struct ionic_lif *lif, ionic_reset_cb cb, void *arg)
{
	bool running;
	int err = 0;

	mutex_lock(&lif->queue_lock);
	running = netif_running(lif->netdev);
	if (running) {
		netif_device_detach(lif->netdev);
		err = ionic_stop(lif->netdev);
		if (err)
			goto reset_out;
	}

	if (cb)
		cb(lif, arg);

	if (running) {
		err = ionic_open(lif->netdev);
		netif_device_attach(lif->netdev);
	}

reset_out:
<<<<<<< HEAD
	clear_bit(IONIC_LIF_F_QUEUE_RESET, lif->state);
=======
	mutex_unlock(&lif->queue_lock);
>>>>>>> bbf5c979

	return err;
}

static struct ionic_lif *ionic_lif_alloc(struct ionic *ionic, unsigned int index)
{
	struct device *dev = ionic->dev;
	union ionic_lif_identity *lid;
	struct net_device *netdev;
	struct ionic_lif *lif;
	int tbl_sz;
	int err;

	lid = kzalloc(sizeof(*lid), GFP_KERNEL);
	if (!lid)
		return ERR_PTR(-ENOMEM);

	netdev = alloc_etherdev_mqs(sizeof(*lif),
				    ionic->ntxqs_per_lif, ionic->ntxqs_per_lif);
	if (!netdev) {
		dev_err(dev, "Cannot allocate netdev, aborting\n");
		err = -ENOMEM;
		goto err_out_free_lid;
	}

	SET_NETDEV_DEV(netdev, dev);

	lif = netdev_priv(netdev);
	lif->netdev = netdev;
	ionic->master_lif = lif;
	netdev->netdev_ops = &ionic_netdev_ops;
	ionic_ethtool_set_ops(netdev);

	netdev->watchdog_timeo = 2 * HZ;
	netif_carrier_off(netdev);

	lif->identity = lid;
	lif->lif_type = IONIC_LIF_TYPE_CLASSIC;
	ionic_lif_identify(ionic, lif->lif_type, lif->identity);
	lif->netdev->min_mtu = le32_to_cpu(lif->identity->eth.min_frame_size);
	lif->netdev->max_mtu =
		le32_to_cpu(lif->identity->eth.max_frame_size) - ETH_HLEN - VLAN_HLEN;

	lif->neqs = ionic->neqs_per_lif;
	lif->nxqs = ionic->ntxqs_per_lif;

	lif->ionic = ionic;
	lif->index = index;
	lif->ntxq_descs = IONIC_DEF_TXRX_DESC;
	lif->nrxq_descs = IONIC_DEF_TXRX_DESC;
	lif->tx_budget = IONIC_TX_BUDGET_DEFAULT;

	/* Convert the default coalesce value to actual hw resolution */
	lif->rx_coalesce_usecs = IONIC_ITR_COAL_USEC_DEFAULT;
	lif->rx_coalesce_hw = ionic_coal_usec_to_hw(lif->ionic,
						    lif->rx_coalesce_usecs);
	lif->tx_coalesce_usecs = lif->rx_coalesce_usecs;
	lif->tx_coalesce_hw = lif->rx_coalesce_hw;

	snprintf(lif->name, sizeof(lif->name), "lif%u", index);

	spin_lock_init(&lif->adminq_lock);

	spin_lock_init(&lif->deferred.lock);
	INIT_LIST_HEAD(&lif->deferred.list);
	INIT_WORK(&lif->deferred.work, ionic_lif_deferred_work);

	/* allocate lif info */
	lif->info_sz = ALIGN(sizeof(*lif->info), PAGE_SIZE);
	lif->info = dma_alloc_coherent(dev, lif->info_sz,
				       &lif->info_pa, GFP_KERNEL);
	if (!lif->info) {
		dev_err(dev, "Failed to allocate lif info, aborting\n");
		err = -ENOMEM;
		goto err_out_free_netdev;
	}

	ionic_debugfs_add_lif(lif);

	/* allocate queues */
	err = ionic_qcqs_alloc(lif);
	if (err)
		goto err_out_free_lif_info;

	/* allocate rss indirection table */
	tbl_sz = le16_to_cpu(lif->ionic->ident.lif.eth.rss_ind_tbl_sz);
	lif->rss_ind_tbl_sz = sizeof(*lif->rss_ind_tbl) * tbl_sz;
	lif->rss_ind_tbl = dma_alloc_coherent(dev, lif->rss_ind_tbl_sz,
					      &lif->rss_ind_tbl_pa,
					      GFP_KERNEL);

	if (!lif->rss_ind_tbl) {
		err = -ENOMEM;
		dev_err(dev, "Failed to allocate rss indirection table, aborting\n");
		goto err_out_free_qcqs;
	}
	netdev_rss_key_fill(lif->rss_hash_key, IONIC_RSS_HASH_KEY_SIZE);

	list_add_tail(&lif->list, &ionic->lifs);

	return lif;

err_out_free_qcqs:
	ionic_qcqs_free(lif);
err_out_free_lif_info:
	dma_free_coherent(dev, lif->info_sz, lif->info, lif->info_pa);
	lif->info = NULL;
	lif->info_pa = 0;
err_out_free_netdev:
	free_netdev(lif->netdev);
	lif = NULL;
err_out_free_lid:
	kfree(lid);

	return ERR_PTR(err);
}

int ionic_lifs_alloc(struct ionic *ionic)
{
	struct ionic_lif *lif;

	INIT_LIST_HEAD(&ionic->lifs);

	/* only build the first lif, others are for later features */
	set_bit(0, ionic->lifbits);

	lif = ionic_lif_alloc(ionic, 0);
	if (IS_ERR_OR_NULL(lif)) {
		clear_bit(0, ionic->lifbits);
		return -ENOMEM;
	}

	ionic_lif_queue_identify(lif);

	return 0;
}

static void ionic_lif_reset(struct ionic_lif *lif)
{
	struct ionic_dev *idev = &lif->ionic->idev;

	mutex_lock(&lif->ionic->dev_cmd_lock);
	ionic_dev_cmd_lif_reset(idev, lif->index);
	ionic_dev_cmd_wait(lif->ionic, DEVCMD_TIMEOUT);
	mutex_unlock(&lif->ionic->dev_cmd_lock);
}

static void ionic_lif_handle_fw_down(struct ionic_lif *lif)
{
	struct ionic *ionic = lif->ionic;

	if (test_and_set_bit(IONIC_LIF_F_FW_RESET, lif->state))
		return;

	dev_info(ionic->dev, "FW Down: Stopping LIFs\n");

	netif_device_detach(lif->netdev);

	if (test_bit(IONIC_LIF_F_UP, lif->state)) {
		dev_info(ionic->dev, "Surprise FW stop, stopping queues\n");
		mutex_lock(&lif->queue_lock);
		ionic_stop_queues(lif);
		mutex_unlock(&lif->queue_lock);
	}

	if (netif_running(lif->netdev)) {
		ionic_txrx_deinit(lif);
		ionic_txrx_free(lif);
	}
	ionic_lifs_deinit(ionic);
	ionic_reset(ionic);
	ionic_qcqs_free(lif);

	dev_info(ionic->dev, "FW Down: LIFs stopped\n");
}

static void ionic_lif_handle_fw_up(struct ionic_lif *lif)
{
	struct ionic *ionic = lif->ionic;
	int err;

	if (!test_bit(IONIC_LIF_F_FW_RESET, lif->state))
		return;

	dev_info(ionic->dev, "FW Up: restarting LIFs\n");

	ionic_init_devinfo(ionic);
	ionic_port_init(ionic);
	err = ionic_qcqs_alloc(lif);
	if (err)
		goto err_out;

	err = ionic_lifs_init(ionic);
	if (err)
		goto err_qcqs_free;

	if (lif->registered)
		ionic_lif_set_netdev_info(lif);

	ionic_rx_filter_replay(lif);

	if (netif_running(lif->netdev)) {
		err = ionic_txrx_alloc(lif);
		if (err)
			goto err_lifs_deinit;

		err = ionic_txrx_init(lif);
		if (err)
			goto err_txrx_free;
	}

	clear_bit(IONIC_LIF_F_FW_RESET, lif->state);
	ionic_link_status_check_request(lif);
	netif_device_attach(lif->netdev);
	dev_info(ionic->dev, "FW Up: LIFs restarted\n");

	return;

err_txrx_free:
	ionic_txrx_free(lif);
err_lifs_deinit:
	ionic_lifs_deinit(ionic);
err_qcqs_free:
	ionic_qcqs_free(lif);
err_out:
	dev_err(ionic->dev, "FW Up: LIFs restart failed - err %d\n", err);
}

static void ionic_lif_free(struct ionic_lif *lif)
{
	struct device *dev = lif->ionic->dev;

	/* free rss indirection table */
	dma_free_coherent(dev, lif->rss_ind_tbl_sz, lif->rss_ind_tbl,
			  lif->rss_ind_tbl_pa);
	lif->rss_ind_tbl = NULL;
	lif->rss_ind_tbl_pa = 0;

	/* free queues */
	ionic_qcqs_free(lif);
	if (!test_bit(IONIC_LIF_F_FW_RESET, lif->state))
		ionic_lif_reset(lif);

	/* free lif info */
	kfree(lif->identity);
	dma_free_coherent(dev, lif->info_sz, lif->info, lif->info_pa);
	lif->info = NULL;
	lif->info_pa = 0;

	/* unmap doorbell page */
	ionic_bus_unmap_dbpage(lif->ionic, lif->kern_dbpage);
	lif->kern_dbpage = NULL;
	kfree(lif->dbid_inuse);
	lif->dbid_inuse = NULL;

	/* free netdev & lif */
	ionic_debugfs_del_lif(lif);
	list_del(&lif->list);
	free_netdev(lif->netdev);
}

void ionic_lifs_free(struct ionic *ionic)
{
	struct list_head *cur, *tmp;
	struct ionic_lif *lif;

	list_for_each_safe(cur, tmp, &ionic->lifs) {
		lif = list_entry(cur, struct ionic_lif, list);

		ionic_lif_free(lif);
	}
}

static void ionic_lif_deinit(struct ionic_lif *lif)
{
	if (!test_and_clear_bit(IONIC_LIF_F_INITED, lif->state))
		return;

	if (!test_bit(IONIC_LIF_F_FW_RESET, lif->state)) {
		cancel_work_sync(&lif->deferred.work);
		cancel_work_sync(&lif->tx_timeout_work);
		ionic_rx_filters_deinit(lif);
		if (lif->netdev->features & NETIF_F_RXHASH)
			ionic_lif_rss_deinit(lif);
	}

	napi_disable(&lif->adminqcq->napi);
	ionic_lif_qcq_deinit(lif, lif->notifyqcq);
	ionic_lif_qcq_deinit(lif, lif->adminqcq);

	mutex_destroy(&lif->queue_lock);
	ionic_lif_reset(lif);
}

void ionic_lifs_deinit(struct ionic *ionic)
{
	struct list_head *cur, *tmp;
	struct ionic_lif *lif;

	list_for_each_safe(cur, tmp, &ionic->lifs) {
		lif = list_entry(cur, struct ionic_lif, list);
		ionic_lif_deinit(lif);
	}
}

static int ionic_lif_adminq_init(struct ionic_lif *lif)
{
	struct device *dev = lif->ionic->dev;
	struct ionic_q_init_comp comp;
	struct ionic_dev *idev;
	struct ionic_qcq *qcq;
	struct ionic_queue *q;
	int err;

	idev = &lif->ionic->idev;
	qcq = lif->adminqcq;
	q = &qcq->q;

	mutex_lock(&lif->ionic->dev_cmd_lock);
	ionic_dev_cmd_adminq_init(idev, qcq, lif->index, qcq->intr.index);
	err = ionic_dev_cmd_wait(lif->ionic, DEVCMD_TIMEOUT);
	ionic_dev_cmd_comp(idev, (union ionic_dev_cmd_comp *)&comp);
	mutex_unlock(&lif->ionic->dev_cmd_lock);
	if (err) {
		netdev_err(lif->netdev, "adminq init failed %d\n", err);
		return err;
	}

	q->hw_type = comp.hw_type;
	q->hw_index = le32_to_cpu(comp.hw_index);
	q->dbval = IONIC_DBELL_QID(q->hw_index);

	dev_dbg(dev, "adminq->hw_type %d\n", q->hw_type);
	dev_dbg(dev, "adminq->hw_index %d\n", q->hw_index);

	netif_napi_add(lif->netdev, &qcq->napi, ionic_adminq_napi,
		       NAPI_POLL_WEIGHT);

	napi_enable(&qcq->napi);

	if (qcq->flags & IONIC_QCQ_F_INTR)
		ionic_intr_mask(idev->intr_ctrl, qcq->intr.index,
				IONIC_INTR_MASK_CLEAR);

	qcq->flags |= IONIC_QCQ_F_INITED;

	return 0;
}

static int ionic_lif_notifyq_init(struct ionic_lif *lif)
{
	struct ionic_qcq *qcq = lif->notifyqcq;
	struct device *dev = lif->ionic->dev;
	struct ionic_queue *q = &qcq->q;
	int err;

	struct ionic_admin_ctx ctx = {
		.work = COMPLETION_INITIALIZER_ONSTACK(ctx.work),
		.cmd.q_init = {
			.opcode = IONIC_CMD_Q_INIT,
			.lif_index = cpu_to_le16(lif->index),
			.type = q->type,
			.ver = lif->qtype_info[q->type].version,
			.index = cpu_to_le32(q->index),
			.flags = cpu_to_le16(IONIC_QINIT_F_IRQ |
					     IONIC_QINIT_F_ENA),
			.intr_index = cpu_to_le16(lif->adminqcq->intr.index),
			.pid = cpu_to_le16(q->pid),
			.ring_size = ilog2(q->num_descs),
			.ring_base = cpu_to_le64(q->base_pa),
		}
	};

	dev_dbg(dev, "notifyq_init.pid %d\n", ctx.cmd.q_init.pid);
	dev_dbg(dev, "notifyq_init.index %d\n", ctx.cmd.q_init.index);
	dev_dbg(dev, "notifyq_init.ring_base 0x%llx\n", ctx.cmd.q_init.ring_base);
	dev_dbg(dev, "notifyq_init.ring_size %d\n", ctx.cmd.q_init.ring_size);

	err = ionic_adminq_post_wait(lif, &ctx);
	if (err)
		return err;

	lif->last_eid = 0;
	q->hw_type = ctx.comp.q_init.hw_type;
	q->hw_index = le32_to_cpu(ctx.comp.q_init.hw_index);
	q->dbval = IONIC_DBELL_QID(q->hw_index);

	dev_dbg(dev, "notifyq->hw_type %d\n", q->hw_type);
	dev_dbg(dev, "notifyq->hw_index %d\n", q->hw_index);

	/* preset the callback info */
	q->info[0].cb_arg = lif;

	qcq->flags |= IONIC_QCQ_F_INITED;

	return 0;
}

static int ionic_station_set(struct ionic_lif *lif)
{
	struct net_device *netdev = lif->netdev;
	struct ionic_admin_ctx ctx = {
		.work = COMPLETION_INITIALIZER_ONSTACK(ctx.work),
		.cmd.lif_getattr = {
			.opcode = IONIC_CMD_LIF_GETATTR,
			.index = cpu_to_le16(lif->index),
			.attr = IONIC_LIF_ATTR_MAC,
		},
	};
	struct sockaddr addr;
	int err;

	err = ionic_adminq_post_wait(lif, &ctx);
	if (err)
		return err;
	netdev_dbg(lif->netdev, "found initial MAC addr %pM\n",
		   ctx.comp.lif_getattr.mac);
	if (is_zero_ether_addr(ctx.comp.lif_getattr.mac))
		return 0;

	if (!is_zero_ether_addr(netdev->dev_addr)) {
		/* If the netdev mac is non-zero and doesn't match the default
		 * device address, it was set by something earlier and we're
		 * likely here again after a fw-upgrade reset.  We need to be
		 * sure the netdev mac is in our filter list.
		 */
		if (!ether_addr_equal(ctx.comp.lif_getattr.mac,
				      netdev->dev_addr))
			ionic_lif_addr(lif, netdev->dev_addr, true);
	} else {
		/* Update the netdev mac with the device's mac */
		memcpy(addr.sa_data, ctx.comp.lif_getattr.mac, netdev->addr_len);
		addr.sa_family = AF_INET;
		err = eth_prepare_mac_addr_change(netdev, &addr);
		if (err) {
			netdev_warn(lif->netdev, "ignoring bad MAC addr from NIC %pM - err %d\n",
				    addr.sa_data, err);
			return 0;
		}

		eth_commit_mac_addr_change(netdev, &addr);
	}

	netdev_dbg(lif->netdev, "adding station MAC addr %pM\n",
		   netdev->dev_addr);
	ionic_lif_addr(lif, netdev->dev_addr, true);

	return 0;
}

static int ionic_lif_init(struct ionic_lif *lif)
{
	struct ionic_dev *idev = &lif->ionic->idev;
	struct device *dev = lif->ionic->dev;
	struct ionic_lif_init_comp comp;
	int dbpage_num;
	int err;

	mutex_lock(&lif->ionic->dev_cmd_lock);
	ionic_dev_cmd_lif_init(idev, lif->index, lif->info_pa);
	err = ionic_dev_cmd_wait(lif->ionic, DEVCMD_TIMEOUT);
	ionic_dev_cmd_comp(idev, (union ionic_dev_cmd_comp *)&comp);
	mutex_unlock(&lif->ionic->dev_cmd_lock);
	if (err)
		return err;

	lif->hw_index = le16_to_cpu(comp.hw_index);
	mutex_init(&lif->queue_lock);

	/* now that we have the hw_index we can figure out our doorbell page */
	lif->dbid_count = le32_to_cpu(lif->ionic->ident.dev.ndbpgs_per_lif);
	if (!lif->dbid_count) {
		dev_err(dev, "No doorbell pages, aborting\n");
		return -EINVAL;
	}

	lif->dbid_inuse = bitmap_alloc(lif->dbid_count, GFP_KERNEL);
	if (!lif->dbid_inuse) {
		dev_err(dev, "Failed alloc doorbell id bitmap, aborting\n");
		return -ENOMEM;
	}

	/* first doorbell id reserved for kernel (dbid aka pid == zero) */
	set_bit(0, lif->dbid_inuse);
	lif->kern_pid = 0;

	dbpage_num = ionic_db_page_num(lif, lif->kern_pid);
	lif->kern_dbpage = ionic_bus_map_dbpage(lif->ionic, dbpage_num);
	if (!lif->kern_dbpage) {
		dev_err(dev, "Cannot map dbpage, aborting\n");
		err = -ENOMEM;
		goto err_out_free_dbid;
	}

	err = ionic_lif_adminq_init(lif);
	if (err)
		goto err_out_adminq_deinit;

	if (lif->ionic->nnqs_per_lif) {
		err = ionic_lif_notifyq_init(lif);
		if (err)
			goto err_out_notifyq_deinit;
	}

	err = ionic_init_nic_features(lif);
	if (err)
		goto err_out_notifyq_deinit;

	if (!test_bit(IONIC_LIF_F_FW_RESET, lif->state)) {
		err = ionic_rx_filters_init(lif);
		if (err)
			goto err_out_notifyq_deinit;
	}

	err = ionic_station_set(lif);
	if (err)
		goto err_out_notifyq_deinit;

	lif->rx_copybreak = IONIC_RX_COPYBREAK_DEFAULT;

	set_bit(IONIC_LIF_F_INITED, lif->state);

	INIT_WORK(&lif->tx_timeout_work, ionic_tx_timeout_work);

	return 0;

err_out_notifyq_deinit:
	ionic_lif_qcq_deinit(lif, lif->notifyqcq);
err_out_adminq_deinit:
	ionic_lif_qcq_deinit(lif, lif->adminqcq);
	ionic_lif_reset(lif);
	ionic_bus_unmap_dbpage(lif->ionic, lif->kern_dbpage);
	lif->kern_dbpage = NULL;
err_out_free_dbid:
	kfree(lif->dbid_inuse);
	lif->dbid_inuse = NULL;

	return err;
}

int ionic_lifs_init(struct ionic *ionic)
{
	struct list_head *cur, *tmp;
	struct ionic_lif *lif;
	int err;

	list_for_each_safe(cur, tmp, &ionic->lifs) {
		lif = list_entry(cur, struct ionic_lif, list);
		err = ionic_lif_init(lif);
		if (err)
			return err;
	}

	return 0;
}

static void ionic_lif_notify_work(struct work_struct *ws)
{
}

static void ionic_lif_set_netdev_info(struct ionic_lif *lif)
{
	struct ionic_admin_ctx ctx = {
		.work = COMPLETION_INITIALIZER_ONSTACK(ctx.work),
		.cmd.lif_setattr = {
			.opcode = IONIC_CMD_LIF_SETATTR,
			.index = cpu_to_le16(lif->index),
			.attr = IONIC_LIF_ATTR_NAME,
		},
	};

	strlcpy(ctx.cmd.lif_setattr.name, lif->netdev->name,
		sizeof(ctx.cmd.lif_setattr.name));

	ionic_adminq_post_wait(lif, &ctx);
}

static struct ionic_lif *ionic_netdev_lif(struct net_device *netdev)
{
	if (!netdev || netdev->netdev_ops->ndo_start_xmit != ionic_start_xmit)
		return NULL;

	return netdev_priv(netdev);
}

static int ionic_lif_notify(struct notifier_block *nb,
			    unsigned long event, void *info)
{
	struct net_device *ndev = netdev_notifier_info_to_dev(info);
	struct ionic *ionic = container_of(nb, struct ionic, nb);
	struct ionic_lif *lif = ionic_netdev_lif(ndev);

	if (!lif || lif->ionic != ionic)
		return NOTIFY_DONE;

	switch (event) {
	case NETDEV_CHANGENAME:
		ionic_lif_set_netdev_info(lif);
		break;
	}

	return NOTIFY_DONE;
}

int ionic_lifs_register(struct ionic *ionic)
{
	int err;

	INIT_WORK(&ionic->nb_work, ionic_lif_notify_work);

	ionic->nb.notifier_call = ionic_lif_notify;

	err = register_netdevice_notifier(&ionic->nb);
	if (err)
		ionic->nb.notifier_call = NULL;

	/* only register LIF0 for now */
	err = register_netdev(ionic->master_lif->netdev);
	if (err) {
		dev_err(ionic->dev, "Cannot register net device, aborting\n");
		return err;
	}
	ionic->master_lif->registered = true;
	ionic_lif_set_netdev_info(ionic->master_lif);

	return 0;
}

void ionic_lifs_unregister(struct ionic *ionic)
{
	if (ionic->nb.notifier_call) {
		unregister_netdevice_notifier(&ionic->nb);
		cancel_work_sync(&ionic->nb_work);
		ionic->nb.notifier_call = NULL;
	}

	/* There is only one lif ever registered in the
	 * current model, so don't bother searching the
	 * ionic->lif for candidates to unregister
	 */
	if (ionic->master_lif &&
	    ionic->master_lif->netdev->reg_state == NETREG_REGISTERED)
		unregister_netdev(ionic->master_lif->netdev);
}

static void ionic_lif_queue_identify(struct ionic_lif *lif)
{
	struct ionic *ionic = lif->ionic;
	union ionic_q_identity *q_ident;
	struct ionic_dev *idev;
	int qtype;
	int err;

	idev = &lif->ionic->idev;
	q_ident = (union ionic_q_identity *)&idev->dev_cmd_regs->data;

	for (qtype = 0; qtype < ARRAY_SIZE(ionic_qtype_versions); qtype++) {
		struct ionic_qtype_info *qti = &lif->qtype_info[qtype];

		/* filter out the ones we know about */
		switch (qtype) {
		case IONIC_QTYPE_ADMINQ:
		case IONIC_QTYPE_NOTIFYQ:
		case IONIC_QTYPE_RXQ:
		case IONIC_QTYPE_TXQ:
			break;
		default:
			continue;
		}

		memset(qti, 0, sizeof(*qti));

		mutex_lock(&ionic->dev_cmd_lock);
		ionic_dev_cmd_queue_identify(idev, lif->lif_type, qtype,
					     ionic_qtype_versions[qtype]);
		err = ionic_dev_cmd_wait(ionic, DEVCMD_TIMEOUT);
		if (!err) {
			qti->version   = q_ident->version;
			qti->supported = q_ident->supported;
			qti->features  = le64_to_cpu(q_ident->features);
			qti->desc_sz   = le16_to_cpu(q_ident->desc_sz);
			qti->comp_sz   = le16_to_cpu(q_ident->comp_sz);
			qti->sg_desc_sz   = le16_to_cpu(q_ident->sg_desc_sz);
			qti->max_sg_elems = le16_to_cpu(q_ident->max_sg_elems);
			qti->sg_desc_stride = le16_to_cpu(q_ident->sg_desc_stride);
		}
		mutex_unlock(&ionic->dev_cmd_lock);

		if (err == -EINVAL) {
			dev_err(ionic->dev, "qtype %d not supported\n", qtype);
			continue;
		} else if (err == -EIO) {
			dev_err(ionic->dev, "q_ident failed, not supported on older FW\n");
			return;
		} else if (err) {
			dev_err(ionic->dev, "q_ident failed, qtype %d: %d\n",
				qtype, err);
			return;
		}

		dev_dbg(ionic->dev, " qtype[%d].version = %d\n",
			qtype, qti->version);
		dev_dbg(ionic->dev, " qtype[%d].supported = 0x%02x\n",
			qtype, qti->supported);
		dev_dbg(ionic->dev, " qtype[%d].features = 0x%04llx\n",
			qtype, qti->features);
		dev_dbg(ionic->dev, " qtype[%d].desc_sz = %d\n",
			qtype, qti->desc_sz);
		dev_dbg(ionic->dev, " qtype[%d].comp_sz = %d\n",
			qtype, qti->comp_sz);
		dev_dbg(ionic->dev, " qtype[%d].sg_desc_sz = %d\n",
			qtype, qti->sg_desc_sz);
		dev_dbg(ionic->dev, " qtype[%d].max_sg_elems = %d\n",
			qtype, qti->max_sg_elems);
		dev_dbg(ionic->dev, " qtype[%d].sg_desc_stride = %d\n",
			qtype, qti->sg_desc_stride);
	}
}

int ionic_lif_identify(struct ionic *ionic, u8 lif_type,
		       union ionic_lif_identity *lid)
{
	struct ionic_dev *idev = &ionic->idev;
	size_t sz;
	int err;

	sz = min(sizeof(*lid), sizeof(idev->dev_cmd_regs->data));

	mutex_lock(&ionic->dev_cmd_lock);
	ionic_dev_cmd_lif_identify(idev, lif_type, IONIC_IDENTITY_VERSION_1);
	err = ionic_dev_cmd_wait(ionic, DEVCMD_TIMEOUT);
	memcpy_fromio(lid, &idev->dev_cmd_regs->data, sz);
	mutex_unlock(&ionic->dev_cmd_lock);
	if (err)
		return (err);

	dev_dbg(ionic->dev, "capabilities 0x%llx\n",
		le64_to_cpu(lid->capabilities));

	dev_dbg(ionic->dev, "eth.max_ucast_filters %d\n",
		le32_to_cpu(lid->eth.max_ucast_filters));
	dev_dbg(ionic->dev, "eth.max_mcast_filters %d\n",
		le32_to_cpu(lid->eth.max_mcast_filters));
	dev_dbg(ionic->dev, "eth.features 0x%llx\n",
		le64_to_cpu(lid->eth.config.features));
	dev_dbg(ionic->dev, "eth.queue_count[IONIC_QTYPE_ADMINQ] %d\n",
		le32_to_cpu(lid->eth.config.queue_count[IONIC_QTYPE_ADMINQ]));
	dev_dbg(ionic->dev, "eth.queue_count[IONIC_QTYPE_NOTIFYQ] %d\n",
		le32_to_cpu(lid->eth.config.queue_count[IONIC_QTYPE_NOTIFYQ]));
	dev_dbg(ionic->dev, "eth.queue_count[IONIC_QTYPE_RXQ] %d\n",
		le32_to_cpu(lid->eth.config.queue_count[IONIC_QTYPE_RXQ]));
	dev_dbg(ionic->dev, "eth.queue_count[IONIC_QTYPE_TXQ] %d\n",
		le32_to_cpu(lid->eth.config.queue_count[IONIC_QTYPE_TXQ]));
	dev_dbg(ionic->dev, "eth.config.name %s\n", lid->eth.config.name);
	dev_dbg(ionic->dev, "eth.config.mac %pM\n", lid->eth.config.mac);
	dev_dbg(ionic->dev, "eth.config.mtu %d\n",
		le32_to_cpu(lid->eth.config.mtu));

	return 0;
}

int ionic_lifs_size(struct ionic *ionic)
{
	struct ionic_identity *ident = &ionic->ident;
	unsigned int nintrs, dev_nintrs;
	union ionic_lif_config *lc;
	unsigned int ntxqs_per_lif;
	unsigned int nrxqs_per_lif;
	unsigned int neqs_per_lif;
	unsigned int nnqs_per_lif;
	unsigned int nxqs, neqs;
	unsigned int min_intrs;
	int err;

	lc = &ident->lif.eth.config;
	dev_nintrs = le32_to_cpu(ident->dev.nintrs);
	neqs_per_lif = le32_to_cpu(ident->lif.rdma.eq_qtype.qid_count);
	nnqs_per_lif = le32_to_cpu(lc->queue_count[IONIC_QTYPE_NOTIFYQ]);
	ntxqs_per_lif = le32_to_cpu(lc->queue_count[IONIC_QTYPE_TXQ]);
	nrxqs_per_lif = le32_to_cpu(lc->queue_count[IONIC_QTYPE_RXQ]);

	nxqs = min(ntxqs_per_lif, nrxqs_per_lif);
	nxqs = min(nxqs, num_online_cpus());
	neqs = min(neqs_per_lif, num_online_cpus());

try_again:
	/* interrupt usage:
	 *    1 for master lif adminq/notifyq
	 *    1 for each CPU for master lif TxRx queue pairs
	 *    whatever's left is for RDMA queues
	 */
	nintrs = 1 + nxqs + neqs;
	min_intrs = 2;  /* adminq + 1 TxRx queue pair */

	if (nintrs > dev_nintrs)
		goto try_fewer;

	err = ionic_bus_alloc_irq_vectors(ionic, nintrs);
	if (err < 0 && err != -ENOSPC) {
		dev_err(ionic->dev, "Can't get intrs from OS: %d\n", err);
		return err;
	}
	if (err == -ENOSPC)
		goto try_fewer;

	if (err != nintrs) {
		ionic_bus_free_irq_vectors(ionic);
		goto try_fewer;
	}

	ionic->nnqs_per_lif = nnqs_per_lif;
	ionic->neqs_per_lif = neqs;
	ionic->ntxqs_per_lif = nxqs;
	ionic->nrxqs_per_lif = nxqs;
	ionic->nintrs = nintrs;

	ionic_debugfs_add_sizes(ionic);

	return 0;

try_fewer:
	if (nnqs_per_lif > 1) {
		nnqs_per_lif >>= 1;
		goto try_again;
	}
	if (neqs > 1) {
		neqs >>= 1;
		goto try_again;
	}
	if (nxqs > 1) {
		nxqs >>= 1;
		goto try_again;
	}
	dev_err(ionic->dev, "Can't get minimum %d intrs from OS\n", min_intrs);
	return -ENOSPC;
}<|MERGE_RESOLUTION|>--- conflicted
+++ resolved
@@ -2039,11 +2039,7 @@
 	}
 
 reset_out:
-<<<<<<< HEAD
-	clear_bit(IONIC_LIF_F_QUEUE_RESET, lif->state);
-=======
 	mutex_unlock(&lif->queue_lock);
->>>>>>> bbf5c979
 
 	return err;
 }
