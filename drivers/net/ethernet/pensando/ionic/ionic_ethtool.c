--- conflicted
+++ resolved
@@ -565,31 +565,17 @@
 	}
 }
 
-static void ionic_set_queuecount(struct ionic_lif *lif, void *arg)
-{
-	struct ethtool_channels *ch = arg;
-
-	lif->nxqs = ch->combined_count;
-}
-
 static int ionic_set_channels(struct net_device *netdev,
 			      struct ethtool_channels *ch)
 {
 	struct ionic_lif *lif = netdev_priv(netdev);
-<<<<<<< HEAD
-=======
 	int new_cnt;
->>>>>>> bbf5c979
 
 	if (ch->rx_count != ch->tx_count) {
 		netdev_info(netdev, "The rx and tx count must be equal\n");
 		return -EINVAL;
 	}
 
-<<<<<<< HEAD
-	if (ch->combined_count == lif->nxqs)
-		return 0;
-=======
 	if (ch->combined_count && ch->rx_count) {
 		netdev_info(netdev, "Use either combined_count or rx/tx_count, not both\n");
 		return -EINVAL;
@@ -603,7 +589,6 @@
 	if (lif->nxqs != new_cnt)
 		netdev_info(netdev, "Changing queue count from %d to %d\n",
 			    lif->nxqs, new_cnt);
->>>>>>> bbf5c979
 
 	return ionic_reset_queues(lif, ionic_set_queuecount, ch);
 }
