// SPDX-License-Identifier: GPL-2.0
/*
 * NVMe I/O command implementation.
 * Copyright (c) 2015-2016 HGST, a Western Digital Company.
 */
#define pr_fmt(fmt) KBUILD_MODNAME ": " fmt
#include <linux/blkdev.h>
#include <linux/module.h>
#include "nvmet.h"

void nvmet_bdev_set_limits(struct block_device *bdev, struct nvme_id_ns *id)
{
	const struct queue_limits *ql = &bdev_get_queue(bdev)->limits;
	/* Number of logical blocks per physical block. */
	const u32 lpp = ql->physical_block_size / ql->logical_block_size;
	/* Logical blocks per physical block, 0's based. */
	const __le16 lpp0b = to0based(lpp);

	/*
	 * For NVMe 1.2 and later, bit 1 indicates that the fields NAWUN,
	 * NAWUPF, and NACWU are defined for this namespace and should be
	 * used by the host for this namespace instead of the AWUN, AWUPF,
	 * and ACWU fields in the Identify Controller data structure. If
	 * any of these fields are zero that means that the corresponding
	 * field from the identify controller data structure should be used.
	 */
	id->nsfeat |= 1 << 1;
	id->nawun = lpp0b;
	id->nawupf = lpp0b;
	id->nacwu = lpp0b;

	/*
	 * Bit 4 indicates that the fields NPWG, NPWA, NPDG, NPDA, and
	 * NOWS are defined for this namespace and should be used by
	 * the host for I/O optimization.
	 */
	id->nsfeat |= 1 << 4;
	/* NPWG = Namespace Preferred Write Granularity. 0's based */
	id->npwg = lpp0b;
	/* NPWA = Namespace Preferred Write Alignment. 0's based */
	id->npwa = id->npwg;
	/* NPDG = Namespace Preferred Deallocate Granularity. 0's based */
	id->npdg = to0based(ql->discard_granularity / ql->logical_block_size);
	/* NPDG = Namespace Preferred Deallocate Alignment */
	id->npda = id->npdg;
	/* NOWS = Namespace Optimal Write Size */
	id->nows = to0based(ql->io_opt / ql->logical_block_size);
}

int nvmet_bdev_ns_enable(struct nvmet_ns *ns)
{
	int ret;

	ns->bdev = blkdev_get_by_path(ns->device_path,
			FMODE_READ | FMODE_WRITE, NULL);
	if (IS_ERR(ns->bdev)) {
		ret = PTR_ERR(ns->bdev);
		if (ret != -ENOTBLK) {
			pr_err("failed to open block device %s: (%ld)\n",
					ns->device_path, PTR_ERR(ns->bdev));
		}
		ns->bdev = NULL;
		return ret;
	}
	ns->size = i_size_read(ns->bdev->bd_inode);
	ns->blksize_shift = blksize_bits(bdev_logical_block_size(ns->bdev));
	return 0;
}

void nvmet_bdev_ns_disable(struct nvmet_ns *ns)
{
	if (ns->bdev) {
		blkdev_put(ns->bdev, FMODE_WRITE | FMODE_READ);
		ns->bdev = NULL;
	}
}

void nvmet_bdev_ns_revalidate(struct nvmet_ns *ns)
{
	ns->size = i_size_read(ns->bdev->bd_inode);
}

static u16 blk_to_nvme_status(struct nvmet_req *req, blk_status_t blk_sts)
{
	u16 status = NVME_SC_SUCCESS;

	if (likely(blk_sts == BLK_STS_OK))
		return status;
	/*
	 * Right now there exists M : 1 mapping between block layer error
	 * to the NVMe status code (see nvme_error_status()). For consistency,
	 * when we reverse map we use most appropriate NVMe Status code from
	 * the group of the NVMe staus codes used in the nvme_error_status().
	 */
	switch (blk_sts) {
	case BLK_STS_NOSPC:
		status = NVME_SC_CAP_EXCEEDED | NVME_SC_DNR;
		req->error_loc = offsetof(struct nvme_rw_command, length);
		break;
	case BLK_STS_TARGET:
		status = NVME_SC_LBA_RANGE | NVME_SC_DNR;
		req->error_loc = offsetof(struct nvme_rw_command, slba);
		break;
	case BLK_STS_NOTSUPP:
		req->error_loc = offsetof(struct nvme_common_command, opcode);
		switch (req->cmd->common.opcode) {
		case nvme_cmd_dsm:
		case nvme_cmd_write_zeroes:
			status = NVME_SC_ONCS_NOT_SUPPORTED | NVME_SC_DNR;
			break;
		default:
			status = NVME_SC_INVALID_OPCODE | NVME_SC_DNR;
		}
		break;
	case BLK_STS_MEDIUM:
		status = NVME_SC_ACCESS_DENIED;
		req->error_loc = offsetof(struct nvme_rw_command, nsid);
		break;
	case BLK_STS_IOERR:
		/* fallthru */
	default:
		status = NVME_SC_INTERNAL | NVME_SC_DNR;
		req->error_loc = offsetof(struct nvme_common_command, opcode);
	}

	switch (req->cmd->common.opcode) {
	case nvme_cmd_read:
	case nvme_cmd_write:
		req->error_slba = le64_to_cpu(req->cmd->rw.slba);
		break;
	case nvme_cmd_write_zeroes:
		req->error_slba =
			le64_to_cpu(req->cmd->write_zeroes.slba);
		break;
	default:
		req->error_slba = 0;
	}
	return status;
}

static void nvmet_bio_done(struct bio *bio)
{
	struct nvmet_req *req = bio->bi_private;

	nvmet_req_complete(req, blk_to_nvme_status(req, bio->bi_status));
	if (bio != &req->b.inline_bio)
		bio_put(bio);
}

static void nvmet_bdev_execute_rw(struct nvmet_req *req)
{
	int sg_cnt = req->sg_cnt;
	struct bio *bio;
	struct scatterlist *sg;
	struct blk_plug plug;
	sector_t sector;
	int op, i;

	if (!nvmet_check_data_len(req, nvmet_rw_len(req)))
		return;

	if (!req->sg_cnt) {
		nvmet_req_complete(req, 0);
		return;
	}

	if (req->cmd->rw.opcode == nvme_cmd_write) {
		op = REQ_OP_WRITE | REQ_SYNC | REQ_IDLE;
		if (req->cmd->rw.control & cpu_to_le16(NVME_RW_FUA))
			op |= REQ_FUA;
	} else {
		op = REQ_OP_READ;
	}

	if (is_pci_p2pdma_page(sg_page(req->sg)))
		op |= REQ_NOMERGE;

	sector = le64_to_cpu(req->cmd->rw.slba);
	sector <<= (req->ns->blksize_shift - 9);

	if (req->transfer_len <= NVMET_MAX_INLINE_DATA_LEN) {
		bio = &req->b.inline_bio;
		bio_init(bio, req->inline_bvec, ARRAY_SIZE(req->inline_bvec));
	} else {
		bio = bio_alloc(GFP_KERNEL, min(sg_cnt, BIO_MAX_PAGES));
	}
	bio_set_dev(bio, req->ns->bdev);
	bio->bi_iter.bi_sector = sector;
	bio->bi_private = req;
	bio->bi_end_io = nvmet_bio_done;
<<<<<<< HEAD
=======
	bio_set_op_attrs(bio, op, op_flags);
    
	if (req->cmd->rw.control & NVME_RW_DTYPE_STREAMS)
		bio->bi_stream_id = req->cmd->rw.dsmgmt >> 16;
>>>>>>> 773a27bf
	bio->bi_opf = op;

	blk_start_plug(&plug);
	for_each_sg(req->sg, sg, req->sg_cnt, i) {
		while (bio_add_page(bio, sg_page(sg), sg->length, sg->offset)
				!= sg->length) {
			struct bio *prev = bio;

			bio = bio_alloc(GFP_KERNEL, min(sg_cnt, BIO_MAX_PAGES));
			bio_set_dev(bio, req->ns->bdev);
			bio->bi_iter.bi_sector = sector;
			bio->bi_opf = op;

			bio_chain(bio, prev);
			submit_bio(prev);
		}

		sector += sg->length >> 9;
		sg_cnt--;
	}

	submit_bio(bio);
	blk_finish_plug(&plug);
}

static void nvmet_bdev_execute_flush(struct nvmet_req *req)
{
	struct bio *bio = &req->b.inline_bio;

	if (!nvmet_check_data_len(req, 0))
		return;

	bio_init(bio, req->inline_bvec, ARRAY_SIZE(req->inline_bvec));
	bio_set_dev(bio, req->ns->bdev);
	bio->bi_private = req;
	bio->bi_end_io = nvmet_bio_done;
	bio->bi_opf = REQ_OP_WRITE | REQ_PREFLUSH;

	submit_bio(bio);
}

u16 nvmet_bdev_flush(struct nvmet_req *req)
{
	if (blkdev_issue_flush(req->ns->bdev, GFP_KERNEL, NULL))
		return NVME_SC_INTERNAL | NVME_SC_DNR;
	return 0;
}

static u16 nvmet_bdev_discard_range(struct nvmet_req *req,
		struct nvme_dsm_range *range, struct bio **bio)
{
	struct nvmet_ns *ns = req->ns;
	int ret;

	ret = __blkdev_issue_discard(ns->bdev,
			le64_to_cpu(range->slba) << (ns->blksize_shift - 9),
			le32_to_cpu(range->nlb) << (ns->blksize_shift - 9),
			GFP_KERNEL, 0, bio);
	if (ret && ret != -EOPNOTSUPP) {
		req->error_slba = le64_to_cpu(range->slba);
		return errno_to_nvme_status(req, ret);
	}
	return NVME_SC_SUCCESS;
}

static void nvmet_bdev_execute_discard(struct nvmet_req *req)
{
	struct nvme_dsm_range range;
	struct bio *bio = NULL;
	int i;
	u16 status;

	for (i = 0; i <= le32_to_cpu(req->cmd->dsm.nr); i++) {
		status = nvmet_copy_from_sgl(req, i * sizeof(range), &range,
				sizeof(range));
		if (status)
			break;

		status = nvmet_bdev_discard_range(req, &range, &bio);
		if (status)
			break;
	}

	if (bio) {
		bio->bi_private = req;
		bio->bi_end_io = nvmet_bio_done;
		if (status)
			bio_io_error(bio);
		else
			submit_bio(bio);
	} else {
		nvmet_req_complete(req, status);
	}
}

static void nvmet_bdev_execute_dsm(struct nvmet_req *req)
{
	if (!nvmet_check_data_len_lte(req, nvmet_dsm_len(req)))
		return;

	switch (le32_to_cpu(req->cmd->dsm.attributes)) {
	case NVME_DSMGMT_AD:
		nvmet_bdev_execute_discard(req);
		return;
	case NVME_DSMGMT_IDR:
	case NVME_DSMGMT_IDW:
	default:
		/* Not supported yet */
		nvmet_req_complete(req, 0);
		return;
	}
}

static void nvmet_bdev_execute_write_zeroes(struct nvmet_req *req)
{
	struct nvme_write_zeroes_cmd *write_zeroes = &req->cmd->write_zeroes;
	struct bio *bio = NULL;
	sector_t sector;
	sector_t nr_sector;
	int ret;

	if (!nvmet_check_data_len(req, 0))
		return;

	sector = le64_to_cpu(write_zeroes->slba) <<
		(req->ns->blksize_shift - 9);
	nr_sector = (((sector_t)le16_to_cpu(write_zeroes->length) + 1) <<
		(req->ns->blksize_shift - 9));

	ret = __blkdev_issue_zeroout(req->ns->bdev, sector, nr_sector,
			GFP_KERNEL, &bio, 0);
	if (bio) {
		bio->bi_private = req;
		bio->bi_end_io = nvmet_bio_done;
		submit_bio(bio);
	} else {
		nvmet_req_complete(req, errno_to_nvme_status(req, ret));
	}
}

u16 nvmet_bdev_parse_io_cmd(struct nvmet_req *req)
{
	struct nvme_command *cmd = req->cmd;

	switch (cmd->common.opcode) {
	case nvme_cmd_read:
	case nvme_cmd_write:
		req->execute = nvmet_bdev_execute_rw;
		return 0;
	case nvme_cmd_flush:
		req->execute = nvmet_bdev_execute_flush;
		return 0;
	case nvme_cmd_dsm:
		req->execute = nvmet_bdev_execute_dsm;
		return 0;
	case nvme_cmd_write_zeroes:
		req->execute = nvmet_bdev_execute_write_zeroes;
		return 0;
	default:
		pr_err("unhandled cmd %d on qid %d\n", cmd->common.opcode,
		       req->sq->qid);
		req->error_loc = offsetof(struct nvme_common_command, opcode);
		return NVME_SC_INVALID_OPCODE | NVME_SC_DNR;
	}
}<|MERGE_RESOLUTION|>--- conflicted
+++ resolved
@@ -188,13 +188,9 @@
 	bio->bi_iter.bi_sector = sector;
 	bio->bi_private = req;
 	bio->bi_end_io = nvmet_bio_done;
-<<<<<<< HEAD
-=======
-	bio_set_op_attrs(bio, op, op_flags);
     
 	if (req->cmd->rw.control & NVME_RW_DTYPE_STREAMS)
 		bio->bi_stream_id = req->cmd->rw.dsmgmt >> 16;
->>>>>>> 773a27bf
 	bio->bi_opf = op;
 
 	blk_start_plug(&plug);
