--- conflicted
+++ resolved
@@ -368,15 +368,12 @@
 	tsc_msr &= GENMASK_ULL(11, 0);
 	tsc_msr |= BIT_ULL(0) | (u64)phys_addr;
 	hv_set_reference_tsc(tsc_msr);
-<<<<<<< HEAD
-=======
 }
 
 static int hv_cs_enable(struct clocksource *cs)
 {
 	hv_enable_vdso_clocksource();
 	return 0;
->>>>>>> 04d5ce62
 }
 
 static struct clocksource hyperv_cs_tsc = {
@@ -387,10 +384,7 @@
 	.flags	= CLOCK_SOURCE_IS_CONTINUOUS,
 	.suspend= suspend_hv_clock_tsc,
 	.resume	= resume_hv_clock_tsc,
-<<<<<<< HEAD
-=======
 	.enable = hv_cs_enable,
->>>>>>> 04d5ce62
 };
 
 static u64 notrace read_hv_clock_msr(void)
