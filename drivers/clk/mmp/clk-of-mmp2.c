/*
 * mmp2 clock framework source file
 *
 * Copyright (C) 2012 Marvell
 * Chao Xie <xiechao.mail@gmail.com>
 * Copyright (C) 2020 Lubomir Rintel <lkundrak@v3.sk>
 *
 * This file is licensed under the terms of the GNU General Public
 * License version 2. This program is licensed "as is" without any
 * warranty of any kind, whether express or implied.
 */

#include <linux/module.h>
#include <linux/kernel.h>
#include <linux/spinlock.h>
#include <linux/io.h>
#include <linux/delay.h>
#include <linux/err.h>
#include <linux/of_address.h>

#include <dt-bindings/clock/marvell,mmp2.h>

#include "clk.h"
#include "reset.h"

#define APBC_RTC	0x0
#define APBC_TWSI0	0x4
#define APBC_TWSI1	0x8
#define APBC_TWSI2	0xc
#define APBC_TWSI3	0x10
#define APBC_TWSI4	0x7c
#define APBC_TWSI5	0x80
#define APBC_KPC	0x18
#define APBC_TIMER	0x24
#define APBC_UART0	0x2c
#define APBC_UART1	0x30
#define APBC_UART2	0x34
#define APBC_UART3	0x88
#define APBC_GPIO	0x38
#define APBC_PWM0	0x3c
#define APBC_PWM1	0x40
#define APBC_PWM2	0x44
#define APBC_PWM3	0x48
#define APBC_SSP0	0x50
#define APBC_SSP1	0x54
#define APBC_SSP2	0x58
#define APBC_SSP3	0x5c
#define APMU_SDH0	0x54
#define APMU_SDH1	0x58
#define APMU_SDH2	0xe8
#define APMU_SDH3	0xec
#define APMU_SDH4	0x15c
#define APMU_USB	0x5c
#define APMU_DISP0	0x4c
#define APMU_DISP1	0x110
#define APMU_CCIC0	0x50
#define APMU_CCIC1	0xf4
<<<<<<< HEAD
#define APMU_USBHSIC0	0xf8
#define APMU_USBHSIC1	0xfc
#define MPMU_UART_PLL	0x14
=======
#define APBC_THERMAL0	0x90
#define APBC_THERMAL1	0x98
#define APBC_THERMAL2	0x9c
#define APBC_THERMAL3	0xa0
#define APMU_USBHSIC0	0xf8
#define APMU_USBHSIC1	0xfc
#define APMU_GPU	0xcc

#define MPMU_FCCR		0x8
#define MPMU_POSR		0x10
#define MPMU_UART_PLL		0x14
#define MPMU_PLL2_CR		0x34
/* MMP3 specific below */
#define MPMU_PLL3_CR		0x50
#define MPMU_PLL3_CTRL1		0x58
#define MPMU_PLL1_CTRL		0x5c
#define MPMU_PLL_DIFF_CTRL	0x68
#define MPMU_PLL2_CTRL1		0x414

enum mmp2_clk_model {
	CLK_MODEL_MMP2,
	CLK_MODEL_MMP3,
};
>>>>>>> 04d5ce62

struct mmp2_clk_unit {
	struct mmp_clk_unit unit;
	enum mmp2_clk_model model;
	void __iomem *mpmu_base;
	void __iomem *apmu_base;
	void __iomem *apbc_base;
};

static struct mmp_param_fixed_rate_clk fixed_rate_clks[] = {
	{MMP2_CLK_CLK32, "clk32", NULL, 0, 32768},
	{MMP2_CLK_VCTCXO, "vctcxo", NULL, 0, 26000000},
	{MMP2_CLK_USB_PLL, "usb_pll", NULL, 0, 480000000},
};

static struct mmp_param_pll_clk pll_clks[] = {
	{MMP2_CLK_PLL1,   "pll1",   797330000, MPMU_FCCR,          0x4000, MPMU_POSR,     0},
	{MMP2_CLK_PLL2,   "pll2",           0, MPMU_PLL2_CR,       0x0300, MPMU_PLL2_CR, 10},
};

static struct mmp_param_pll_clk mmp3_pll_clks[] = {
	{MMP2_CLK_PLL2,   "pll1",   797330000, MPMU_FCCR,          0x4000, MPMU_POSR,     0,      26000000, MPMU_PLL1_CTRL,      25},
	{MMP2_CLK_PLL2,   "pll2",           0, MPMU_PLL2_CR,       0x0300, MPMU_PLL2_CR, 10,      26000000, MPMU_PLL2_CTRL1,     25},
	{MMP3_CLK_PLL1_P, "pll1_p",         0, MPMU_PLL_DIFF_CTRL, 0x0010, 0,             0,     797330000, MPMU_PLL_DIFF_CTRL,   0},
	{MMP3_CLK_PLL2_P, "pll2_p",         0, MPMU_PLL_DIFF_CTRL, 0x0100, MPMU_PLL2_CR, 10,      26000000, MPMU_PLL_DIFF_CTRL,   5},
	{MMP3_CLK_PLL3,   "pll3",           0, MPMU_PLL3_CR,       0x0300, MPMU_PLL3_CR, 10,      26000000, MPMU_PLL3_CTRL1,     25},
};

static struct mmp_param_fixed_factor_clk fixed_factor_clks[] = {
	{MMP2_CLK_PLL1_2, "pll1_2", "pll1", 1, 2, 0},
	{MMP2_CLK_PLL1_4, "pll1_4", "pll1_2", 1, 2, 0},
	{MMP2_CLK_PLL1_8, "pll1_8", "pll1_4", 1, 2, 0},
	{MMP2_CLK_PLL1_16, "pll1_16", "pll1_8", 1, 2, 0},
	{MMP2_CLK_PLL1_20, "pll1_20", "pll1_4", 1, 5, 0},
	{MMP2_CLK_PLL1_3, "pll1_3", "pll1", 1, 3, 0},
	{MMP2_CLK_PLL1_6, "pll1_6", "pll1_3", 1, 2, 0},
	{MMP2_CLK_PLL1_12, "pll1_12", "pll1_6", 1, 2, 0},
	{MMP2_CLK_PLL2_2, "pll2_2", "pll2", 1, 2, 0},
	{MMP2_CLK_PLL2_4, "pll2_4", "pll2_2", 1, 2, 0},
	{MMP2_CLK_PLL2_8, "pll2_8", "pll2_4", 1, 2, 0},
	{MMP2_CLK_PLL2_16, "pll2_16", "pll2_8", 1, 2, 0},
	{MMP2_CLK_PLL2_3, "pll2_3", "pll2", 1, 3, 0},
	{MMP2_CLK_PLL2_6, "pll2_6", "pll2_3", 1, 2, 0},
	{MMP2_CLK_PLL2_12, "pll2_12", "pll2_6", 1, 2, 0},
	{MMP2_CLK_VCTCXO_2, "vctcxo_2", "vctcxo", 1, 2, 0},
	{MMP2_CLK_VCTCXO_4, "vctcxo_4", "vctcxo_2", 1, 2, 0},
};

static struct mmp_clk_factor_masks uart_factor_masks = {
	.factor = 2,
	.num_mask = 0x1fff,
	.den_mask = 0x1fff,
	.num_shift = 16,
	.den_shift = 0,
};

static struct mmp_clk_factor_tbl uart_factor_tbl[] = {
	{.num = 8125, .den = 1536},	/*14.745MHZ */
	{.num = 3521, .den = 689},	/*19.23MHZ */
};

static void mmp2_pll_init(struct mmp2_clk_unit *pxa_unit)
{
	struct clk *clk;
	struct mmp_clk_unit *unit = &pxa_unit->unit;

	mmp_register_fixed_rate_clks(unit, fixed_rate_clks,
					ARRAY_SIZE(fixed_rate_clks));

	if (pxa_unit->model == CLK_MODEL_MMP3) {
		mmp_register_pll_clks(unit, mmp3_pll_clks,
					pxa_unit->mpmu_base,
					ARRAY_SIZE(mmp3_pll_clks));
	} else {
		mmp_register_pll_clks(unit, pll_clks,
					pxa_unit->mpmu_base,
					ARRAY_SIZE(pll_clks));
	}

	mmp_register_fixed_factor_clks(unit, fixed_factor_clks,
					ARRAY_SIZE(fixed_factor_clks));

	clk = mmp_clk_register_factor("uart_pll", "pll1_4",
				CLK_SET_RATE_PARENT,
				pxa_unit->mpmu_base + MPMU_UART_PLL,
				&uart_factor_masks, uart_factor_tbl,
				ARRAY_SIZE(uart_factor_tbl), NULL);
	mmp_clk_add(unit, MMP2_CLK_UART_PLL, clk);
}

static DEFINE_SPINLOCK(uart0_lock);
static DEFINE_SPINLOCK(uart1_lock);
static DEFINE_SPINLOCK(uart2_lock);
static const char * const uart_parent_names[] = {"uart_pll", "vctcxo"};

static DEFINE_SPINLOCK(ssp0_lock);
static DEFINE_SPINLOCK(ssp1_lock);
static DEFINE_SPINLOCK(ssp2_lock);
static DEFINE_SPINLOCK(ssp3_lock);
static const char * const ssp_parent_names[] = {"vctcxo_4", "vctcxo_2", "vctcxo", "pll1_16"};

static DEFINE_SPINLOCK(timer_lock);
<<<<<<< HEAD
static const char *timer_parent_names[] = {"clk32", "vctcxo_4", "vctcxo_2", "vctcxo"};
=======
static const char * const timer_parent_names[] = {"clk32", "vctcxo_4", "vctcxo_2", "vctcxo"};
>>>>>>> 04d5ce62

static DEFINE_SPINLOCK(reset_lock);

static struct mmp_param_mux_clk apbc_mux_clks[] = {
	{0, "uart0_mux", uart_parent_names, ARRAY_SIZE(uart_parent_names), CLK_SET_RATE_PARENT, APBC_UART0, 4, 3, 0, &uart0_lock},
	{0, "uart1_mux", uart_parent_names, ARRAY_SIZE(uart_parent_names), CLK_SET_RATE_PARENT, APBC_UART1, 4, 3, 0, &uart1_lock},
	{0, "uart2_mux", uart_parent_names, ARRAY_SIZE(uart_parent_names), CLK_SET_RATE_PARENT, APBC_UART2, 4, 3, 0, &uart2_lock},
	{0, "uart3_mux", uart_parent_names, ARRAY_SIZE(uart_parent_names), CLK_SET_RATE_PARENT, APBC_UART3, 4, 3, 0, &uart2_lock},
	{0, "ssp0_mux", ssp_parent_names, ARRAY_SIZE(ssp_parent_names), CLK_SET_RATE_PARENT, APBC_SSP0, 4, 3, 0, &ssp0_lock},
	{0, "ssp1_mux", ssp_parent_names, ARRAY_SIZE(ssp_parent_names), CLK_SET_RATE_PARENT, APBC_SSP1, 4, 3, 0, &ssp1_lock},
	{0, "ssp2_mux", ssp_parent_names, ARRAY_SIZE(ssp_parent_names), CLK_SET_RATE_PARENT, APBC_SSP2, 4, 3, 0, &ssp2_lock},
	{0, "ssp3_mux", ssp_parent_names, ARRAY_SIZE(ssp_parent_names), CLK_SET_RATE_PARENT, APBC_SSP3, 4, 3, 0, &ssp3_lock},
	{0, "timer_mux", timer_parent_names, ARRAY_SIZE(timer_parent_names), CLK_SET_RATE_PARENT, APBC_TIMER, 4, 3, 0, &timer_lock},
};

static struct mmp_param_gate_clk apbc_gate_clks[] = {
	{MMP2_CLK_TWSI0, "twsi0_clk", "vctcxo", CLK_SET_RATE_PARENT, APBC_TWSI0, 0x7, 0x3, 0x0, 0, &reset_lock},
	{MMP2_CLK_TWSI1, "twsi1_clk", "vctcxo", CLK_SET_RATE_PARENT, APBC_TWSI1, 0x7, 0x3, 0x0, 0, &reset_lock},
	{MMP2_CLK_TWSI2, "twsi2_clk", "vctcxo", CLK_SET_RATE_PARENT, APBC_TWSI2, 0x7, 0x3, 0x0, 0, &reset_lock},
	{MMP2_CLK_TWSI3, "twsi3_clk", "vctcxo", CLK_SET_RATE_PARENT, APBC_TWSI3, 0x7, 0x3, 0x0, 0, &reset_lock},
	{MMP2_CLK_TWSI4, "twsi4_clk", "vctcxo", CLK_SET_RATE_PARENT, APBC_TWSI4, 0x7, 0x3, 0x0, 0, &reset_lock},
	{MMP2_CLK_TWSI5, "twsi5_clk", "vctcxo", CLK_SET_RATE_PARENT, APBC_TWSI5, 0x7, 0x3, 0x0, 0, &reset_lock},
	{MMP2_CLK_GPIO, "gpio_clk", "vctcxo", CLK_SET_RATE_PARENT, APBC_GPIO, 0x7, 0x3, 0x0, 0, &reset_lock},
	{MMP2_CLK_KPC, "kpc_clk", "clk32", CLK_SET_RATE_PARENT, APBC_KPC, 0x7, 0x3, 0x0, MMP_CLK_GATE_NEED_DELAY, &reset_lock},
	{MMP2_CLK_RTC, "rtc_clk", "clk32", CLK_SET_RATE_PARENT, APBC_RTC, 0x87, 0x83, 0x0, MMP_CLK_GATE_NEED_DELAY, &reset_lock},
	{MMP2_CLK_PWM0, "pwm0_clk", "pll1_48", CLK_SET_RATE_PARENT, APBC_PWM0, 0x7, 0x3, 0x0, 0, &reset_lock},
	{MMP2_CLK_PWM1, "pwm1_clk", "pll1_48", CLK_SET_RATE_PARENT, APBC_PWM1, 0x7, 0x3, 0x0, 0, &reset_lock},
	{MMP2_CLK_PWM2, "pwm2_clk", "pll1_48", CLK_SET_RATE_PARENT, APBC_PWM2, 0x7, 0x3, 0x0, 0, &reset_lock},
	{MMP2_CLK_PWM3, "pwm3_clk", "pll1_48", CLK_SET_RATE_PARENT, APBC_PWM3, 0x7, 0x3, 0x0, 0, &reset_lock},
	/* The gate clocks has mux parent. */
	{MMP2_CLK_UART0, "uart0_clk", "uart0_mux", CLK_SET_RATE_PARENT, APBC_UART0, 0x7, 0x3, 0x0, 0, &uart0_lock},
	{MMP2_CLK_UART1, "uart1_clk", "uart1_mux", CLK_SET_RATE_PARENT, APBC_UART1, 0x7, 0x3, 0x0, 0, &uart1_lock},
	{MMP2_CLK_UART2, "uart2_clk", "uart2_mux", CLK_SET_RATE_PARENT, APBC_UART2, 0x7, 0x3, 0x0, 0, &uart2_lock},
	{MMP2_CLK_UART3, "uart3_clk", "uart3_mux", CLK_SET_RATE_PARENT, APBC_UART3, 0x7, 0x3, 0x0, 0, &uart2_lock},
	{MMP2_CLK_SSP0, "ssp0_clk", "ssp0_mux", CLK_SET_RATE_PARENT, APBC_SSP0, 0x7, 0x3, 0x0, 0, &ssp0_lock},
	{MMP2_CLK_SSP1, "ssp1_clk", "ssp1_mux", CLK_SET_RATE_PARENT, APBC_SSP1, 0x7, 0x3, 0x0, 0, &ssp1_lock},
	{MMP2_CLK_SSP2, "ssp2_clk", "ssp2_mux", CLK_SET_RATE_PARENT, APBC_SSP2, 0x7, 0x3, 0x0, 0, &ssp2_lock},
	{MMP2_CLK_SSP3, "ssp3_clk", "ssp3_mux", CLK_SET_RATE_PARENT, APBC_SSP3, 0x7, 0x3, 0x0, 0, &ssp3_lock},
	{MMP2_CLK_TIMER, "timer_clk", "timer_mux", CLK_SET_RATE_PARENT, APBC_TIMER, 0x7, 0x3, 0x0, 0, &timer_lock},
	{MMP2_CLK_THERMAL0, "thermal0_clk", "vctcxo", CLK_SET_RATE_PARENT, APBC_THERMAL0, 0x7, 0x3, 0x0, MMP_CLK_GATE_NEED_DELAY, &reset_lock},
};

static struct mmp_param_gate_clk mmp3_apbc_gate_clks[] = {
	{MMP3_CLK_THERMAL1, "thermal1_clk", "vctcxo", CLK_SET_RATE_PARENT, APBC_THERMAL1, 0x7, 0x3, 0x0, MMP_CLK_GATE_NEED_DELAY, &reset_lock},
	{MMP3_CLK_THERMAL2, "thermal2_clk", "vctcxo", CLK_SET_RATE_PARENT, APBC_THERMAL2, 0x7, 0x3, 0x0, MMP_CLK_GATE_NEED_DELAY, &reset_lock},
	{MMP3_CLK_THERMAL3, "thermal3_clk", "vctcxo", CLK_SET_RATE_PARENT, APBC_THERMAL3, 0x7, 0x3, 0x0, MMP_CLK_GATE_NEED_DELAY, &reset_lock},
};

static void mmp2_apb_periph_clk_init(struct mmp2_clk_unit *pxa_unit)
{
	struct mmp_clk_unit *unit = &pxa_unit->unit;

	mmp_register_mux_clks(unit, apbc_mux_clks, pxa_unit->apbc_base,
				ARRAY_SIZE(apbc_mux_clks));

	mmp_register_gate_clks(unit, apbc_gate_clks, pxa_unit->apbc_base,
				ARRAY_SIZE(apbc_gate_clks));

	if (pxa_unit->model == CLK_MODEL_MMP3) {
		mmp_register_gate_clks(unit, mmp3_apbc_gate_clks, pxa_unit->apbc_base,
					ARRAY_SIZE(mmp3_apbc_gate_clks));
	}
}

static DEFINE_SPINLOCK(sdh_lock);
static const char * const sdh_parent_names[] = {"pll1_4", "pll2", "usb_pll", "pll1"};
static struct mmp_clk_mix_config sdh_mix_config = {
	.reg_info = DEFINE_MIX_REG_INFO(4, 10, 2, 8, 32),
};

static DEFINE_SPINLOCK(usb_lock);
static DEFINE_SPINLOCK(usbhsic0_lock);
static DEFINE_SPINLOCK(usbhsic1_lock);

static DEFINE_SPINLOCK(disp0_lock);
static DEFINE_SPINLOCK(disp1_lock);
static const char * const disp_parent_names[] = {"pll1", "pll1_16", "pll2", "vctcxo"};

static DEFINE_SPINLOCK(ccic0_lock);
static DEFINE_SPINLOCK(ccic1_lock);
static const char * const ccic_parent_names[] = {"pll1_2", "pll1_16", "vctcxo"};

static DEFINE_SPINLOCK(gpu_lock);
static const char * const mmp2_gpu_gc_parent_names[] =  {"pll1_2", "pll1_3", "pll2_2", "pll2_3", "pll2", "usb_pll"};
static u32 mmp2_gpu_gc_parent_table[] =          { 0x0000,   0x0040,   0x0080,   0x00c0,   0x1000, 0x1040   };
static const char * const mmp2_gpu_bus_parent_names[] = {"pll1_4", "pll2",   "pll2_2", "usb_pll"};
static u32 mmp2_gpu_bus_parent_table[] =         { 0x0000,   0x0020,   0x0030,   0x4020   };
static const char * const mmp3_gpu_bus_parent_names[] = {"pll1_4", "pll1_6", "pll1_2", "pll2_2"};
static const char * const mmp3_gpu_gc_parent_names[] =  {"pll1",   "pll2",   "pll1_p", "pll2_p"};

static struct mmp_clk_mix_config ccic0_mix_config = {
	.reg_info = DEFINE_MIX_REG_INFO(4, 17, 2, 6, 32),
};
static struct mmp_clk_mix_config ccic1_mix_config = {
	.reg_info = DEFINE_MIX_REG_INFO(4, 16, 2, 6, 32),
};

static struct mmp_param_mux_clk apmu_mux_clks[] = {
	{MMP2_CLK_DISP0_MUX, "disp0_mux", disp_parent_names, ARRAY_SIZE(disp_parent_names), CLK_SET_RATE_PARENT, APMU_DISP0, 6, 2, 0, &disp0_lock},
	{MMP2_CLK_DISP1_MUX, "disp1_mux", disp_parent_names, ARRAY_SIZE(disp_parent_names), CLK_SET_RATE_PARENT, APMU_DISP1, 6, 2, 0, &disp1_lock},
};

static struct mmp_param_mux_clk mmp3_apmu_mux_clks[] = {
	{0, "gpu_bus_mux", mmp3_gpu_bus_parent_names, ARRAY_SIZE(mmp3_gpu_bus_parent_names),
									CLK_SET_RATE_PARENT, APMU_GPU, 4, 2, 0, &gpu_lock},
	{0, "gpu_3d_mux", mmp3_gpu_gc_parent_names, ARRAY_SIZE(mmp3_gpu_gc_parent_names),
									CLK_SET_RATE_PARENT, APMU_GPU, 6, 2, 0, &gpu_lock},
	{0, "gpu_2d_mux", mmp3_gpu_gc_parent_names, ARRAY_SIZE(mmp3_gpu_gc_parent_names),
									CLK_SET_RATE_PARENT, APMU_GPU, 12, 2, 0, &gpu_lock},
};

static struct mmp_param_div_clk apmu_div_clks[] = {
	{0, "disp0_div", "disp0_mux", CLK_SET_RATE_PARENT, APMU_DISP0, 8, 4, 0, &disp0_lock},
	{0, "disp0_sphy_div", "disp0_mux", CLK_SET_RATE_PARENT, APMU_DISP0, 15, 5, 0, &disp0_lock},
	{0, "disp1_div", "disp1_mux", CLK_SET_RATE_PARENT, APMU_DISP1, 8, 4, 0, &disp1_lock},
	{0, "ccic0_sphy_div", "ccic0_mix_clk", CLK_SET_RATE_PARENT, APMU_CCIC0, 10, 5, 0, &ccic0_lock},
	{0, "ccic1_sphy_div", "ccic1_mix_clk", CLK_SET_RATE_PARENT, APMU_CCIC1, 10, 5, 0, &ccic1_lock},
};

static struct mmp_param_div_clk mmp3_apmu_div_clks[] = {
	{0, "gpu_3d_div", "gpu_3d_mux", CLK_SET_RATE_PARENT, APMU_GPU, 24, 4, 0, &gpu_lock},
	{0, "gpu_2d_div", "gpu_2d_mux", CLK_SET_RATE_PARENT, APMU_GPU, 28, 4, 0, &gpu_lock},
};

static struct mmp_param_gate_clk apmu_gate_clks[] = {
	{MMP2_CLK_USB, "usb_clk", "usb_pll", 0, APMU_USB, 0x9, 0x9, 0x0, 0, &usb_lock},
	{MMP2_CLK_USBHSIC0, "usbhsic0_clk", "usb_pll", 0, APMU_USBHSIC0, 0x1b, 0x1b, 0x0, 0, &usbhsic0_lock},
	{MMP2_CLK_USBHSIC1, "usbhsic1_clk", "usb_pll", 0, APMU_USBHSIC1, 0x1b, 0x1b, 0x0, 0, &usbhsic1_lock},
	/* The gate clocks has mux parent. */
	{MMP2_CLK_SDH0, "sdh0_clk", "sdh_mix_clk", CLK_SET_RATE_PARENT, APMU_SDH0, 0x1b, 0x1b, 0x0, 0, &sdh_lock},
	{MMP2_CLK_SDH1, "sdh1_clk", "sdh_mix_clk", CLK_SET_RATE_PARENT, APMU_SDH1, 0x1b, 0x1b, 0x0, 0, &sdh_lock},
	{MMP2_CLK_SDH2, "sdh2_clk", "sdh_mix_clk", CLK_SET_RATE_PARENT, APMU_SDH2, 0x1b, 0x1b, 0x0, 0, &sdh_lock},
	{MMP2_CLK_SDH3, "sdh3_clk", "sdh_mix_clk", CLK_SET_RATE_PARENT, APMU_SDH3, 0x1b, 0x1b, 0x0, 0, &sdh_lock},
	{MMP2_CLK_DISP0, "disp0_clk", "disp0_div", CLK_SET_RATE_PARENT, APMU_DISP0, 0x12, 0x12, 0x0, 0, &disp0_lock},
	{MMP2_CLK_DISP0_LCDC, "disp0_lcdc_clk", "disp0_mux", CLK_SET_RATE_PARENT, APMU_DISP0, 0x09, 0x09, 0x0, 0, &disp0_lock},
	{MMP2_CLK_DISP0_SPHY, "disp0_sphy_clk", "disp0_sphy_div", CLK_SET_RATE_PARENT, APMU_DISP0, 0x1024, 0x1024, 0x0, 0, &disp0_lock},
	{MMP2_CLK_DISP1, "disp1_clk", "disp1_div", CLK_SET_RATE_PARENT, APMU_DISP1, 0x09, 0x09, 0x0, 0, &disp1_lock},
	{MMP2_CLK_CCIC_ARBITER, "ccic_arbiter", "vctcxo", CLK_SET_RATE_PARENT, APMU_CCIC0, 0x1800, 0x1800, 0x0, 0, &ccic0_lock},
	{MMP2_CLK_CCIC0, "ccic0_clk", "ccic0_mix_clk", CLK_SET_RATE_PARENT, APMU_CCIC0, 0x1b, 0x1b, 0x0, 0, &ccic0_lock},
	{MMP2_CLK_CCIC0_PHY, "ccic0_phy_clk", "ccic0_mix_clk", CLK_SET_RATE_PARENT, APMU_CCIC0, 0x24, 0x24, 0x0, 0, &ccic0_lock},
	{MMP2_CLK_CCIC0_SPHY, "ccic0_sphy_clk", "ccic0_sphy_div", CLK_SET_RATE_PARENT, APMU_CCIC0, 0x300, 0x300, 0x0, 0, &ccic0_lock},
	{MMP2_CLK_CCIC1, "ccic1_clk", "ccic1_mix_clk", CLK_SET_RATE_PARENT, APMU_CCIC1, 0x1b, 0x1b, 0x0, 0, &ccic1_lock},
	{MMP2_CLK_CCIC1_PHY, "ccic1_phy_clk", "ccic1_mix_clk", CLK_SET_RATE_PARENT, APMU_CCIC1, 0x24, 0x24, 0x0, 0, &ccic1_lock},
	{MMP2_CLK_CCIC1_SPHY, "ccic1_sphy_clk", "ccic1_sphy_div", CLK_SET_RATE_PARENT, APMU_CCIC1, 0x300, 0x300, 0x0, 0, &ccic1_lock},
	{MMP2_CLK_GPU_BUS, "gpu_bus_clk", "gpu_bus_mux", CLK_SET_RATE_PARENT, APMU_GPU, 0xa, 0xa, 0x0, MMP_CLK_GATE_NEED_DELAY, &gpu_lock},
};

static struct mmp_param_gate_clk mmp2_apmu_gate_clks[] = {
	{MMP2_CLK_GPU_3D, "gpu_3d_clk", "gpu_3d_mux", CLK_SET_RATE_PARENT, APMU_GPU, 0x5, 0x5, 0x0, MMP_CLK_GATE_NEED_DELAY, &gpu_lock},
};

static struct mmp_param_gate_clk mmp3_apmu_gate_clks[] = {
	{MMP3_CLK_SDH4, "sdh4_clk", "sdh_mix_clk", CLK_SET_RATE_PARENT, APMU_SDH4, 0x1b, 0x1b, 0x0, 0, &sdh_lock},
	{MMP3_CLK_GPU_3D, "gpu_3d_clk", "gpu_3d_div", CLK_SET_RATE_PARENT, APMU_GPU, 0x5, 0x5, 0x0, MMP_CLK_GATE_NEED_DELAY, &gpu_lock},
	{MMP3_CLK_GPU_2D, "gpu_2d_clk", "gpu_2d_div", CLK_SET_RATE_PARENT, APMU_GPU, 0x1c0000, 0x1c0000, 0x0, MMP_CLK_GATE_NEED_DELAY, &gpu_lock},
};

static void mmp2_axi_periph_clk_init(struct mmp2_clk_unit *pxa_unit)
{
	struct clk *clk;
	struct mmp_clk_unit *unit = &pxa_unit->unit;

	sdh_mix_config.reg_info.reg_clk_ctrl = pxa_unit->apmu_base + APMU_SDH0;
	clk = mmp_clk_register_mix(NULL, "sdh_mix_clk", sdh_parent_names,
					ARRAY_SIZE(sdh_parent_names),
					CLK_SET_RATE_PARENT,
					&sdh_mix_config, &sdh_lock);

	ccic0_mix_config.reg_info.reg_clk_ctrl = pxa_unit->apmu_base + APMU_CCIC0;
	clk = mmp_clk_register_mix(NULL, "ccic0_mix_clk", ccic_parent_names,
					ARRAY_SIZE(ccic_parent_names),
					CLK_SET_RATE_PARENT,
					&ccic0_mix_config, &ccic0_lock);
	mmp_clk_add(unit, MMP2_CLK_CCIC0_MIX, clk);

	ccic1_mix_config.reg_info.reg_clk_ctrl = pxa_unit->apmu_base + APMU_CCIC1;
	clk = mmp_clk_register_mix(NULL, "ccic1_mix_clk", ccic_parent_names,
					ARRAY_SIZE(ccic_parent_names),
					CLK_SET_RATE_PARENT,
					&ccic1_mix_config, &ccic1_lock);
	mmp_clk_add(unit, MMP2_CLK_CCIC1_MIX, clk);

	mmp_register_mux_clks(unit, apmu_mux_clks, pxa_unit->apmu_base,
				ARRAY_SIZE(apmu_mux_clks));

	mmp_register_div_clks(unit, apmu_div_clks, pxa_unit->apmu_base,
				ARRAY_SIZE(apmu_div_clks));

	mmp_register_gate_clks(unit, apmu_gate_clks, pxa_unit->apmu_base,
				ARRAY_SIZE(apmu_gate_clks));

	if (pxa_unit->model == CLK_MODEL_MMP3) {
		mmp_register_mux_clks(unit, mmp3_apmu_mux_clks, pxa_unit->apmu_base,
					ARRAY_SIZE(mmp3_apmu_mux_clks));

		mmp_register_div_clks(unit, mmp3_apmu_div_clks, pxa_unit->apmu_base,
					ARRAY_SIZE(mmp3_apmu_div_clks));

		mmp_register_gate_clks(unit, mmp3_apmu_gate_clks, pxa_unit->apmu_base,
					ARRAY_SIZE(mmp3_apmu_gate_clks));
	} else {
		clk_register_mux_table(NULL, "gpu_3d_mux", mmp2_gpu_gc_parent_names,
					ARRAY_SIZE(mmp2_gpu_gc_parent_names),
					CLK_SET_RATE_PARENT,
					pxa_unit->apmu_base + APMU_GPU,
					0, 0x10c0, 0,
					mmp2_gpu_gc_parent_table, &gpu_lock);

		clk_register_mux_table(NULL, "gpu_bus_mux", mmp2_gpu_bus_parent_names,
					ARRAY_SIZE(mmp2_gpu_bus_parent_names),
					CLK_SET_RATE_PARENT,
					pxa_unit->apmu_base + APMU_GPU,
					0, 0x4030, 0,
					mmp2_gpu_bus_parent_table, &gpu_lock);

		mmp_register_gate_clks(unit, mmp2_apmu_gate_clks, pxa_unit->apmu_base,
					ARRAY_SIZE(mmp2_apmu_gate_clks));
	}
}

static void mmp2_clk_reset_init(struct device_node *np,
				struct mmp2_clk_unit *pxa_unit)
{
	struct mmp_clk_reset_cell *cells;
	int i, nr_resets;

	nr_resets = ARRAY_SIZE(apbc_gate_clks);
	cells = kcalloc(nr_resets, sizeof(*cells), GFP_KERNEL);
	if (!cells)
		return;

	for (i = 0; i < nr_resets; i++) {
		cells[i].clk_id = apbc_gate_clks[i].id;
		cells[i].reg = pxa_unit->apbc_base + apbc_gate_clks[i].offset;
		cells[i].flags = 0;
		cells[i].lock = apbc_gate_clks[i].lock;
		cells[i].bits = 0x4;
	}

	mmp_clk_reset_register(np, cells, nr_resets);
}

static void __init mmp2_clk_init(struct device_node *np)
{
	struct mmp2_clk_unit *pxa_unit;

	pxa_unit = kzalloc(sizeof(*pxa_unit), GFP_KERNEL);
	if (!pxa_unit)
		return;

	if (of_device_is_compatible(np, "marvell,mmp3-clock"))
		pxa_unit->model = CLK_MODEL_MMP3;
	else
		pxa_unit->model = CLK_MODEL_MMP2;

	pxa_unit->mpmu_base = of_iomap(np, 0);
	if (!pxa_unit->mpmu_base) {
		pr_err("failed to map mpmu registers\n");
		goto free_memory;
	}

	pxa_unit->apmu_base = of_iomap(np, 1);
	if (!pxa_unit->apmu_base) {
		pr_err("failed to map apmu registers\n");
		goto unmap_mpmu_region;
	}

	pxa_unit->apbc_base = of_iomap(np, 2);
	if (!pxa_unit->apbc_base) {
		pr_err("failed to map apbc registers\n");
		goto unmap_apmu_region;
	}

	mmp_clk_init(np, &pxa_unit->unit, MMP2_NR_CLKS);

	mmp2_pll_init(pxa_unit);

	mmp2_apb_periph_clk_init(pxa_unit);

	mmp2_axi_periph_clk_init(pxa_unit);

	mmp2_clk_reset_init(np, pxa_unit);

	return;

unmap_apmu_region:
	iounmap(pxa_unit->apmu_base);
unmap_mpmu_region:
	iounmap(pxa_unit->mpmu_base);
free_memory:
	kfree(pxa_unit);
}

CLK_OF_DECLARE(mmp2_clk, "marvell,mmp2-clock", mmp2_clk_init);
CLK_OF_DECLARE(mmp3_clk, "marvell,mmp3-clock", mmp2_clk_init);<|MERGE_RESOLUTION|>--- conflicted
+++ resolved
@@ -55,11 +55,6 @@
 #define APMU_DISP1	0x110
 #define APMU_CCIC0	0x50
 #define APMU_CCIC1	0xf4
-<<<<<<< HEAD
-#define APMU_USBHSIC0	0xf8
-#define APMU_USBHSIC1	0xfc
-#define MPMU_UART_PLL	0x14
-=======
 #define APBC_THERMAL0	0x90
 #define APBC_THERMAL1	0x98
 #define APBC_THERMAL2	0x9c
@@ -83,7 +78,6 @@
 	CLK_MODEL_MMP2,
 	CLK_MODEL_MMP3,
 };
->>>>>>> 04d5ce62
 
 struct mmp2_clk_unit {
 	struct mmp_clk_unit unit;
@@ -186,11 +180,7 @@
 static const char * const ssp_parent_names[] = {"vctcxo_4", "vctcxo_2", "vctcxo", "pll1_16"};
 
 static DEFINE_SPINLOCK(timer_lock);
-<<<<<<< HEAD
-static const char *timer_parent_names[] = {"clk32", "vctcxo_4", "vctcxo_2", "vctcxo"};
-=======
 static const char * const timer_parent_names[] = {"clk32", "vctcxo_4", "vctcxo_2", "vctcxo"};
->>>>>>> 04d5ce62
 
 static DEFINE_SPINLOCK(reset_lock);
 
