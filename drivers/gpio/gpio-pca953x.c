// SPDX-License-Identifier: GPL-2.0-only
/*
 *  PCA953x 4/8/16/24/40 bit I/O ports
 *
 *  Copyright (C) 2005 Ben Gardner <bgardner@wabtec.com>
 *  Copyright (C) 2007 Marvell International Ltd.
 *
 *  Derived from drivers/i2c/chips/pca9539.c
 */

#include <linux/acpi.h>
#include <linux/bitmap.h>
#include <linux/gpio/driver.h>
#include <linux/gpio/consumer.h>
#include <linux/i2c.h>
#include <linux/init.h>
#include <linux/interrupt.h>
#include <linux/module.h>
#include <linux/of_platform.h>
#include <linux/platform_data/pca953x.h>
#include <linux/regmap.h>
#include <linux/regulator/consumer.h>
#include <linux/slab.h>

#include <asm/unaligned.h>

#define PCA953X_INPUT		0x00
#define PCA953X_OUTPUT		0x01
#define PCA953X_INVERT		0x02
#define PCA953X_DIRECTION	0x03

#define REG_ADDR_MASK		GENMASK(5, 0)
#define REG_ADDR_EXT		BIT(6)
#define REG_ADDR_AI		BIT(7)

#define PCA957X_IN		0x00
#define PCA957X_INVRT		0x01
#define PCA957X_BKEN		0x02
#define PCA957X_PUPD		0x03
#define PCA957X_CFG		0x04
#define PCA957X_OUT		0x05
#define PCA957X_MSK		0x06
#define PCA957X_INTS		0x07

#define PCAL953X_OUT_STRENGTH	0x20
#define PCAL953X_IN_LATCH	0x22
#define PCAL953X_PULL_EN	0x23
#define PCAL953X_PULL_SEL	0x24
#define PCAL953X_INT_MASK	0x25
#define PCAL953X_INT_STAT	0x26
#define PCAL953X_OUT_CONF	0x27

#define PCAL6524_INT_EDGE	0x28
#define PCAL6524_INT_CLR	0x2a
#define PCAL6524_IN_STATUS	0x2b
#define PCAL6524_OUT_INDCONF	0x2c
#define PCAL6524_DEBOUNCE	0x2d

#define PCA_GPIO_MASK		GENMASK(7, 0)

#define PCAL_GPIO_MASK		GENMASK(4, 0)
#define PCAL_PINCTRL_MASK	GENMASK(6, 5)

#define PCA_INT			BIT(8)
#define PCA_PCAL		BIT(9)
#define PCA_LATCH_INT		(PCA_PCAL | PCA_INT)
#define PCA953X_TYPE		BIT(12)
#define PCA957X_TYPE		BIT(13)
#define PCA_TYPE_MASK		GENMASK(15, 12)

#define PCA_CHIP_TYPE(x)	((x) & PCA_TYPE_MASK)

static const struct i2c_device_id pca953x_id[] = {
	{ "pca6416", 16 | PCA953X_TYPE | PCA_INT, },
	{ "pca9505", 40 | PCA953X_TYPE | PCA_INT, },
	{ "pca9534", 8  | PCA953X_TYPE | PCA_INT, },
	{ "pca9535", 16 | PCA953X_TYPE | PCA_INT, },
	{ "pca9536", 4  | PCA953X_TYPE, },
	{ "pca9537", 4  | PCA953X_TYPE | PCA_INT, },
	{ "pca9538", 8  | PCA953X_TYPE | PCA_INT, },
	{ "pca9539", 16 | PCA953X_TYPE | PCA_INT, },
	{ "pca9554", 8  | PCA953X_TYPE | PCA_INT, },
	{ "pca9555", 16 | PCA953X_TYPE | PCA_INT, },
	{ "pca9556", 8  | PCA953X_TYPE, },
	{ "pca9557", 8  | PCA953X_TYPE, },
	{ "pca9574", 8  | PCA957X_TYPE | PCA_INT, },
	{ "pca9575", 16 | PCA957X_TYPE | PCA_INT, },
	{ "pca9698", 40 | PCA953X_TYPE, },

	{ "pcal6416", 16 | PCA953X_TYPE | PCA_LATCH_INT, },
	{ "pcal6524", 24 | PCA953X_TYPE | PCA_LATCH_INT, },
	{ "pcal9535", 16 | PCA953X_TYPE | PCA_LATCH_INT, },
	{ "pcal9555a", 16 | PCA953X_TYPE | PCA_LATCH_INT, },

	{ "max7310", 8  | PCA953X_TYPE, },
	{ "max7312", 16 | PCA953X_TYPE | PCA_INT, },
	{ "max7313", 16 | PCA953X_TYPE | PCA_INT, },
	{ "max7315", 8  | PCA953X_TYPE | PCA_INT, },
	{ "max7318", 16 | PCA953X_TYPE | PCA_INT, },
	{ "pca6107", 8  | PCA953X_TYPE | PCA_INT, },
	{ "tca6408", 8  | PCA953X_TYPE | PCA_INT, },
	{ "tca6416", 16 | PCA953X_TYPE | PCA_INT, },
	{ "tca6424", 24 | PCA953X_TYPE | PCA_INT, },
	{ "tca9539", 16 | PCA953X_TYPE | PCA_INT, },
	{ "tca9554", 8  | PCA953X_TYPE | PCA_INT, },
	{ "xra1202", 8  | PCA953X_TYPE },
	{ }
};
MODULE_DEVICE_TABLE(i2c, pca953x_id);

#ifdef CONFIG_GPIO_PCA953X_IRQ

#include <linux/dmi.h>
#include <linux/gpio.h>
#include <linux/list.h>

static const struct dmi_system_id pca953x_dmi_acpi_irq_info[] = {
	{
		/*
		 * On Intel Galileo Gen 2 board the IRQ pin of one of
		 * the I²C GPIO expanders, which has GpioInt() resource,
		 * is provided as an absolute number instead of being
		 * relative. Since first controller (gpio-sch.c) and
		 * second (gpio-dwapb.c) are at the fixed bases, we may
		 * safely refer to the number in the global space to get
		 * an IRQ out of it.
		 */
		.matches = {
			DMI_EXACT_MATCH(DMI_BOARD_NAME, "GalileoGen2"),
		},
	},
	{}
};

#ifdef CONFIG_ACPI
static int pca953x_acpi_get_pin(struct acpi_resource *ares, void *data)
{
	struct acpi_resource_gpio *agpio;
	int *pin = data;

	if (acpi_gpio_get_irq_resource(ares, &agpio))
		*pin = agpio->pin_table[0];
	return 1;
}

static int pca953x_acpi_find_pin(struct device *dev)
{
	struct acpi_device *adev = ACPI_COMPANION(dev);
	int pin = -ENOENT, ret;
	LIST_HEAD(r);

	ret = acpi_dev_get_resources(adev, &r, pca953x_acpi_get_pin, &pin);
	acpi_dev_free_resource_list(&r);
	if (ret < 0)
		return ret;

	return pin;
}
#else
static inline int pca953x_acpi_find_pin(struct device *dev) { return -ENXIO; }
#endif

static int pca953x_acpi_get_irq(struct device *dev)
{
	int pin, ret;

	pin = pca953x_acpi_find_pin(dev);
	if (pin < 0)
		return pin;

	dev_info(dev, "Applying ACPI interrupt quirk (GPIO %d)\n", pin);

	if (!gpio_is_valid(pin))
		return -EINVAL;

	ret = gpio_request(pin, "pca953x interrupt");
	if (ret)
		return ret;

	ret = gpio_to_irq(pin);

	/* When pin is used as an IRQ, no need to keep it requested */
	gpio_free(pin);

	return ret;
}
#endif

static const struct acpi_device_id pca953x_acpi_ids[] = {
	{ "INT3491", 16 | PCA953X_TYPE | PCA_LATCH_INT, },
	{ }
};
MODULE_DEVICE_TABLE(acpi, pca953x_acpi_ids);

#define MAX_BANK 5
#define BANK_SZ 8
#define MAX_LINE	(MAX_BANK * BANK_SZ)

#define NBANK(chip) DIV_ROUND_UP(chip->gpio_chip.ngpio, BANK_SZ)

struct pca953x_reg_config {
	int direction;
	int output;
	int input;
	int invert;
};

static const struct pca953x_reg_config pca953x_regs = {
	.direction = PCA953X_DIRECTION,
	.output = PCA953X_OUTPUT,
	.input = PCA953X_INPUT,
	.invert = PCA953X_INVERT,
};

static const struct pca953x_reg_config pca957x_regs = {
	.direction = PCA957X_CFG,
	.output = PCA957X_OUT,
	.input = PCA957X_IN,
	.invert = PCA957X_INVRT,
};

struct pca953x_chip {
	unsigned gpio_start;
	struct mutex i2c_lock;
	struct regmap *regmap;

#ifdef CONFIG_GPIO_PCA953X_IRQ
	struct mutex irq_lock;
	DECLARE_BITMAP(irq_mask, MAX_LINE);
	DECLARE_BITMAP(irq_stat, MAX_LINE);
	DECLARE_BITMAP(irq_trig_raise, MAX_LINE);
	DECLARE_BITMAP(irq_trig_fall, MAX_LINE);
	struct irq_chip irq_chip;
#endif
	atomic_t wakeup_path;

	struct i2c_client *client;
	struct gpio_chip gpio_chip;
	const char *const *names;
	unsigned long driver_data;
	struct regulator *regulator;

	const struct pca953x_reg_config *regs;
};

static int pca953x_bank_shift(struct pca953x_chip *chip)
{
	return fls((chip->gpio_chip.ngpio - 1) / BANK_SZ);
}

#define PCA953x_BANK_INPUT	BIT(0)
#define PCA953x_BANK_OUTPUT	BIT(1)
#define PCA953x_BANK_POLARITY	BIT(2)
#define PCA953x_BANK_CONFIG	BIT(3)

#define PCA957x_BANK_INPUT	BIT(0)
#define PCA957x_BANK_POLARITY	BIT(1)
#define PCA957x_BANK_BUSHOLD	BIT(2)
#define PCA957x_BANK_CONFIG	BIT(4)
#define PCA957x_BANK_OUTPUT	BIT(5)

#define PCAL9xxx_BANK_IN_LATCH	BIT(8 + 2)
#define PCAL9xxx_BANK_PULL_EN	BIT(8 + 3)
#define PCAL9xxx_BANK_PULL_SEL	BIT(8 + 4)
#define PCAL9xxx_BANK_IRQ_MASK	BIT(8 + 5)
#define PCAL9xxx_BANK_IRQ_STAT	BIT(8 + 6)

/*
 * We care about the following registers:
 * - Standard set, below 0x40, each port can be replicated up to 8 times
 *   - PCA953x standard
 *     Input port			0x00 + 0 * bank_size	R
 *     Output port			0x00 + 1 * bank_size	RW
 *     Polarity Inversion port		0x00 + 2 * bank_size	RW
 *     Configuration port		0x00 + 3 * bank_size	RW
 *   - PCA957x with mixed up registers
 *     Input port			0x00 + 0 * bank_size	R
 *     Polarity Inversion port		0x00 + 1 * bank_size	RW
 *     Bus hold port			0x00 + 2 * bank_size	RW
 *     Configuration port		0x00 + 4 * bank_size	RW
 *     Output port			0x00 + 5 * bank_size	RW
 *
 * - Extended set, above 0x40, often chip specific.
 *   - PCAL6524/PCAL9555A with custom PCAL IRQ handling:
 *     Input latch register		0x40 + 2 * bank_size	RW
 *     Pull-up/pull-down enable reg	0x40 + 3 * bank_size    RW
 *     Pull-up/pull-down select reg	0x40 + 4 * bank_size    RW
 *     Interrupt mask register		0x40 + 5 * bank_size	RW
 *     Interrupt status register	0x40 + 6 * bank_size	R
 *
 * - Registers with bit 0x80 set, the AI bit
 *   The bit is cleared and the registers fall into one of the
 *   categories above.
 */

static bool pca953x_check_register(struct pca953x_chip *chip, unsigned int reg,
				   u32 checkbank)
{
	int bank_shift = pca953x_bank_shift(chip);
	int bank = (reg & REG_ADDR_MASK) >> bank_shift;
	int offset = reg & (BIT(bank_shift) - 1);

	/* Special PCAL extended register check. */
	if (reg & REG_ADDR_EXT) {
		if (!(chip->driver_data & PCA_PCAL))
			return false;
		bank += 8;
	}

	/* Register is not in the matching bank. */
	if (!(BIT(bank) & checkbank))
		return false;

	/* Register is not within allowed range of bank. */
	if (offset >= NBANK(chip))
		return false;

	return true;
}

static bool pca953x_readable_register(struct device *dev, unsigned int reg)
{
	struct pca953x_chip *chip = dev_get_drvdata(dev);
	u32 bank;

	if (PCA_CHIP_TYPE(chip->driver_data) == PCA953X_TYPE) {
		bank = PCA953x_BANK_INPUT | PCA953x_BANK_OUTPUT |
		       PCA953x_BANK_POLARITY | PCA953x_BANK_CONFIG;
	} else {
		bank = PCA957x_BANK_INPUT | PCA957x_BANK_OUTPUT |
		       PCA957x_BANK_POLARITY | PCA957x_BANK_CONFIG |
		       PCA957x_BANK_BUSHOLD;
	}

	if (chip->driver_data & PCA_PCAL) {
		bank |= PCAL9xxx_BANK_IN_LATCH | PCAL9xxx_BANK_PULL_EN |
			PCAL9xxx_BANK_PULL_SEL | PCAL9xxx_BANK_IRQ_MASK |
			PCAL9xxx_BANK_IRQ_STAT;
	}

	return pca953x_check_register(chip, reg, bank);
}

static bool pca953x_writeable_register(struct device *dev, unsigned int reg)
{
	struct pca953x_chip *chip = dev_get_drvdata(dev);
	u32 bank;

	if (PCA_CHIP_TYPE(chip->driver_data) == PCA953X_TYPE) {
		bank = PCA953x_BANK_OUTPUT | PCA953x_BANK_POLARITY |
			PCA953x_BANK_CONFIG;
	} else {
		bank = PCA957x_BANK_OUTPUT | PCA957x_BANK_POLARITY |
			PCA957x_BANK_CONFIG | PCA957x_BANK_BUSHOLD;
	}

	if (chip->driver_data & PCA_PCAL)
		bank |= PCAL9xxx_BANK_IN_LATCH | PCAL9xxx_BANK_PULL_EN |
			PCAL9xxx_BANK_PULL_SEL | PCAL9xxx_BANK_IRQ_MASK;

	return pca953x_check_register(chip, reg, bank);
}

static bool pca953x_volatile_register(struct device *dev, unsigned int reg)
{
	struct pca953x_chip *chip = dev_get_drvdata(dev);
	u32 bank;

	if (PCA_CHIP_TYPE(chip->driver_data) == PCA953X_TYPE)
		bank = PCA953x_BANK_INPUT;
	else
		bank = PCA957x_BANK_INPUT;

	if (chip->driver_data & PCA_PCAL)
		bank |= PCAL9xxx_BANK_IRQ_STAT;

	return pca953x_check_register(chip, reg, bank);
}

static const struct regmap_config pca953x_i2c_regmap = {
	.reg_bits = 8,
	.val_bits = 8,

	.readable_reg = pca953x_readable_register,
	.writeable_reg = pca953x_writeable_register,
	.volatile_reg = pca953x_volatile_register,

	.disable_locking = true,
	.cache_type = REGCACHE_RBTREE,
	.max_register = 0x7f,
};

static const struct regmap_config pca953x_ai_i2c_regmap = {
	.reg_bits = 8,
	.val_bits = 8,

	.read_flag_mask = REG_ADDR_AI,
	.write_flag_mask = REG_ADDR_AI,

	.readable_reg = pca953x_readable_register,
	.writeable_reg = pca953x_writeable_register,
	.volatile_reg = pca953x_volatile_register,

	.disable_locking = true,
	.cache_type = REGCACHE_RBTREE,
	.max_register = 0x7f,
};

static u8 pca953x_recalc_addr(struct pca953x_chip *chip, int reg, int off)
{
	int bank_shift = pca953x_bank_shift(chip);
	int addr = (reg & PCAL_GPIO_MASK) << bank_shift;
	int pinctrl = (reg & PCAL_PINCTRL_MASK) << 1;
	u8 regaddr = pinctrl | addr | (off / BANK_SZ);

	return regaddr;
}

static int pca953x_write_regs(struct pca953x_chip *chip, int reg, unsigned long *val)
{
	u8 regaddr = pca953x_recalc_addr(chip, reg, 0);
	u8 value[MAX_BANK];
	int i, ret;

	for (i = 0; i < NBANK(chip); i++)
		value[i] = bitmap_get_value8(val, i * BANK_SZ);

	ret = regmap_bulk_write(chip->regmap, regaddr, value, NBANK(chip));
	if (ret < 0) {
		dev_err(&chip->client->dev, "failed writing register\n");
		return ret;
	}

	return 0;
}

static int pca953x_read_regs(struct pca953x_chip *chip, int reg, unsigned long *val)
{
	u8 regaddr = pca953x_recalc_addr(chip, reg, 0);
	u8 value[MAX_BANK];
	int i, ret;

	ret = regmap_bulk_read(chip->regmap, regaddr, value, NBANK(chip));
	if (ret < 0) {
		dev_err(&chip->client->dev, "failed reading register\n");
		return ret;
	}

	for (i = 0; i < NBANK(chip); i++)
		bitmap_set_value8(val, value[i], i * BANK_SZ);

	return 0;
}

static int pca953x_gpio_direction_input(struct gpio_chip *gc, unsigned off)
{
	struct pca953x_chip *chip = gpiochip_get_data(gc);
	u8 dirreg = pca953x_recalc_addr(chip, chip->regs->direction, off);
	u8 bit = BIT(off % BANK_SZ);
	int ret;

	mutex_lock(&chip->i2c_lock);
	ret = regmap_write_bits(chip->regmap, dirreg, bit, bit);
	mutex_unlock(&chip->i2c_lock);
	return ret;
}

static int pca953x_gpio_direction_output(struct gpio_chip *gc,
		unsigned off, int val)
{
	struct pca953x_chip *chip = gpiochip_get_data(gc);
	u8 dirreg = pca953x_recalc_addr(chip, chip->regs->direction, off);
	u8 outreg = pca953x_recalc_addr(chip, chip->regs->output, off);
	u8 bit = BIT(off % BANK_SZ);
	int ret;

	mutex_lock(&chip->i2c_lock);
	/* set output level */
	ret = regmap_write_bits(chip->regmap, outreg, bit, val ? bit : 0);
	if (ret)
		goto exit;

	/* then direction */
	ret = regmap_write_bits(chip->regmap, dirreg, bit, 0);
exit:
	mutex_unlock(&chip->i2c_lock);
	return ret;
}

static int pca953x_gpio_get_value(struct gpio_chip *gc, unsigned off)
{
	struct pca953x_chip *chip = gpiochip_get_data(gc);
	u8 inreg = pca953x_recalc_addr(chip, chip->regs->input, off);
	u8 bit = BIT(off % BANK_SZ);
	u32 reg_val;
	int ret;

	mutex_lock(&chip->i2c_lock);
	ret = regmap_read(chip->regmap, inreg, &reg_val);
	mutex_unlock(&chip->i2c_lock);
	if (ret < 0) {
		/*
		 * NOTE:
		 * diagnostic already emitted; that's all we should
		 * do unless gpio_*_value_cansleep() calls become different
		 * from their nonsleeping siblings (and report faults).
		 */
		return 0;
	}

	return !!(reg_val & bit);
}

static void pca953x_gpio_set_value(struct gpio_chip *gc, unsigned off, int val)
{
	struct pca953x_chip *chip = gpiochip_get_data(gc);
	u8 outreg = pca953x_recalc_addr(chip, chip->regs->output, off);
	u8 bit = BIT(off % BANK_SZ);

	mutex_lock(&chip->i2c_lock);
	regmap_write_bits(chip->regmap, outreg, bit, val ? bit : 0);
	mutex_unlock(&chip->i2c_lock);
}

static int pca953x_gpio_get_direction(struct gpio_chip *gc, unsigned off)
{
	struct pca953x_chip *chip = gpiochip_get_data(gc);
	u8 dirreg = pca953x_recalc_addr(chip, chip->regs->direction, off);
	u8 bit = BIT(off % BANK_SZ);
	u32 reg_val;
	int ret;

	mutex_lock(&chip->i2c_lock);
	ret = regmap_read(chip->regmap, dirreg, &reg_val);
	mutex_unlock(&chip->i2c_lock);
	if (ret < 0)
		return ret;

	if (reg_val & bit)
		return GPIO_LINE_DIRECTION_IN;

	return GPIO_LINE_DIRECTION_OUT;
}

static int pca953x_gpio_get_multiple(struct gpio_chip *gc,
				     unsigned long *mask, unsigned long *bits)
{
	struct pca953x_chip *chip = gpiochip_get_data(gc);
	DECLARE_BITMAP(reg_val, MAX_LINE);
	int ret;

	mutex_lock(&chip->i2c_lock);
	ret = pca953x_read_regs(chip, chip->regs->input, reg_val);
	mutex_unlock(&chip->i2c_lock);
	if (ret)
		return ret;

	bitmap_replace(bits, bits, reg_val, mask, gc->ngpio);
	return 0;
}

static void pca953x_gpio_set_multiple(struct gpio_chip *gc,
				      unsigned long *mask, unsigned long *bits)
{
	struct pca953x_chip *chip = gpiochip_get_data(gc);
	DECLARE_BITMAP(reg_val, MAX_LINE);
	int ret;

	mutex_lock(&chip->i2c_lock);
	ret = pca953x_read_regs(chip, chip->regs->output, reg_val);
	if (ret)
		goto exit;

	bitmap_replace(reg_val, reg_val, bits, mask, gc->ngpio);

	pca953x_write_regs(chip, chip->regs->output, reg_val);
exit:
	mutex_unlock(&chip->i2c_lock);
}

static int pca953x_gpio_set_pull_up_down(struct pca953x_chip *chip,
					 unsigned int offset,
					 unsigned long config)
{
	u8 pull_en_reg = pca953x_recalc_addr(chip, PCAL953X_PULL_EN, offset);
	u8 pull_sel_reg = pca953x_recalc_addr(chip, PCAL953X_PULL_SEL, offset);
	u8 bit = BIT(offset % BANK_SZ);
	int ret;

	/*
	 * pull-up/pull-down configuration requires PCAL extended
	 * registers
	 */
	if (!(chip->driver_data & PCA_PCAL))
		return -ENOTSUPP;

	mutex_lock(&chip->i2c_lock);

	/* Disable pull-up/pull-down */
	ret = regmap_write_bits(chip->regmap, pull_en_reg, bit, 0);
	if (ret)
		goto exit;

	/* Configure pull-up/pull-down */
	if (config == PIN_CONFIG_BIAS_PULL_UP)
		ret = regmap_write_bits(chip->regmap, pull_sel_reg, bit, bit);
	else if (config == PIN_CONFIG_BIAS_PULL_DOWN)
		ret = regmap_write_bits(chip->regmap, pull_sel_reg, bit, 0);
	if (ret)
		goto exit;

	/* Enable pull-up/pull-down */
	ret = regmap_write_bits(chip->regmap, pull_en_reg, bit, bit);

exit:
	mutex_unlock(&chip->i2c_lock);
	return ret;
}

static int pca953x_gpio_set_config(struct gpio_chip *gc, unsigned int offset,
				   unsigned long config)
{
	struct pca953x_chip *chip = gpiochip_get_data(gc);

	switch (pinconf_to_config_param(config)) {
	case PIN_CONFIG_BIAS_PULL_UP:
	case PIN_CONFIG_BIAS_PULL_DOWN:
		return pca953x_gpio_set_pull_up_down(chip, offset, config);
	default:
		return -ENOTSUPP;
	}
}

static void pca953x_setup_gpio(struct pca953x_chip *chip, int gpios)
{
	struct gpio_chip *gc;

	gc = &chip->gpio_chip;

	gc->direction_input  = pca953x_gpio_direction_input;
	gc->direction_output = pca953x_gpio_direction_output;
	gc->get = pca953x_gpio_get_value;
	gc->set = pca953x_gpio_set_value;
	gc->get_direction = pca953x_gpio_get_direction;
	gc->get_multiple = pca953x_gpio_get_multiple;
	gc->set_multiple = pca953x_gpio_set_multiple;
	gc->set_config = pca953x_gpio_set_config;
	gc->can_sleep = true;

	gc->base = chip->gpio_start;
	gc->ngpio = gpios;
	gc->label = dev_name(&chip->client->dev);
	gc->parent = &chip->client->dev;
	gc->owner = THIS_MODULE;
	gc->names = chip->names;
}

#ifdef CONFIG_GPIO_PCA953X_IRQ
static void pca953x_irq_mask(struct irq_data *d)
{
	struct gpio_chip *gc = irq_data_get_irq_chip_data(d);
	struct pca953x_chip *chip = gpiochip_get_data(gc);
	irq_hw_number_t hwirq = irqd_to_hwirq(d);

	clear_bit(hwirq, chip->irq_mask);
}

static void pca953x_irq_unmask(struct irq_data *d)
{
	struct gpio_chip *gc = irq_data_get_irq_chip_data(d);
	struct pca953x_chip *chip = gpiochip_get_data(gc);
	irq_hw_number_t hwirq = irqd_to_hwirq(d);

	set_bit(hwirq, chip->irq_mask);
}

static int pca953x_irq_set_wake(struct irq_data *d, unsigned int on)
{
	struct gpio_chip *gc = irq_data_get_irq_chip_data(d);
	struct pca953x_chip *chip = gpiochip_get_data(gc);

	if (on)
		atomic_inc(&chip->wakeup_path);
	else
		atomic_dec(&chip->wakeup_path);

	return irq_set_irq_wake(chip->client->irq, on);
}

static void pca953x_irq_bus_lock(struct irq_data *d)
{
	struct gpio_chip *gc = irq_data_get_irq_chip_data(d);
	struct pca953x_chip *chip = gpiochip_get_data(gc);

	mutex_lock(&chip->irq_lock);
}

static void pca953x_irq_bus_sync_unlock(struct irq_data *d)
{
	struct gpio_chip *gc = irq_data_get_irq_chip_data(d);
	struct pca953x_chip *chip = gpiochip_get_data(gc);
	DECLARE_BITMAP(irq_mask, MAX_LINE);
	DECLARE_BITMAP(reg_direction, MAX_LINE);
	int level;

	if (chip->driver_data & PCA_PCAL) {
		/* Enable latch on interrupt-enabled inputs */
		pca953x_write_regs(chip, PCAL953X_IN_LATCH, chip->irq_mask);

		bitmap_complement(irq_mask, chip->irq_mask, gc->ngpio);

		/* Unmask enabled interrupts */
		pca953x_write_regs(chip, PCAL953X_INT_MASK, irq_mask);
	}

	/* Switch direction to input if needed */
	pca953x_read_regs(chip, chip->regs->direction, reg_direction);

	bitmap_or(irq_mask, chip->irq_trig_fall, chip->irq_trig_raise, gc->ngpio);
	bitmap_complement(reg_direction, reg_direction, gc->ngpio);
	bitmap_and(irq_mask, irq_mask, reg_direction, gc->ngpio);

	/* Look for any newly setup interrupt */
	for_each_set_bit(level, irq_mask, gc->ngpio)
		pca953x_gpio_direction_input(&chip->gpio_chip, level);

	mutex_unlock(&chip->irq_lock);
}

static int pca953x_irq_set_type(struct irq_data *d, unsigned int type)
{
	struct gpio_chip *gc = irq_data_get_irq_chip_data(d);
	struct pca953x_chip *chip = gpiochip_get_data(gc);
	irq_hw_number_t hwirq = irqd_to_hwirq(d);

	if (!(type & IRQ_TYPE_EDGE_BOTH)) {
		dev_err(&chip->client->dev, "irq %d: unsupported type %d\n",
			d->irq, type);
		return -EINVAL;
	}

	assign_bit(hwirq, chip->irq_trig_fall, type & IRQ_TYPE_EDGE_FALLING);
	assign_bit(hwirq, chip->irq_trig_raise, type & IRQ_TYPE_EDGE_RISING);

	return 0;
}

static void pca953x_irq_shutdown(struct irq_data *d)
{
	struct gpio_chip *gc = irq_data_get_irq_chip_data(d);
	struct pca953x_chip *chip = gpiochip_get_data(gc);
	irq_hw_number_t hwirq = irqd_to_hwirq(d);

	clear_bit(hwirq, chip->irq_trig_raise);
	clear_bit(hwirq, chip->irq_trig_fall);
}

static bool pca953x_irq_pending(struct pca953x_chip *chip, unsigned long *pending)
{
	struct gpio_chip *gc = &chip->gpio_chip;
	DECLARE_BITMAP(reg_direction, MAX_LINE);
	DECLARE_BITMAP(old_stat, MAX_LINE);
	DECLARE_BITMAP(cur_stat, MAX_LINE);
	DECLARE_BITMAP(new_stat, MAX_LINE);
	DECLARE_BITMAP(trigger, MAX_LINE);
	int ret;

	if (chip->driver_data & PCA_PCAL) {
		/* Read the current interrupt status from the device */
		ret = pca953x_read_regs(chip, PCAL953X_INT_STAT, trigger);
		if (ret)
			return false;

		/* Check latched inputs and clear interrupt status */
		ret = pca953x_read_regs(chip, chip->regs->input, cur_stat);
		if (ret)
			return false;

		/* Apply filter for rising/falling edge selection */
		bitmap_replace(new_stat, chip->irq_trig_fall, chip->irq_trig_raise, cur_stat, gc->ngpio);

		bitmap_and(pending, new_stat, trigger, gc->ngpio);

		return !bitmap_empty(pending, gc->ngpio);
	}

	ret = pca953x_read_regs(chip, chip->regs->input, cur_stat);
	if (ret)
		return false;

	/* Remove output pins from the equation */
	pca953x_read_regs(chip, chip->regs->direction, reg_direction);

	bitmap_copy(old_stat, chip->irq_stat, gc->ngpio);

	bitmap_and(new_stat, cur_stat, reg_direction, gc->ngpio);
	bitmap_xor(cur_stat, new_stat, old_stat, gc->ngpio);
	bitmap_and(trigger, cur_stat, chip->irq_mask, gc->ngpio);

	if (bitmap_empty(trigger, gc->ngpio))
		return false;

	bitmap_copy(chip->irq_stat, new_stat, gc->ngpio);

	bitmap_and(cur_stat, chip->irq_trig_fall, old_stat, gc->ngpio);
	bitmap_and(old_stat, chip->irq_trig_raise, new_stat, gc->ngpio);
	bitmap_or(new_stat, old_stat, cur_stat, gc->ngpio);
	bitmap_and(pending, new_stat, trigger, gc->ngpio);

	return !bitmap_empty(pending, gc->ngpio);
}

static irqreturn_t pca953x_irq_handler(int irq, void *devid)
{
	struct pca953x_chip *chip = devid;
	struct gpio_chip *gc = &chip->gpio_chip;
	DECLARE_BITMAP(pending, MAX_LINE);
	int level;
	bool ret;
<<<<<<< HEAD

	mutex_lock(&chip->i2c_lock);
	ret = pca953x_irq_pending(chip, pending);
	mutex_unlock(&chip->i2c_lock);
=======

	bitmap_zero(pending, MAX_LINE);

	mutex_lock(&chip->i2c_lock);
	ret = pca953x_irq_pending(chip, pending);
	mutex_unlock(&chip->i2c_lock);

	if (ret) {
		ret = 0;
>>>>>>> bbf5c979

		for_each_set_bit(level, pending, gc->ngpio) {
			int nested_irq = irq_find_mapping(gc->irq.domain, level);

<<<<<<< HEAD
=======
			if (unlikely(nested_irq <= 0)) {
				dev_warn_ratelimited(gc->parent, "unmapped interrupt %d\n", level);
				continue;
			}

			handle_nested_irq(nested_irq);
			ret = 1;
		}
	}

>>>>>>> bbf5c979
	return IRQ_RETVAL(ret);
}

static int pca953x_irq_setup(struct pca953x_chip *chip, int irq_base)
{
	struct i2c_client *client = chip->client;
	struct irq_chip *irq_chip = &chip->irq_chip;
	DECLARE_BITMAP(reg_direction, MAX_LINE);
	DECLARE_BITMAP(irq_stat, MAX_LINE);
	struct gpio_irq_chip *girq;
	int ret;

	if (dmi_first_match(pca953x_dmi_acpi_irq_info)) {
		ret = pca953x_acpi_get_irq(&client->dev);
		if (ret > 0)
			client->irq = ret;
	}

	if (!client->irq)
		return 0;

	if (irq_base == -1)
		return 0;

	if (!(chip->driver_data & PCA_INT))
		return 0;

	ret = pca953x_read_regs(chip, chip->regs->input, irq_stat);
	if (ret)
		return ret;

	/*
	 * There is no way to know which GPIO line generated the
	 * interrupt.  We have to rely on the previous read for
	 * this purpose.
	 */
	pca953x_read_regs(chip, chip->regs->direction, reg_direction);
	bitmap_and(chip->irq_stat, irq_stat, reg_direction, chip->gpio_chip.ngpio);
	mutex_init(&chip->irq_lock);

	irq_chip->name = dev_name(&client->dev);
	irq_chip->irq_mask = pca953x_irq_mask;
	irq_chip->irq_unmask = pca953x_irq_unmask;
	irq_chip->irq_set_wake = pca953x_irq_set_wake;
	irq_chip->irq_bus_lock = pca953x_irq_bus_lock;
	irq_chip->irq_bus_sync_unlock = pca953x_irq_bus_sync_unlock;
	irq_chip->irq_set_type = pca953x_irq_set_type;
	irq_chip->irq_shutdown = pca953x_irq_shutdown;

	girq = &chip->gpio_chip.irq;
	girq->chip = irq_chip;
	/* This will let us handle the parent IRQ in the driver */
	girq->parent_handler = NULL;
	girq->num_parents = 0;
	girq->parents = NULL;
	girq->default_type = IRQ_TYPE_NONE;
	girq->handler = handle_simple_irq;
	girq->threaded = true;
	girq->first = irq_base; /* FIXME: get rid of this */

	ret = devm_request_threaded_irq(&client->dev, client->irq,
					NULL, pca953x_irq_handler,
					IRQF_ONESHOT | IRQF_SHARED,
					dev_name(&client->dev), chip);
	if (ret) {
		dev_err(&client->dev, "failed to request irq %d\n",
			client->irq);
		return ret;
	}

	return 0;
}

#else /* CONFIG_GPIO_PCA953X_IRQ */
static int pca953x_irq_setup(struct pca953x_chip *chip,
			     int irq_base)
{
	struct i2c_client *client = chip->client;

	if (client->irq && irq_base != -1 && (chip->driver_data & PCA_INT))
		dev_warn(&client->dev, "interrupt support not compiled in\n");

	return 0;
}
#endif

static int device_pca95xx_init(struct pca953x_chip *chip, u32 invert)
{
	DECLARE_BITMAP(val, MAX_LINE);
	int ret;

	ret = regcache_sync_region(chip->regmap, chip->regs->output,
				   chip->regs->output + NBANK(chip));
	if (ret)
		goto out;

	ret = regcache_sync_region(chip->regmap, chip->regs->direction,
				   chip->regs->direction + NBANK(chip));
	if (ret)
		goto out;

	/* set platform specific polarity inversion */
	if (invert)
		bitmap_fill(val, MAX_LINE);
	else
		bitmap_zero(val, MAX_LINE);

	ret = pca953x_write_regs(chip, chip->regs->invert, val);
out:
	return ret;
}

static int device_pca957x_init(struct pca953x_chip *chip, u32 invert)
{
	DECLARE_BITMAP(val, MAX_LINE);
	unsigned int i;
	int ret;

	ret = device_pca95xx_init(chip, invert);
	if (ret)
		goto out;

	/* To enable register 6, 7 to control pull up and pull down */
	for (i = 0; i < NBANK(chip); i++)
		bitmap_set_value8(val, 0x02, i * BANK_SZ);

	ret = pca953x_write_regs(chip, PCA957X_BKEN, val);
	if (ret)
		goto out;

	return 0;
out:
	return ret;
}

static int pca953x_probe(struct i2c_client *client,
			 const struct i2c_device_id *i2c_id)
{
	struct pca953x_platform_data *pdata;
	struct pca953x_chip *chip;
	int irq_base = 0;
	int ret;
	u32 invert = 0;
	struct regulator *reg;
	const struct regmap_config *regmap_config;

	chip = devm_kzalloc(&client->dev, sizeof(*chip), GFP_KERNEL);
	if (chip == NULL)
		return -ENOMEM;

	pdata = dev_get_platdata(&client->dev);
	if (pdata) {
		irq_base = pdata->irq_base;
		chip->gpio_start = pdata->gpio_base;
		invert = pdata->invert;
		chip->names = pdata->names;
	} else {
		struct gpio_desc *reset_gpio;

		chip->gpio_start = -1;
		irq_base = 0;

		/*
		 * See if we need to de-assert a reset pin.
		 *
		 * There is no known ACPI-enabled platforms that are
		 * using "reset" GPIO. Otherwise any of those platform
		 * must use _DSD method with corresponding property.
		 */
		reset_gpio = devm_gpiod_get_optional(&client->dev, "reset",
						     GPIOD_OUT_LOW);
		if (IS_ERR(reset_gpio))
			return PTR_ERR(reset_gpio);
	}

	chip->client = client;

	reg = devm_regulator_get(&client->dev, "vcc");
	if (IS_ERR(reg)) {
		ret = PTR_ERR(reg);
		if (ret != -EPROBE_DEFER)
			dev_err(&client->dev, "reg get err: %d\n", ret);
		return ret;
	}
	ret = regulator_enable(reg);
	if (ret) {
		dev_err(&client->dev, "reg en err: %d\n", ret);
		return ret;
	}
	chip->regulator = reg;

	if (i2c_id) {
		chip->driver_data = i2c_id->driver_data;
	} else {
		const void *match;

		match = device_get_match_data(&client->dev);
		if (!match) {
			ret = -ENODEV;
			goto err_exit;
		}

		chip->driver_data = (uintptr_t)match;
	}

	i2c_set_clientdata(client, chip);

	pca953x_setup_gpio(chip, chip->driver_data & PCA_GPIO_MASK);

	if (NBANK(chip) > 2 || PCA_CHIP_TYPE(chip->driver_data) == PCA957X_TYPE) {
		dev_info(&client->dev, "using AI\n");
		regmap_config = &pca953x_ai_i2c_regmap;
	} else {
		dev_info(&client->dev, "using no AI\n");
		regmap_config = &pca953x_i2c_regmap;
	}

	chip->regmap = devm_regmap_init_i2c(client, regmap_config);
	if (IS_ERR(chip->regmap)) {
		ret = PTR_ERR(chip->regmap);
		goto err_exit;
	}

	regcache_mark_dirty(chip->regmap);

	mutex_init(&chip->i2c_lock);
	/*
	 * In case we have an i2c-mux controlled by a GPIO provided by an
	 * expander using the same driver higher on the device tree, read the
	 * i2c adapter nesting depth and use the retrieved value as lockdep
	 * subclass for chip->i2c_lock.
	 *
	 * REVISIT: This solution is not complete. It protects us from lockdep
	 * false positives when the expander controlling the i2c-mux is on
	 * a different level on the device tree, but not when it's on the same
	 * level on a different branch (in which case the subclass number
	 * would be the same).
	 *
	 * TODO: Once a correct solution is developed, a similar fix should be
	 * applied to all other i2c-controlled GPIO expanders (and potentially
	 * regmap-i2c).
	 */
	lockdep_set_subclass(&chip->i2c_lock,
			     i2c_adapter_depth(client->adapter));

	/* initialize cached registers from their original values.
	 * we can't share this chip with another i2c master.
	 */

	if (PCA_CHIP_TYPE(chip->driver_data) == PCA953X_TYPE) {
		chip->regs = &pca953x_regs;
		ret = device_pca95xx_init(chip, invert);
	} else {
		chip->regs = &pca957x_regs;
		ret = device_pca957x_init(chip, invert);
	}
	if (ret)
		goto err_exit;

	ret = pca953x_irq_setup(chip, irq_base);
	if (ret)
		goto err_exit;

	ret = devm_gpiochip_add_data(&client->dev, &chip->gpio_chip, chip);
	if (ret)
		goto err_exit;

	if (pdata && pdata->setup) {
		ret = pdata->setup(client, chip->gpio_chip.base,
				   chip->gpio_chip.ngpio, pdata->context);
		if (ret < 0)
			dev_warn(&client->dev, "setup failed, %d\n", ret);
	}

	return 0;

err_exit:
	regulator_disable(chip->regulator);
	return ret;
}

static int pca953x_remove(struct i2c_client *client)
{
	struct pca953x_platform_data *pdata = dev_get_platdata(&client->dev);
	struct pca953x_chip *chip = i2c_get_clientdata(client);
	int ret;

	if (pdata && pdata->teardown) {
		ret = pdata->teardown(client, chip->gpio_chip.base,
				      chip->gpio_chip.ngpio, pdata->context);
		if (ret < 0)
			dev_err(&client->dev, "teardown failed, %d\n", ret);
	} else {
		ret = 0;
	}

	regulator_disable(chip->regulator);

	return ret;
}

#ifdef CONFIG_PM_SLEEP
static int pca953x_regcache_sync(struct device *dev)
{
	struct pca953x_chip *chip = dev_get_drvdata(dev);
	int ret;

	/*
	 * The ordering between direction and output is important,
	 * sync these registers first and only then sync the rest.
	 */
	ret = regcache_sync_region(chip->regmap, chip->regs->direction,
				   chip->regs->direction + NBANK(chip));
	if (ret) {
		dev_err(dev, "Failed to sync GPIO dir registers: %d\n", ret);
		return ret;
	}

	ret = regcache_sync_region(chip->regmap, chip->regs->output,
				   chip->regs->output + NBANK(chip));
	if (ret) {
		dev_err(dev, "Failed to sync GPIO out registers: %d\n", ret);
		return ret;
	}

#ifdef CONFIG_GPIO_PCA953X_IRQ
	if (chip->driver_data & PCA_PCAL) {
		ret = regcache_sync_region(chip->regmap, PCAL953X_IN_LATCH,
					   PCAL953X_IN_LATCH + NBANK(chip));
		if (ret) {
			dev_err(dev, "Failed to sync INT latch registers: %d\n",
				ret);
			return ret;
		}

		ret = regcache_sync_region(chip->regmap, PCAL953X_INT_MASK,
					   PCAL953X_INT_MASK + NBANK(chip));
		if (ret) {
			dev_err(dev, "Failed to sync INT mask registers: %d\n",
				ret);
			return ret;
		}
	}
#endif

	return 0;
}

static int pca953x_suspend(struct device *dev)
{
	struct pca953x_chip *chip = dev_get_drvdata(dev);

	regcache_cache_only(chip->regmap, true);

	if (atomic_read(&chip->wakeup_path))
		device_set_wakeup_path(dev);
	else
		regulator_disable(chip->regulator);

	return 0;
}

static int pca953x_resume(struct device *dev)
{
	struct pca953x_chip *chip = dev_get_drvdata(dev);
	int ret;

	if (!atomic_read(&chip->wakeup_path)) {
		ret = regulator_enable(chip->regulator);
		if (ret) {
			dev_err(dev, "Failed to enable regulator: %d\n", ret);
			return 0;
		}
	}

	regcache_cache_only(chip->regmap, false);
	regcache_mark_dirty(chip->regmap);
	ret = pca953x_regcache_sync(dev);
	if (ret)
		return ret;

	ret = regcache_sync(chip->regmap);
	if (ret) {
		dev_err(dev, "Failed to restore register map: %d\n", ret);
		return ret;
	}

	return 0;
}
#endif

/* convenience to stop overlong match-table lines */
#define OF_953X(__nrgpio, __int) (void *)(__nrgpio | PCA953X_TYPE | __int)
#define OF_957X(__nrgpio, __int) (void *)(__nrgpio | PCA957X_TYPE | __int)

static const struct of_device_id pca953x_dt_ids[] = {
	{ .compatible = "nxp,pca6416", .data = OF_953X(16, PCA_INT), },
	{ .compatible = "nxp,pca9505", .data = OF_953X(40, PCA_INT), },
	{ .compatible = "nxp,pca9534", .data = OF_953X( 8, PCA_INT), },
	{ .compatible = "nxp,pca9535", .data = OF_953X(16, PCA_INT), },
	{ .compatible = "nxp,pca9536", .data = OF_953X( 4, 0), },
	{ .compatible = "nxp,pca9537", .data = OF_953X( 4, PCA_INT), },
	{ .compatible = "nxp,pca9538", .data = OF_953X( 8, PCA_INT), },
	{ .compatible = "nxp,pca9539", .data = OF_953X(16, PCA_INT), },
	{ .compatible = "nxp,pca9554", .data = OF_953X( 8, PCA_INT), },
	{ .compatible = "nxp,pca9555", .data = OF_953X(16, PCA_INT), },
	{ .compatible = "nxp,pca9556", .data = OF_953X( 8, 0), },
	{ .compatible = "nxp,pca9557", .data = OF_953X( 8, 0), },
	{ .compatible = "nxp,pca9574", .data = OF_957X( 8, PCA_INT), },
	{ .compatible = "nxp,pca9575", .data = OF_957X(16, PCA_INT), },
	{ .compatible = "nxp,pca9698", .data = OF_953X(40, 0), },

	{ .compatible = "nxp,pcal6416", .data = OF_953X(16, PCA_LATCH_INT), },
	{ .compatible = "nxp,pcal6524", .data = OF_953X(24, PCA_LATCH_INT), },
	{ .compatible = "nxp,pcal9535", .data = OF_953X(16, PCA_LATCH_INT), },
	{ .compatible = "nxp,pcal9555a", .data = OF_953X(16, PCA_LATCH_INT), },

	{ .compatible = "maxim,max7310", .data = OF_953X( 8, 0), },
	{ .compatible = "maxim,max7312", .data = OF_953X(16, PCA_INT), },
	{ .compatible = "maxim,max7313", .data = OF_953X(16, PCA_INT), },
	{ .compatible = "maxim,max7315", .data = OF_953X( 8, PCA_INT), },
	{ .compatible = "maxim,max7318", .data = OF_953X(16, PCA_INT), },

	{ .compatible = "ti,pca6107", .data = OF_953X( 8, PCA_INT), },
	{ .compatible = "ti,pca9536", .data = OF_953X( 4, 0), },
	{ .compatible = "ti,tca6408", .data = OF_953X( 8, PCA_INT), },
	{ .compatible = "ti,tca6416", .data = OF_953X(16, PCA_INT), },
	{ .compatible = "ti,tca6424", .data = OF_953X(24, PCA_INT), },
	{ .compatible = "ti,tca9539", .data = OF_953X(16, PCA_INT), },

	{ .compatible = "onnn,cat9554", .data = OF_953X( 8, PCA_INT), },
	{ .compatible = "onnn,pca9654", .data = OF_953X( 8, PCA_INT), },

	{ .compatible = "exar,xra1202", .data = OF_953X( 8, 0), },
	{ }
};

MODULE_DEVICE_TABLE(of, pca953x_dt_ids);

static SIMPLE_DEV_PM_OPS(pca953x_pm_ops, pca953x_suspend, pca953x_resume);

static struct i2c_driver pca953x_driver = {
	.driver = {
		.name	= "pca953x",
		.pm	= &pca953x_pm_ops,
		.of_match_table = pca953x_dt_ids,
		.acpi_match_table = pca953x_acpi_ids,
	},
	.probe		= pca953x_probe,
	.remove		= pca953x_remove,
	.id_table	= pca953x_id,
};

static int __init pca953x_init(void)
{
	return i2c_add_driver(&pca953x_driver);
}
/* register after i2c postcore initcall and before
 * subsys initcalls that may rely on these GPIOs
 */
subsys_initcall(pca953x_init);

static void __exit pca953x_exit(void)
{
	i2c_del_driver(&pca953x_driver);
}
module_exit(pca953x_exit);

MODULE_AUTHOR("eric miao <eric.miao@marvell.com>");
MODULE_DESCRIPTION("GPIO expander driver for PCA953x");
MODULE_LICENSE("GPL");<|MERGE_RESOLUTION|>--- conflicted
+++ resolved
@@ -817,28 +817,19 @@
 	DECLARE_BITMAP(pending, MAX_LINE);
 	int level;
 	bool ret;
-<<<<<<< HEAD
+
+	bitmap_zero(pending, MAX_LINE);
 
 	mutex_lock(&chip->i2c_lock);
 	ret = pca953x_irq_pending(chip, pending);
 	mutex_unlock(&chip->i2c_lock);
-=======
-
-	bitmap_zero(pending, MAX_LINE);
-
-	mutex_lock(&chip->i2c_lock);
-	ret = pca953x_irq_pending(chip, pending);
-	mutex_unlock(&chip->i2c_lock);
 
 	if (ret) {
 		ret = 0;
->>>>>>> bbf5c979
 
 		for_each_set_bit(level, pending, gc->ngpio) {
 			int nested_irq = irq_find_mapping(gc->irq.domain, level);
 
-<<<<<<< HEAD
-=======
 			if (unlikely(nested_irq <= 0)) {
 				dev_warn_ratelimited(gc->parent, "unmapped interrupt %d\n", level);
 				continue;
@@ -849,7 +840,6 @@
 		}
 	}
 
->>>>>>> bbf5c979
 	return IRQ_RETVAL(ret);
 }
 
