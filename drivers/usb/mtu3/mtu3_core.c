--- conflicted
+++ resolved
@@ -603,13 +603,10 @@
 	mtu3_clrbits(mbase, U3D_MISC_CTRL, VBUS_FRC_EN | VBUS_ON);
 	/* enable automatical HWRW from L1 */
 	mtu3_setbits(mbase, U3D_POWER_MANAGEMENT, LPM_HRWE);
-<<<<<<< HEAD
-=======
 
 	/* use new QMU format when HW version >= 0x1003 */
 	if (mtu->gen2cp)
 		mtu3_writel(mbase, U3D_QFCR, ~0x0);
->>>>>>> 0ecfebd2
 }
 
 static irqreturn_t mtu3_link_isr(struct mtu3 *mtu)
