--- conflicted
+++ resolved
@@ -1916,29 +1916,10 @@
 	return uart_console(port) && (port->cons->flags & CON_ENABLED);
 }
 
-<<<<<<< HEAD
-static void __uart_port_spin_lock_init(struct uart_port *port)
+static void uart_port_spin_lock_init(struct uart_port *port)
 {
 	spin_lock_init(&port->lock);
 	lockdep_set_class(&port->lock, &port_lock_key);
-}
-
-/*
- * Ensure that the serial console lock is initialised early.
- * If this port is a console, then the spinlock is already initialised.
- */
-static inline void uart_port_spin_lock_init(struct uart_port *port)
-{
-	if (uart_console(port))
-		return;
-
-	__uart_port_spin_lock_init(port);
-=======
-static void uart_port_spin_lock_init(struct uart_port *port)
-{
-	spin_lock_init(&port->lock);
-	lockdep_set_class(&port->lock, &port_lock_key);
->>>>>>> bbf5c979
 }
 
 #if defined(CONFIG_SERIAL_CORE_CONSOLE) || defined(CONFIG_CONSOLE_POLL)
@@ -2392,13 +2373,6 @@
 
 		/* Power up port for set_mctrl() */
 		uart_change_pm(state, UART_PM_STATE_ON);
-
-		/*
-		 * If this driver supports console, and it hasn't been
-		 * successfully registered yet, initialise spin lock for it.
-		 */
-		if (port->cons && !(port->cons->flags & CON_ENABLED))
-			__uart_port_spin_lock_init(port);
 
 		/*
 		 * Ensure that the modem control lines are de-activated.
