/*
 * Copyright 2016 Advanced Micro Devices, Inc.
 *
 * Permission is hereby granted, free of charge, to any person obtaining a
 * copy of this software and associated documentation files (the "Software"),
 * to deal in the Software without restriction, including without limitation
 * the rights to use, copy, modify, merge, publish, distribute, sublicense,
 * and/or sell copies of the Software, and to permit persons to whom the
 * Software is furnished to do so, subject to the following conditions:
 *
 * The above copyright notice and this permission notice shall be included in
 * all copies or substantial portions of the Software.
 *
 * THE SOFTWARE IS PROVIDED "AS IS", WITHOUT WARRANTY OF ANY KIND, EXPRESS OR
 * IMPLIED, INCLUDING BUT NOT LIMITED TO THE WARRANTIES OF MERCHANTABILITY,
 * FITNESS FOR A PARTICULAR PURPOSE AND NONINFRINGEMENT.  IN NO EVENT SHALL
 * THE COPYRIGHT HOLDER(S) OR AUTHOR(S) BE LIABLE FOR ANY CLAIM, DAMAGES OR
 * OTHER LIABILITY, WHETHER IN AN ACTION OF CONTRACT, TORT OR OTHERWISE,
 * ARISING FROM, OUT OF OR IN CONNECTION WITH THE SOFTWARE OR THE USE OR
 * OTHER DEALINGS IN THE SOFTWARE.
 *
 * Author: Huang Rui
 *
 */

#include <linux/firmware.h>
#include <linux/dma-mapping.h>

#include "amdgpu.h"
#include "amdgpu_psp.h"
#include "amdgpu_ucode.h"
#include "soc15_common.h"
#include "psp_v3_1.h"
#include "psp_v10_0.h"
#include "psp_v11_0.h"
#include "psp_v12_0.h"

#include "amdgpu_ras.h"

static int psp_sysfs_init(struct amdgpu_device *adev);
static void psp_sysfs_fini(struct amdgpu_device *adev);

static int psp_load_smu_fw(struct psp_context *psp);

/*
 * Due to DF Cstate management centralized to PMFW, the firmware
 * loading sequence will be updated as below:
 *   - Load KDB
 *   - Load SYS_DRV
 *   - Load tOS
 *   - Load PMFW
 *   - Setup TMR
 *   - Load other non-psp fw
 *   - Load ASD
 *   - Load XGMI/RAS/HDCP/DTM TA if any
 *
 * This new sequence is required for
 *   - Arcturus
 *   - Navi12 and onwards
 */
static void psp_check_pmfw_centralized_cstate_management(struct psp_context *psp)
{
	struct amdgpu_device *adev = psp->adev;

	psp->pmfw_centralized_cstate_management = false;

	if (amdgpu_sriov_vf(adev))
		return;

	if (adev->flags & AMD_IS_APU)
		return;

	if ((adev->asic_type == CHIP_ARCTURUS) ||
	    (adev->asic_type >= CHIP_NAVI12))
		psp->pmfw_centralized_cstate_management = true;
}

static int psp_early_init(void *handle)
{
	struct amdgpu_device *adev = (struct amdgpu_device *)handle;
	struct psp_context *psp = &adev->psp;

	switch (adev->asic_type) {
	case CHIP_VEGA10:
	case CHIP_VEGA12:
		psp_v3_1_set_psp_funcs(psp);
		psp->autoload_supported = false;
		break;
	case CHIP_RAVEN:
		psp_v10_0_set_psp_funcs(psp);
		psp->autoload_supported = false;
		break;
	case CHIP_VEGA20:
	case CHIP_ARCTURUS:
		psp_v11_0_set_psp_funcs(psp);
		psp->autoload_supported = false;
		break;
	case CHIP_NAVI10:
	case CHIP_NAVI14:
	case CHIP_NAVI12:
	case CHIP_SIENNA_CICHLID:
	case CHIP_NAVY_FLOUNDER:
		psp_v11_0_set_psp_funcs(psp);
		psp->autoload_supported = true;
		break;
	case CHIP_RENOIR:
		psp_v12_0_set_psp_funcs(psp);
		break;
	default:
		return -EINVAL;
	}

	psp->adev = adev;

	psp_check_pmfw_centralized_cstate_management(psp);

	return 0;
}

static void psp_memory_training_fini(struct psp_context *psp)
{
	struct psp_memory_training_context *ctx = &psp->mem_train_ctx;

	ctx->init = PSP_MEM_TRAIN_NOT_SUPPORT;
	kfree(ctx->sys_cache);
	ctx->sys_cache = NULL;
}

static int psp_memory_training_init(struct psp_context *psp)
{
	int ret;
	struct psp_memory_training_context *ctx = &psp->mem_train_ctx;

	if (ctx->init != PSP_MEM_TRAIN_RESERVE_SUCCESS) {
		DRM_DEBUG("memory training is not supported!\n");
		return 0;
	}

	ctx->sys_cache = kzalloc(ctx->train_data_size, GFP_KERNEL);
	if (ctx->sys_cache == NULL) {
		DRM_ERROR("alloc mem_train_ctx.sys_cache failed!\n");
		ret = -ENOMEM;
		goto Err_out;
	}

	DRM_DEBUG("train_data_size:%llx,p2c_train_data_offset:%llx,c2p_train_data_offset:%llx.\n",
		  ctx->train_data_size,
		  ctx->p2c_train_data_offset,
		  ctx->c2p_train_data_offset);
	ctx->init = PSP_MEM_TRAIN_INIT_SUCCESS;
	return 0;

Err_out:
	psp_memory_training_fini(psp);
	return ret;
}

static int psp_sw_init(void *handle)
{
	struct amdgpu_device *adev = (struct amdgpu_device *)handle;
	struct psp_context *psp = &adev->psp;
	int ret;

	ret = psp_init_microcode(psp);
	if (ret) {
		DRM_ERROR("Failed to load psp firmware!\n");
		return ret;
	}

	ret = psp_memory_training_init(psp);
	if (ret) {
		DRM_ERROR("Failed to initialize memory training!\n");
		return ret;
	}
	ret = psp_mem_training(psp, PSP_MEM_TRAIN_COLD_BOOT);
	if (ret) {
		DRM_ERROR("Failed to process memory training!\n");
		return ret;
	}

	if (adev->asic_type == CHIP_NAVI10 || adev->asic_type == CHIP_SIENNA_CICHLID) {
		ret= psp_sysfs_init(adev);
		if (ret) {
			return ret;
		}
	}

	return 0;
}

static int psp_sw_fini(void *handle)
{
	struct amdgpu_device *adev = (struct amdgpu_device *)handle;

	psp_memory_training_fini(&adev->psp);
	if (adev->psp.sos_fw) {
		release_firmware(adev->psp.sos_fw);
		adev->psp.sos_fw = NULL;
	}
	if (adev->psp.asd_fw) {
		release_firmware(adev->psp.asd_fw);
		adev->psp.asd_fw = NULL;
	}
	if (adev->psp.ta_fw) {
		release_firmware(adev->psp.ta_fw);
		adev->psp.ta_fw = NULL;
	}

	if (adev->asic_type == CHIP_NAVI10)
		psp_sysfs_fini(adev);

	return 0;
}

int psp_wait_for(struct psp_context *psp, uint32_t reg_index,
		 uint32_t reg_val, uint32_t mask, bool check_changed)
{
	uint32_t val;
	int i;
	struct amdgpu_device *adev = psp->adev;

	for (i = 0; i < adev->usec_timeout; i++) {
		val = RREG32(reg_index);
		if (check_changed) {
			if (val != reg_val)
				return 0;
		} else {
			if ((val & mask) == reg_val)
				return 0;
		}
		udelay(1);
	}

	return -ETIME;
}

static int
psp_cmd_submit_buf(struct psp_context *psp,
		   struct amdgpu_firmware_info *ucode,
		   struct psp_gfx_cmd_resp *cmd, uint64_t fence_mc_addr)
{
	int ret;
	int index;
	int timeout = 2000;
	bool ras_intr = false;
	bool skip_unsupport = false;

	mutex_lock(&psp->mutex);

	memset(psp->cmd_buf_mem, 0, PSP_CMD_BUFFER_SIZE);

	memcpy(psp->cmd_buf_mem, cmd, sizeof(struct psp_gfx_cmd_resp));

	index = atomic_inc_return(&psp->fence_value);
	ret = psp_ring_cmd_submit(psp, psp->cmd_buf_mc_addr, fence_mc_addr, index);
	if (ret) {
		atomic_dec(&psp->fence_value);
		mutex_unlock(&psp->mutex);
		return ret;
	}

	amdgpu_asic_invalidate_hdp(psp->adev, NULL);
	while (*((unsigned int *)psp->fence_buf) != index) {
		if (--timeout == 0)
			break;
		/*
		 * Shouldn't wait for timeout when err_event_athub occurs,
		 * because gpu reset thread triggered and lock resource should
		 * be released for psp resume sequence.
		 */
		ras_intr = amdgpu_ras_intr_triggered();
		if (ras_intr)
			break;
		msleep(1);
		amdgpu_asic_invalidate_hdp(psp->adev, NULL);
	}

	/* We allow TEE_ERROR_NOT_SUPPORTED for VMR command and PSP_ERR_UNKNOWN_COMMAND in SRIOV */
	skip_unsupport = (psp->cmd_buf_mem->resp.status == TEE_ERROR_NOT_SUPPORTED ||
		psp->cmd_buf_mem->resp.status == PSP_ERR_UNKNOWN_COMMAND) && amdgpu_sriov_vf(psp->adev);

	/* In some cases, psp response status is not 0 even there is no
	 * problem while the command is submitted. Some version of PSP FW
	 * doesn't write 0 to that field.
	 * So here we would like to only print a warning instead of an error
	 * during psp initialization to avoid breaking hw_init and it doesn't
	 * return -EINVAL.
	 */
	if (!skip_unsupport && (psp->cmd_buf_mem->resp.status || !timeout) && !ras_intr) {
		if (ucode)
			DRM_WARN("failed to load ucode id (%d) ",
				  ucode->ucode_id);
		DRM_WARN("psp command (0x%X) failed and response status is (0x%X)\n",
			 psp->cmd_buf_mem->cmd_id,
			 psp->cmd_buf_mem->resp.status);
		if (!timeout) {
			mutex_unlock(&psp->mutex);
			return -EINVAL;
		}
	}

	/* get xGMI session id from response buffer */
	cmd->resp.session_id = psp->cmd_buf_mem->resp.session_id;

	if (ucode) {
		ucode->tmr_mc_addr_lo = psp->cmd_buf_mem->resp.fw_addr_lo;
		ucode->tmr_mc_addr_hi = psp->cmd_buf_mem->resp.fw_addr_hi;
	}
	mutex_unlock(&psp->mutex);

	return ret;
}

static void psp_prep_tmr_cmd_buf(struct psp_context *psp,
				 struct psp_gfx_cmd_resp *cmd,
				 uint64_t tmr_mc, uint32_t size)
{
	if (amdgpu_sriov_vf(psp->adev))
		cmd->cmd_id = GFX_CMD_ID_SETUP_VMR;
	else
		cmd->cmd_id = GFX_CMD_ID_SETUP_TMR;
	cmd->cmd.cmd_setup_tmr.buf_phy_addr_lo = lower_32_bits(tmr_mc);
	cmd->cmd.cmd_setup_tmr.buf_phy_addr_hi = upper_32_bits(tmr_mc);
	cmd->cmd.cmd_setup_tmr.buf_size = size;
}

static void psp_prep_load_toc_cmd_buf(struct psp_gfx_cmd_resp *cmd,
				      uint64_t pri_buf_mc, uint32_t size)
{
	cmd->cmd_id = GFX_CMD_ID_LOAD_TOC;
	cmd->cmd.cmd_load_toc.toc_phy_addr_lo = lower_32_bits(pri_buf_mc);
	cmd->cmd.cmd_load_toc.toc_phy_addr_hi = upper_32_bits(pri_buf_mc);
	cmd->cmd.cmd_load_toc.toc_size = size;
}

/* Issue LOAD TOC cmd to PSP to part toc and calculate tmr size needed */
static int psp_load_toc(struct psp_context *psp,
			uint32_t *tmr_size)
{
	int ret;
	struct psp_gfx_cmd_resp *cmd;

	cmd = kzalloc(sizeof(struct psp_gfx_cmd_resp), GFP_KERNEL);
	if (!cmd)
		return -ENOMEM;
	/* Copy toc to psp firmware private buffer */
	memset(psp->fw_pri_buf, 0, PSP_1_MEG);
	memcpy(psp->fw_pri_buf, psp->toc_start_addr, psp->toc_bin_size);

	psp_prep_load_toc_cmd_buf(cmd, psp->fw_pri_mc_addr, psp->toc_bin_size);

	ret = psp_cmd_submit_buf(psp, NULL, cmd,
				 psp->fence_buf_mc_addr);
	if (!ret)
		*tmr_size = psp->cmd_buf_mem->resp.tmr_size;
	kfree(cmd);
	return ret;
}

/* Set up Trusted Memory Region */
static int psp_tmr_init(struct psp_context *psp)
{
	int ret;
	int tmr_size;
	void *tmr_buf;
	void **pptr;

	/*
	 * According to HW engineer, they prefer the TMR address be "naturally
	 * aligned" , e.g. the start address be an integer divide of TMR size.
	 *
	 * Note: this memory need be reserved till the driver
	 * uninitializes.
	 */
	tmr_size = PSP_TMR_SIZE;

	/* For ASICs support RLC autoload, psp will parse the toc
	 * and calculate the total size of TMR needed */
	if (!amdgpu_sriov_vf(psp->adev) &&
	    psp->toc_start_addr &&
	    psp->toc_bin_size &&
	    psp->fw_pri_buf) {
		ret = psp_load_toc(psp, &tmr_size);
		if (ret) {
			DRM_ERROR("Failed to load toc\n");
			return ret;
		}
	}

	pptr = amdgpu_sriov_vf(psp->adev) ? &tmr_buf : NULL;
	ret = amdgpu_bo_create_kernel(psp->adev, tmr_size, PSP_TMR_SIZE,
				      AMDGPU_GEM_DOMAIN_VRAM,
				      &psp->tmr_bo, &psp->tmr_mc_addr, pptr);

	return ret;
}

static int psp_clear_vf_fw(struct psp_context *psp)
{
	int ret;
	struct psp_gfx_cmd_resp *cmd;

	if (!amdgpu_sriov_vf(psp->adev) || psp->adev->asic_type != CHIP_NAVI12)
		return 0;

	cmd = kzalloc(sizeof(struct psp_gfx_cmd_resp), GFP_KERNEL);
	if (!cmd)
		return -ENOMEM;

	cmd->cmd_id = GFX_CMD_ID_CLEAR_VF_FW;

	ret = psp_cmd_submit_buf(psp, NULL, cmd, psp->fence_buf_mc_addr);
	kfree(cmd);

	return ret;
}

static bool psp_skip_tmr(struct psp_context *psp)
{
	switch (psp->adev->asic_type) {
	case CHIP_NAVI12:
	case CHIP_SIENNA_CICHLID:
		return true;
	default:
		return false;
	}
}

static int psp_tmr_load(struct psp_context *psp)
{
	int ret;
	struct psp_gfx_cmd_resp *cmd;

	/* For Navi12 and CHIP_SIENNA_CICHLID SRIOV, do not set up TMR.
	 * Already set up by host driver.
	 */
	if (amdgpu_sriov_vf(psp->adev) && psp_skip_tmr(psp))
		return 0;

	cmd = kzalloc(sizeof(struct psp_gfx_cmd_resp), GFP_KERNEL);
	if (!cmd)
		return -ENOMEM;

	psp_prep_tmr_cmd_buf(psp, cmd, psp->tmr_mc_addr,
			     amdgpu_bo_size(psp->tmr_bo));
	DRM_INFO("reserve 0x%lx from 0x%llx for PSP TMR\n",
		 amdgpu_bo_size(psp->tmr_bo), psp->tmr_mc_addr);

	ret = psp_cmd_submit_buf(psp, NULL, cmd,
				 psp->fence_buf_mc_addr);

	kfree(cmd);

	return ret;
}

static void psp_prep_tmr_unload_cmd_buf(struct psp_context *psp,
					struct psp_gfx_cmd_resp *cmd)
{
	if (amdgpu_sriov_vf(psp->adev))
		cmd->cmd_id = GFX_CMD_ID_DESTROY_VMR;
	else
		cmd->cmd_id = GFX_CMD_ID_DESTROY_TMR;
}

static int psp_tmr_unload(struct psp_context *psp)
{
	int ret;
	struct psp_gfx_cmd_resp *cmd;

	cmd = kzalloc(sizeof(struct psp_gfx_cmd_resp), GFP_KERNEL);
	if (!cmd)
		return -ENOMEM;

	psp_prep_tmr_unload_cmd_buf(psp, cmd);
	DRM_INFO("free PSP TMR buffer\n");

	ret = psp_cmd_submit_buf(psp, NULL, cmd,
				 psp->fence_buf_mc_addr);

	kfree(cmd);

	return ret;
}

static int psp_tmr_terminate(struct psp_context *psp)
{
	int ret;
	void *tmr_buf;
	void **pptr;

	ret = psp_tmr_unload(psp);
	if (ret)
		return ret;

	/* free TMR memory buffer */
	pptr = amdgpu_sriov_vf(psp->adev) ? &tmr_buf : NULL;
	amdgpu_bo_free_kernel(&psp->tmr_bo, &psp->tmr_mc_addr, pptr);

	return 0;
}

static void psp_prep_asd_load_cmd_buf(struct psp_gfx_cmd_resp *cmd,
				uint64_t asd_mc, uint32_t size)
{
	cmd->cmd_id = GFX_CMD_ID_LOAD_ASD;
	cmd->cmd.cmd_load_ta.app_phy_addr_lo = lower_32_bits(asd_mc);
	cmd->cmd.cmd_load_ta.app_phy_addr_hi = upper_32_bits(asd_mc);
	cmd->cmd.cmd_load_ta.app_len = size;

	cmd->cmd.cmd_load_ta.cmd_buf_phy_addr_lo = 0;
	cmd->cmd.cmd_load_ta.cmd_buf_phy_addr_hi = 0;
	cmd->cmd.cmd_load_ta.cmd_buf_len = 0;
}

static int psp_asd_load(struct psp_context *psp)
{
	int ret;
	struct psp_gfx_cmd_resp *cmd;

	/* If PSP version doesn't match ASD version, asd loading will be failed.
	 * add workaround to bypass it for sriov now.
	 * TODO: add version check to make it common
	 */
	if (amdgpu_sriov_vf(psp->adev) || !psp->asd_fw)
		return 0;

	cmd = kzalloc(sizeof(struct psp_gfx_cmd_resp), GFP_KERNEL);
	if (!cmd)
		return -ENOMEM;

	memset(psp->fw_pri_buf, 0, PSP_1_MEG);
	memcpy(psp->fw_pri_buf, psp->asd_start_addr, psp->asd_ucode_size);

	psp_prep_asd_load_cmd_buf(cmd, psp->fw_pri_mc_addr,
				  psp->asd_ucode_size);

	ret = psp_cmd_submit_buf(psp, NULL, cmd,
				 psp->fence_buf_mc_addr);
	if (!ret) {
		psp->asd_context.asd_initialized = true;
		psp->asd_context.session_id = cmd->resp.session_id;
	}

	kfree(cmd);

	return ret;
}

static void psp_prep_ta_unload_cmd_buf(struct psp_gfx_cmd_resp *cmd,
				       uint32_t session_id)
{
	cmd->cmd_id = GFX_CMD_ID_UNLOAD_TA;
	cmd->cmd.cmd_unload_ta.session_id = session_id;
}

static int psp_asd_unload(struct psp_context *psp)
{
	int ret;
	struct psp_gfx_cmd_resp *cmd;

	if (amdgpu_sriov_vf(psp->adev))
		return 0;

	if (!psp->asd_context.asd_initialized)
		return 0;

	cmd = kzalloc(sizeof(struct psp_gfx_cmd_resp), GFP_KERNEL);
	if (!cmd)
		return -ENOMEM;

	psp_prep_ta_unload_cmd_buf(cmd, psp->asd_context.session_id);

	ret = psp_cmd_submit_buf(psp, NULL, cmd,
				 psp->fence_buf_mc_addr);
	if (!ret)
		psp->asd_context.asd_initialized = false;

	kfree(cmd);

	return ret;
}

static void psp_prep_reg_prog_cmd_buf(struct psp_gfx_cmd_resp *cmd,
		uint32_t id, uint32_t value)
{
	cmd->cmd_id = GFX_CMD_ID_PROG_REG;
	cmd->cmd.cmd_setup_reg_prog.reg_value = value;
	cmd->cmd.cmd_setup_reg_prog.reg_id = id;
}

int psp_reg_program(struct psp_context *psp, enum psp_reg_prog_id reg,
		uint32_t value)
{
	struct psp_gfx_cmd_resp *cmd = NULL;
	int ret = 0;

	if (reg >= PSP_REG_LAST)
		return -EINVAL;

	cmd = kzalloc(sizeof(struct psp_gfx_cmd_resp), GFP_KERNEL);
	if (!cmd)
		return -ENOMEM;

	psp_prep_reg_prog_cmd_buf(cmd, reg, value);
	ret = psp_cmd_submit_buf(psp, NULL, cmd, psp->fence_buf_mc_addr);

	kfree(cmd);
	return ret;
}

static void psp_prep_ta_load_cmd_buf(struct psp_gfx_cmd_resp *cmd,
				     uint64_t ta_bin_mc,
				     uint32_t ta_bin_size,
				     uint64_t ta_shared_mc,
				     uint32_t ta_shared_size)
{
	cmd->cmd_id 				= GFX_CMD_ID_LOAD_TA;
	cmd->cmd.cmd_load_ta.app_phy_addr_lo 	= lower_32_bits(ta_bin_mc);
	cmd->cmd.cmd_load_ta.app_phy_addr_hi 	= upper_32_bits(ta_bin_mc);
	cmd->cmd.cmd_load_ta.app_len 		= ta_bin_size;

	cmd->cmd.cmd_load_ta.cmd_buf_phy_addr_lo = lower_32_bits(ta_shared_mc);
	cmd->cmd.cmd_load_ta.cmd_buf_phy_addr_hi = upper_32_bits(ta_shared_mc);
	cmd->cmd.cmd_load_ta.cmd_buf_len 	 = ta_shared_size;
}

static int psp_xgmi_init_shared_buf(struct psp_context *psp)
{
	int ret;

	/*
	 * Allocate 16k memory aligned to 4k from Frame Buffer (local
	 * physical) for xgmi ta <-> Driver
	 */
	ret = amdgpu_bo_create_kernel(psp->adev, PSP_XGMI_SHARED_MEM_SIZE,
				      PAGE_SIZE, AMDGPU_GEM_DOMAIN_VRAM,
				      &psp->xgmi_context.xgmi_shared_bo,
				      &psp->xgmi_context.xgmi_shared_mc_addr,
				      &psp->xgmi_context.xgmi_shared_buf);

	return ret;
}

static void psp_prep_ta_invoke_cmd_buf(struct psp_gfx_cmd_resp *cmd,
				       uint32_t ta_cmd_id,
				       uint32_t session_id)
{
	cmd->cmd_id 				= GFX_CMD_ID_INVOKE_CMD;
	cmd->cmd.cmd_invoke_cmd.session_id 	= session_id;
	cmd->cmd.cmd_invoke_cmd.ta_cmd_id 	= ta_cmd_id;
}

static int psp_ta_invoke(struct psp_context *psp,
		  uint32_t ta_cmd_id,
		  uint32_t session_id)
{
	int ret;
	struct psp_gfx_cmd_resp *cmd;

	cmd = kzalloc(sizeof(struct psp_gfx_cmd_resp), GFP_KERNEL);
	if (!cmd)
		return -ENOMEM;

	psp_prep_ta_invoke_cmd_buf(cmd, ta_cmd_id, session_id);

	ret = psp_cmd_submit_buf(psp, NULL, cmd,
				 psp->fence_buf_mc_addr);

	kfree(cmd);

	return ret;
}

static int psp_xgmi_load(struct psp_context *psp)
{
	int ret;
	struct psp_gfx_cmd_resp *cmd;

	/*
	 * TODO: bypass the loading in sriov for now
	 */

	cmd = kzalloc(sizeof(struct psp_gfx_cmd_resp), GFP_KERNEL);
	if (!cmd)
		return -ENOMEM;

	memset(psp->fw_pri_buf, 0, PSP_1_MEG);
	memcpy(psp->fw_pri_buf, psp->ta_xgmi_start_addr, psp->ta_xgmi_ucode_size);

	psp_prep_ta_load_cmd_buf(cmd,
				 psp->fw_pri_mc_addr,
				 psp->ta_xgmi_ucode_size,
				 psp->xgmi_context.xgmi_shared_mc_addr,
				 PSP_XGMI_SHARED_MEM_SIZE);

	ret = psp_cmd_submit_buf(psp, NULL, cmd,
				 psp->fence_buf_mc_addr);

	if (!ret) {
		psp->xgmi_context.initialized = 1;
		psp->xgmi_context.session_id = cmd->resp.session_id;
	}

	kfree(cmd);

	return ret;
}

static int psp_xgmi_unload(struct psp_context *psp)
{
	int ret;
	struct psp_gfx_cmd_resp *cmd;
	struct amdgpu_device *adev = psp->adev;

	/* XGMI TA unload currently is not supported on Arcturus */
	if (adev->asic_type == CHIP_ARCTURUS)
		return 0;

	/*
	 * TODO: bypass the unloading in sriov for now
	 */

	cmd = kzalloc(sizeof(struct psp_gfx_cmd_resp), GFP_KERNEL);
	if (!cmd)
		return -ENOMEM;

	psp_prep_ta_unload_cmd_buf(cmd, psp->xgmi_context.session_id);

	ret = psp_cmd_submit_buf(psp, NULL, cmd,
				 psp->fence_buf_mc_addr);

	kfree(cmd);

	return ret;
}

int psp_xgmi_invoke(struct psp_context *psp, uint32_t ta_cmd_id)
{
	return psp_ta_invoke(psp, ta_cmd_id, psp->xgmi_context.session_id);
}

int psp_xgmi_terminate(struct psp_context *psp)
{
	int ret;

	if (!psp->xgmi_context.initialized)
		return 0;

	ret = psp_xgmi_unload(psp);
	if (ret)
		return ret;

	psp->xgmi_context.initialized = 0;

	/* free xgmi shared memory */
	amdgpu_bo_free_kernel(&psp->xgmi_context.xgmi_shared_bo,
			&psp->xgmi_context.xgmi_shared_mc_addr,
			&psp->xgmi_context.xgmi_shared_buf);

	return 0;
}

int psp_xgmi_initialize(struct psp_context *psp)
{
	struct ta_xgmi_shared_memory *xgmi_cmd;
	int ret;

	if (!psp->adev->psp.ta_fw ||
	    !psp->adev->psp.ta_xgmi_ucode_size ||
	    !psp->adev->psp.ta_xgmi_start_addr)
		return -ENOENT;

	if (!psp->xgmi_context.initialized) {
		ret = psp_xgmi_init_shared_buf(psp);
		if (ret)
			return ret;
	}

	/* Load XGMI TA */
	ret = psp_xgmi_load(psp);
	if (ret)
		return ret;

	/* Initialize XGMI session */
	xgmi_cmd = (struct ta_xgmi_shared_memory *)(psp->xgmi_context.xgmi_shared_buf);
	memset(xgmi_cmd, 0, sizeof(struct ta_xgmi_shared_memory));
	xgmi_cmd->cmd_id = TA_COMMAND_XGMI__INITIALIZE;

	ret = psp_xgmi_invoke(psp, xgmi_cmd->cmd_id);

	return ret;
}

int psp_xgmi_get_hive_id(struct psp_context *psp, uint64_t *hive_id)
{
	struct ta_xgmi_shared_memory *xgmi_cmd;
	int ret;

	xgmi_cmd = (struct ta_xgmi_shared_memory*)psp->xgmi_context.xgmi_shared_buf;
	memset(xgmi_cmd, 0, sizeof(struct ta_xgmi_shared_memory));

	xgmi_cmd->cmd_id = TA_COMMAND_XGMI__GET_HIVE_ID;

	/* Invoke xgmi ta to get hive id */
	ret = psp_xgmi_invoke(psp, xgmi_cmd->cmd_id);
	if (ret)
		return ret;

	*hive_id = xgmi_cmd->xgmi_out_message.get_hive_id.hive_id;

	return 0;
}

int psp_xgmi_get_node_id(struct psp_context *psp, uint64_t *node_id)
{
	struct ta_xgmi_shared_memory *xgmi_cmd;
	int ret;

	xgmi_cmd = (struct ta_xgmi_shared_memory*)psp->xgmi_context.xgmi_shared_buf;
	memset(xgmi_cmd, 0, sizeof(struct ta_xgmi_shared_memory));

	xgmi_cmd->cmd_id = TA_COMMAND_XGMI__GET_NODE_ID;

	/* Invoke xgmi ta to get the node id */
	ret = psp_xgmi_invoke(psp, xgmi_cmd->cmd_id);
	if (ret)
		return ret;

	*node_id = xgmi_cmd->xgmi_out_message.get_node_id.node_id;

	return 0;
}

int psp_xgmi_get_topology_info(struct psp_context *psp,
			       int number_devices,
			       struct psp_xgmi_topology_info *topology)
{
	struct ta_xgmi_shared_memory *xgmi_cmd;
	struct ta_xgmi_cmd_get_topology_info_input *topology_info_input;
	struct ta_xgmi_cmd_get_topology_info_output *topology_info_output;
	int i;
	int ret;

	if (!topology || topology->num_nodes > TA_XGMI__MAX_CONNECTED_NODES)
		return -EINVAL;

	xgmi_cmd = (struct ta_xgmi_shared_memory*)psp->xgmi_context.xgmi_shared_buf;
	memset(xgmi_cmd, 0, sizeof(struct ta_xgmi_shared_memory));

	/* Fill in the shared memory with topology information as input */
	topology_info_input = &xgmi_cmd->xgmi_in_message.get_topology_info;
	xgmi_cmd->cmd_id = TA_COMMAND_XGMI__GET_GET_TOPOLOGY_INFO;
	topology_info_input->num_nodes = number_devices;

	for (i = 0; i < topology_info_input->num_nodes; i++) {
		topology_info_input->nodes[i].node_id = topology->nodes[i].node_id;
		topology_info_input->nodes[i].num_hops = topology->nodes[i].num_hops;
		topology_info_input->nodes[i].is_sharing_enabled = topology->nodes[i].is_sharing_enabled;
		topology_info_input->nodes[i].sdma_engine = topology->nodes[i].sdma_engine;
	}

	/* Invoke xgmi ta to get the topology information */
	ret = psp_xgmi_invoke(psp, TA_COMMAND_XGMI__GET_GET_TOPOLOGY_INFO);
	if (ret)
		return ret;

	/* Read the output topology information from the shared memory */
	topology_info_output = &xgmi_cmd->xgmi_out_message.get_topology_info;
	topology->num_nodes = xgmi_cmd->xgmi_out_message.get_topology_info.num_nodes;
	for (i = 0; i < topology->num_nodes; i++) {
		topology->nodes[i].node_id = topology_info_output->nodes[i].node_id;
		topology->nodes[i].num_hops = topology_info_output->nodes[i].num_hops;
		topology->nodes[i].is_sharing_enabled = topology_info_output->nodes[i].is_sharing_enabled;
		topology->nodes[i].sdma_engine = topology_info_output->nodes[i].sdma_engine;
	}

	return 0;
}

int psp_xgmi_set_topology_info(struct psp_context *psp,
			       int number_devices,
			       struct psp_xgmi_topology_info *topology)
{
	struct ta_xgmi_shared_memory *xgmi_cmd;
	struct ta_xgmi_cmd_get_topology_info_input *topology_info_input;
	int i;

	if (!topology || topology->num_nodes > TA_XGMI__MAX_CONNECTED_NODES)
		return -EINVAL;

	xgmi_cmd = (struct ta_xgmi_shared_memory*)psp->xgmi_context.xgmi_shared_buf;
	memset(xgmi_cmd, 0, sizeof(struct ta_xgmi_shared_memory));

	topology_info_input = &xgmi_cmd->xgmi_in_message.get_topology_info;
	xgmi_cmd->cmd_id = TA_COMMAND_XGMI__SET_TOPOLOGY_INFO;
	topology_info_input->num_nodes = number_devices;

	for (i = 0; i < topology_info_input->num_nodes; i++) {
		topology_info_input->nodes[i].node_id = topology->nodes[i].node_id;
		topology_info_input->nodes[i].num_hops = topology->nodes[i].num_hops;
		topology_info_input->nodes[i].is_sharing_enabled = 1;
		topology_info_input->nodes[i].sdma_engine = topology->nodes[i].sdma_engine;
	}

	/* Invoke xgmi ta to set topology information */
	return psp_xgmi_invoke(psp, TA_COMMAND_XGMI__SET_TOPOLOGY_INFO);
}

// ras begin
static int psp_ras_init_shared_buf(struct psp_context *psp)
{
	int ret;

	/*
	 * Allocate 16k memory aligned to 4k from Frame Buffer (local
	 * physical) for ras ta <-> Driver
	 */
	ret = amdgpu_bo_create_kernel(psp->adev, PSP_RAS_SHARED_MEM_SIZE,
			PAGE_SIZE, AMDGPU_GEM_DOMAIN_VRAM,
			&psp->ras.ras_shared_bo,
			&psp->ras.ras_shared_mc_addr,
			&psp->ras.ras_shared_buf);

	return ret;
}

static int psp_ras_load(struct psp_context *psp)
{
	int ret;
	struct psp_gfx_cmd_resp *cmd;

	/*
	 * TODO: bypass the loading in sriov for now
	 */
	if (amdgpu_sriov_vf(psp->adev))
		return 0;

	cmd = kzalloc(sizeof(struct psp_gfx_cmd_resp), GFP_KERNEL);
	if (!cmd)
		return -ENOMEM;

	memset(psp->fw_pri_buf, 0, PSP_1_MEG);
	memcpy(psp->fw_pri_buf, psp->ta_ras_start_addr, psp->ta_ras_ucode_size);

	psp_prep_ta_load_cmd_buf(cmd,
				 psp->fw_pri_mc_addr,
				 psp->ta_ras_ucode_size,
				 psp->ras.ras_shared_mc_addr,
				 PSP_RAS_SHARED_MEM_SIZE);

	ret = psp_cmd_submit_buf(psp, NULL, cmd,
			psp->fence_buf_mc_addr);

	if (!ret) {
		psp->ras.ras_initialized = true;
		psp->ras.session_id = cmd->resp.session_id;
	}

	kfree(cmd);

	return ret;
}

static int psp_ras_unload(struct psp_context *psp)
{
	int ret;
	struct psp_gfx_cmd_resp *cmd;

	/*
	 * TODO: bypass the unloading in sriov for now
	 */
	if (amdgpu_sriov_vf(psp->adev))
		return 0;

	cmd = kzalloc(sizeof(struct psp_gfx_cmd_resp), GFP_KERNEL);
	if (!cmd)
		return -ENOMEM;

	psp_prep_ta_unload_cmd_buf(cmd, psp->ras.session_id);

	ret = psp_cmd_submit_buf(psp, NULL, cmd,
			psp->fence_buf_mc_addr);

	kfree(cmd);

	return ret;
}

int psp_ras_invoke(struct psp_context *psp, uint32_t ta_cmd_id)
{
	struct ta_ras_shared_memory *ras_cmd;
	int ret;

	ras_cmd = (struct ta_ras_shared_memory *)psp->ras.ras_shared_buf;

	/*
	 * TODO: bypass the loading in sriov for now
	 */
	if (amdgpu_sriov_vf(psp->adev))
		return 0;

	ret = psp_ta_invoke(psp, ta_cmd_id, psp->ras.session_id);

	if (amdgpu_ras_intr_triggered())
		return ret;

	if (ras_cmd->if_version > RAS_TA_HOST_IF_VER)
	{
		DRM_WARN("RAS: Unsupported Interface");
		return -EINVAL;
	}

	if (!ret) {
		if (ras_cmd->ras_out_message.flags.err_inject_switch_disable_flag) {
			dev_warn(psp->adev->dev, "ECC switch disabled\n");

			ras_cmd->ras_status = TA_RAS_STATUS__ERROR_RAS_NOT_AVAILABLE;
		}
		else if (ras_cmd->ras_out_message.flags.reg_access_failure_flag)
			dev_warn(psp->adev->dev,
				 "RAS internal register access blocked\n");
	}

	return ret;
}

int psp_ras_enable_features(struct psp_context *psp,
		union ta_ras_cmd_input *info, bool enable)
{
	struct ta_ras_shared_memory *ras_cmd;
	int ret;

	if (!psp->ras.ras_initialized)
		return -EINVAL;

	ras_cmd = (struct ta_ras_shared_memory *)psp->ras.ras_shared_buf;
	memset(ras_cmd, 0, sizeof(struct ta_ras_shared_memory));

	if (enable)
		ras_cmd->cmd_id = TA_RAS_COMMAND__ENABLE_FEATURES;
	else
		ras_cmd->cmd_id = TA_RAS_COMMAND__DISABLE_FEATURES;

	ras_cmd->ras_in_message = *info;

	ret = psp_ras_invoke(psp, ras_cmd->cmd_id);
	if (ret)
		return -EINVAL;

	return ras_cmd->ras_status;
}

static int psp_ras_terminate(struct psp_context *psp)
{
	int ret;

	/*
	 * TODO: bypass the terminate in sriov for now
	 */
	if (amdgpu_sriov_vf(psp->adev))
		return 0;

	if (!psp->ras.ras_initialized)
		return 0;

	ret = psp_ras_unload(psp);
	if (ret)
		return ret;

	psp->ras.ras_initialized = false;

	/* free ras shared memory */
	amdgpu_bo_free_kernel(&psp->ras.ras_shared_bo,
			&psp->ras.ras_shared_mc_addr,
			&psp->ras.ras_shared_buf);

	return 0;
}

static int psp_ras_initialize(struct psp_context *psp)
{
	int ret;

	/*
	 * TODO: bypass the initialize in sriov for now
	 */
	if (amdgpu_sriov_vf(psp->adev))
		return 0;

	if (!psp->adev->psp.ta_ras_ucode_size ||
	    !psp->adev->psp.ta_ras_start_addr) {
		dev_info(psp->adev->dev, "RAS: optional ras ta ucode is not available\n");
		return 0;
	}

	if (!psp->ras.ras_initialized) {
		ret = psp_ras_init_shared_buf(psp);
		if (ret)
			return ret;
	}

	ret = psp_ras_load(psp);
	if (ret)
		return ret;

	return 0;
}

int psp_ras_trigger_error(struct psp_context *psp,
			  struct ta_ras_trigger_error_input *info)
{
	struct ta_ras_shared_memory *ras_cmd;
	int ret;

	if (!psp->ras.ras_initialized)
		return -EINVAL;

	ras_cmd = (struct ta_ras_shared_memory *)psp->ras.ras_shared_buf;
	memset(ras_cmd, 0, sizeof(struct ta_ras_shared_memory));

	ras_cmd->cmd_id = TA_RAS_COMMAND__TRIGGER_ERROR;
	ras_cmd->ras_in_message.trigger_error = *info;

	ret = psp_ras_invoke(psp, ras_cmd->cmd_id);
	if (ret)
		return -EINVAL;

	/* If err_event_athub occurs error inject was successful, however
	   return status from TA is no long reliable */
	if (amdgpu_ras_intr_triggered())
		return 0;

	return ras_cmd->ras_status;
}
// ras end

// HDCP start
static int psp_hdcp_init_shared_buf(struct psp_context *psp)
{
	int ret;

	/*
	 * Allocate 16k memory aligned to 4k from Frame Buffer (local
	 * physical) for hdcp ta <-> Driver
	 */
	ret = amdgpu_bo_create_kernel(psp->adev, PSP_HDCP_SHARED_MEM_SIZE,
				      PAGE_SIZE, AMDGPU_GEM_DOMAIN_VRAM,
				      &psp->hdcp_context.hdcp_shared_bo,
				      &psp->hdcp_context.hdcp_shared_mc_addr,
				      &psp->hdcp_context.hdcp_shared_buf);

	return ret;
}

static int psp_hdcp_load(struct psp_context *psp)
{
	int ret;
	struct psp_gfx_cmd_resp *cmd;

	/*
	 * TODO: bypass the loading in sriov for now
	 */
	if (amdgpu_sriov_vf(psp->adev))
		return 0;

	cmd = kzalloc(sizeof(struct psp_gfx_cmd_resp), GFP_KERNEL);
	if (!cmd)
		return -ENOMEM;

	memset(psp->fw_pri_buf, 0, PSP_1_MEG);
	memcpy(psp->fw_pri_buf, psp->ta_hdcp_start_addr,
	       psp->ta_hdcp_ucode_size);

	psp_prep_ta_load_cmd_buf(cmd,
				 psp->fw_pri_mc_addr,
				 psp->ta_hdcp_ucode_size,
				 psp->hdcp_context.hdcp_shared_mc_addr,
				 PSP_HDCP_SHARED_MEM_SIZE);

	ret = psp_cmd_submit_buf(psp, NULL, cmd, psp->fence_buf_mc_addr);

	if (!ret) {
		psp->hdcp_context.hdcp_initialized = true;
		psp->hdcp_context.session_id = cmd->resp.session_id;
		mutex_init(&psp->hdcp_context.mutex);
	}

	kfree(cmd);

	return ret;
}
static int psp_hdcp_initialize(struct psp_context *psp)
{
	int ret;

	/*
	 * TODO: bypass the initialize in sriov for now
	 */
	if (amdgpu_sriov_vf(psp->adev))
		return 0;

	if (!psp->adev->psp.ta_hdcp_ucode_size ||
	    !psp->adev->psp.ta_hdcp_start_addr) {
		dev_info(psp->adev->dev, "HDCP: optional hdcp ta ucode is not available\n");
		return 0;
	}

	if (!psp->hdcp_context.hdcp_initialized) {
		ret = psp_hdcp_init_shared_buf(psp);
		if (ret)
			return ret;
	}

	ret = psp_hdcp_load(psp);
	if (ret)
		return ret;

	return 0;
}

static int psp_hdcp_unload(struct psp_context *psp)
{
	int ret;
	struct psp_gfx_cmd_resp *cmd;

	/*
	 * TODO: bypass the unloading in sriov for now
	 */
	if (amdgpu_sriov_vf(psp->adev))
		return 0;

	cmd = kzalloc(sizeof(struct psp_gfx_cmd_resp), GFP_KERNEL);
	if (!cmd)
		return -ENOMEM;

	psp_prep_ta_unload_cmd_buf(cmd, psp->hdcp_context.session_id);

	ret = psp_cmd_submit_buf(psp, NULL, cmd, psp->fence_buf_mc_addr);

	kfree(cmd);

	return ret;
}

int psp_hdcp_invoke(struct psp_context *psp, uint32_t ta_cmd_id)
{
	/*
	 * TODO: bypass the loading in sriov for now
	 */
	if (amdgpu_sriov_vf(psp->adev))
		return 0;

	return psp_ta_invoke(psp, ta_cmd_id, psp->hdcp_context.session_id);
}

static int psp_hdcp_terminate(struct psp_context *psp)
{
	int ret;

	/*
	 * TODO: bypass the terminate in sriov for now
	 */
	if (amdgpu_sriov_vf(psp->adev))
		return 0;

	if (!psp->hdcp_context.hdcp_initialized)
		return 0;

	ret = psp_hdcp_unload(psp);
	if (ret)
		return ret;

	psp->hdcp_context.hdcp_initialized = false;

	/* free hdcp shared memory */
	amdgpu_bo_free_kernel(&psp->hdcp_context.hdcp_shared_bo,
			      &psp->hdcp_context.hdcp_shared_mc_addr,
			      &psp->hdcp_context.hdcp_shared_buf);

	return 0;
}
// HDCP end

// DTM start
static int psp_dtm_init_shared_buf(struct psp_context *psp)
{
	int ret;

	/*
	 * Allocate 16k memory aligned to 4k from Frame Buffer (local
	 * physical) for dtm ta <-> Driver
	 */
	ret = amdgpu_bo_create_kernel(psp->adev, PSP_DTM_SHARED_MEM_SIZE,
				      PAGE_SIZE, AMDGPU_GEM_DOMAIN_VRAM,
				      &psp->dtm_context.dtm_shared_bo,
				      &psp->dtm_context.dtm_shared_mc_addr,
				      &psp->dtm_context.dtm_shared_buf);

	return ret;
}

static int psp_dtm_load(struct psp_context *psp)
{
	int ret;
	struct psp_gfx_cmd_resp *cmd;

	/*
	 * TODO: bypass the loading in sriov for now
	 */
	if (amdgpu_sriov_vf(psp->adev))
		return 0;

	cmd = kzalloc(sizeof(struct psp_gfx_cmd_resp), GFP_KERNEL);
	if (!cmd)
		return -ENOMEM;

	memset(psp->fw_pri_buf, 0, PSP_1_MEG);
	memcpy(psp->fw_pri_buf, psp->ta_dtm_start_addr, psp->ta_dtm_ucode_size);

	psp_prep_ta_load_cmd_buf(cmd,
				 psp->fw_pri_mc_addr,
				 psp->ta_dtm_ucode_size,
				 psp->dtm_context.dtm_shared_mc_addr,
				 PSP_DTM_SHARED_MEM_SIZE);

	ret = psp_cmd_submit_buf(psp, NULL, cmd, psp->fence_buf_mc_addr);

	if (!ret) {
		psp->dtm_context.dtm_initialized = true;
		psp->dtm_context.session_id = cmd->resp.session_id;
		mutex_init(&psp->dtm_context.mutex);
	}

	kfree(cmd);

	return ret;
}

static int psp_dtm_initialize(struct psp_context *psp)
{
	int ret;

	/*
	 * TODO: bypass the initialize in sriov for now
	 */
	if (amdgpu_sriov_vf(psp->adev))
		return 0;

	if (!psp->adev->psp.ta_dtm_ucode_size ||
	    !psp->adev->psp.ta_dtm_start_addr) {
		dev_info(psp->adev->dev, "DTM: optional dtm ta ucode is not available\n");
		return 0;
	}

	if (!psp->dtm_context.dtm_initialized) {
		ret = psp_dtm_init_shared_buf(psp);
		if (ret)
			return ret;
	}

	ret = psp_dtm_load(psp);
	if (ret)
		return ret;

	return 0;
}

static int psp_dtm_unload(struct psp_context *psp)
{
	int ret;
	struct psp_gfx_cmd_resp *cmd;

	/*
	 * TODO: bypass the unloading in sriov for now
	 */
	if (amdgpu_sriov_vf(psp->adev))
		return 0;

	cmd = kzalloc(sizeof(struct psp_gfx_cmd_resp), GFP_KERNEL);
	if (!cmd)
		return -ENOMEM;

	psp_prep_ta_unload_cmd_buf(cmd, psp->dtm_context.session_id);

	ret = psp_cmd_submit_buf(psp, NULL, cmd, psp->fence_buf_mc_addr);

	kfree(cmd);

	return ret;
}

int psp_dtm_invoke(struct psp_context *psp, uint32_t ta_cmd_id)
{
	/*
	 * TODO: bypass the loading in sriov for now
	 */
	if (amdgpu_sriov_vf(psp->adev))
		return 0;

	return psp_ta_invoke(psp, ta_cmd_id, psp->dtm_context.session_id);
}

static int psp_dtm_terminate(struct psp_context *psp)
{
	int ret;

	/*
	 * TODO: bypass the terminate in sriov for now
	 */
	if (amdgpu_sriov_vf(psp->adev))
		return 0;

	if (!psp->dtm_context.dtm_initialized)
		return 0;

	ret = psp_dtm_unload(psp);
	if (ret)
		return ret;

	psp->dtm_context.dtm_initialized = false;

	/* free hdcp shared memory */
	amdgpu_bo_free_kernel(&psp->dtm_context.dtm_shared_bo,
			      &psp->dtm_context.dtm_shared_mc_addr,
			      &psp->dtm_context.dtm_shared_buf);

	return 0;
}
// DTM end

static int psp_hw_start(struct psp_context *psp)
{
	struct amdgpu_device *adev = psp->adev;
	int ret;

	if (!amdgpu_sriov_vf(adev)) {
		if (psp->kdb_bin_size &&
		    (psp->funcs->bootloader_load_kdb != NULL)) {
			ret = psp_bootloader_load_kdb(psp);
			if (ret) {
				DRM_ERROR("PSP load kdb failed!\n");
				return ret;
			}
		}

		if (psp->spl_bin_size) {
			ret = psp_bootloader_load_spl(psp);
			if (ret) {
				DRM_ERROR("PSP load spl failed!\n");
				return ret;
			}
		}

		ret = psp_bootloader_load_sysdrv(psp);
		if (ret) {
			DRM_ERROR("PSP load sysdrv failed!\n");
			return ret;
		}

		ret = psp_bootloader_load_sos(psp);
		if (ret) {
			DRM_ERROR("PSP load sos failed!\n");
			return ret;
		}
	}

	ret = psp_ring_create(psp, PSP_RING_TYPE__KM);
	if (ret) {
		DRM_ERROR("PSP create ring failed!\n");
		return ret;
	}

	ret = psp_clear_vf_fw(psp);
	if (ret) {
		DRM_ERROR("PSP clear vf fw!\n");
		return ret;
	}

	ret = psp_tmr_init(psp);
	if (ret) {
		DRM_ERROR("PSP tmr init failed!\n");
		return ret;
	}

	/*
	 * For ASICs with DF Cstate management centralized
	 * to PMFW, TMR setup should be performed after PMFW
	 * loaded and before other non-psp firmware loaded.
	 */
	if (psp->pmfw_centralized_cstate_management) {
		ret = psp_load_smu_fw(psp);
		if (ret)
			return ret;
	}

	ret = psp_tmr_load(psp);
	if (ret) {
		DRM_ERROR("PSP load tmr failed!\n");
		return ret;
	}

	return 0;
}

static int psp_get_fw_type(struct amdgpu_firmware_info *ucode,
			   enum psp_gfx_fw_type *type)
{
	switch (ucode->ucode_id) {
	case AMDGPU_UCODE_ID_SDMA0:
		*type = GFX_FW_TYPE_SDMA0;
		break;
	case AMDGPU_UCODE_ID_SDMA1:
		*type = GFX_FW_TYPE_SDMA1;
		break;
	case AMDGPU_UCODE_ID_SDMA2:
		*type = GFX_FW_TYPE_SDMA2;
		break;
	case AMDGPU_UCODE_ID_SDMA3:
		*type = GFX_FW_TYPE_SDMA3;
		break;
	case AMDGPU_UCODE_ID_SDMA4:
		*type = GFX_FW_TYPE_SDMA4;
		break;
	case AMDGPU_UCODE_ID_SDMA5:
		*type = GFX_FW_TYPE_SDMA5;
		break;
	case AMDGPU_UCODE_ID_SDMA6:
		*type = GFX_FW_TYPE_SDMA6;
		break;
	case AMDGPU_UCODE_ID_SDMA7:
		*type = GFX_FW_TYPE_SDMA7;
		break;
	case AMDGPU_UCODE_ID_CP_MES:
		*type = GFX_FW_TYPE_CP_MES;
		break;
	case AMDGPU_UCODE_ID_CP_MES_DATA:
		*type = GFX_FW_TYPE_MES_STACK;
		break;
	case AMDGPU_UCODE_ID_CP_CE:
		*type = GFX_FW_TYPE_CP_CE;
		break;
	case AMDGPU_UCODE_ID_CP_PFP:
		*type = GFX_FW_TYPE_CP_PFP;
		break;
	case AMDGPU_UCODE_ID_CP_ME:
		*type = GFX_FW_TYPE_CP_ME;
		break;
	case AMDGPU_UCODE_ID_CP_MEC1:
		*type = GFX_FW_TYPE_CP_MEC;
		break;
	case AMDGPU_UCODE_ID_CP_MEC1_JT:
		*type = GFX_FW_TYPE_CP_MEC_ME1;
		break;
	case AMDGPU_UCODE_ID_CP_MEC2:
		*type = GFX_FW_TYPE_CP_MEC;
		break;
	case AMDGPU_UCODE_ID_CP_MEC2_JT:
		*type = GFX_FW_TYPE_CP_MEC_ME2;
		break;
	case AMDGPU_UCODE_ID_RLC_G:
		*type = GFX_FW_TYPE_RLC_G;
		break;
	case AMDGPU_UCODE_ID_RLC_RESTORE_LIST_CNTL:
		*type = GFX_FW_TYPE_RLC_RESTORE_LIST_SRM_CNTL;
		break;
	case AMDGPU_UCODE_ID_RLC_RESTORE_LIST_GPM_MEM:
		*type = GFX_FW_TYPE_RLC_RESTORE_LIST_GPM_MEM;
		break;
	case AMDGPU_UCODE_ID_RLC_RESTORE_LIST_SRM_MEM:
		*type = GFX_FW_TYPE_RLC_RESTORE_LIST_SRM_MEM;
		break;
	case AMDGPU_UCODE_ID_SMC:
		*type = GFX_FW_TYPE_SMU;
		break;
	case AMDGPU_UCODE_ID_UVD:
		*type = GFX_FW_TYPE_UVD;
		break;
	case AMDGPU_UCODE_ID_UVD1:
		*type = GFX_FW_TYPE_UVD1;
		break;
	case AMDGPU_UCODE_ID_VCE:
		*type = GFX_FW_TYPE_VCE;
		break;
	case AMDGPU_UCODE_ID_VCN:
		*type = GFX_FW_TYPE_VCN;
		break;
	case AMDGPU_UCODE_ID_VCN1:
		*type = GFX_FW_TYPE_VCN1;
		break;
	case AMDGPU_UCODE_ID_DMCU_ERAM:
		*type = GFX_FW_TYPE_DMCU_ERAM;
		break;
	case AMDGPU_UCODE_ID_DMCU_INTV:
		*type = GFX_FW_TYPE_DMCU_ISR;
		break;
	case AMDGPU_UCODE_ID_VCN0_RAM:
		*type = GFX_FW_TYPE_VCN0_RAM;
		break;
	case AMDGPU_UCODE_ID_VCN1_RAM:
		*type = GFX_FW_TYPE_VCN1_RAM;
		break;
	case AMDGPU_UCODE_ID_DMCUB:
		*type = GFX_FW_TYPE_DMUB;
		break;
	case AMDGPU_UCODE_ID_MAXIMUM:
	default:
		return -EINVAL;
	}

	return 0;
}

static void psp_print_fw_hdr(struct psp_context *psp,
			     struct amdgpu_firmware_info *ucode)
{
	struct amdgpu_device *adev = psp->adev;
	struct common_firmware_header *hdr;

	switch (ucode->ucode_id) {
	case AMDGPU_UCODE_ID_SDMA0:
	case AMDGPU_UCODE_ID_SDMA1:
	case AMDGPU_UCODE_ID_SDMA2:
	case AMDGPU_UCODE_ID_SDMA3:
	case AMDGPU_UCODE_ID_SDMA4:
	case AMDGPU_UCODE_ID_SDMA5:
	case AMDGPU_UCODE_ID_SDMA6:
	case AMDGPU_UCODE_ID_SDMA7:
		hdr = (struct common_firmware_header *)
			adev->sdma.instance[ucode->ucode_id - AMDGPU_UCODE_ID_SDMA0].fw->data;
		amdgpu_ucode_print_sdma_hdr(hdr);
		break;
	case AMDGPU_UCODE_ID_CP_CE:
		hdr = (struct common_firmware_header *)adev->gfx.ce_fw->data;
		amdgpu_ucode_print_gfx_hdr(hdr);
		break;
	case AMDGPU_UCODE_ID_CP_PFP:
		hdr = (struct common_firmware_header *)adev->gfx.pfp_fw->data;
		amdgpu_ucode_print_gfx_hdr(hdr);
		break;
	case AMDGPU_UCODE_ID_CP_ME:
		hdr = (struct common_firmware_header *)adev->gfx.me_fw->data;
		amdgpu_ucode_print_gfx_hdr(hdr);
		break;
	case AMDGPU_UCODE_ID_CP_MEC1:
		hdr = (struct common_firmware_header *)adev->gfx.mec_fw->data;
		amdgpu_ucode_print_gfx_hdr(hdr);
		break;
	case AMDGPU_UCODE_ID_RLC_G:
		hdr = (struct common_firmware_header *)adev->gfx.rlc_fw->data;
		amdgpu_ucode_print_rlc_hdr(hdr);
		break;
	case AMDGPU_UCODE_ID_SMC:
		hdr = (struct common_firmware_header *)adev->pm.fw->data;
		amdgpu_ucode_print_smc_hdr(hdr);
		break;
	default:
		break;
	}
}

static int psp_prep_load_ip_fw_cmd_buf(struct amdgpu_firmware_info *ucode,
				       struct psp_gfx_cmd_resp *cmd)
{
	int ret;
	uint64_t fw_mem_mc_addr = ucode->mc_addr;

	memset(cmd, 0, sizeof(struct psp_gfx_cmd_resp));

	cmd->cmd_id = GFX_CMD_ID_LOAD_IP_FW;
	cmd->cmd.cmd_load_ip_fw.fw_phy_addr_lo = lower_32_bits(fw_mem_mc_addr);
	cmd->cmd.cmd_load_ip_fw.fw_phy_addr_hi = upper_32_bits(fw_mem_mc_addr);
	cmd->cmd.cmd_load_ip_fw.fw_size = ucode->ucode_size;

	ret = psp_get_fw_type(ucode, &cmd->cmd.cmd_load_ip_fw.fw_type);
	if (ret)
		DRM_ERROR("Unknown firmware type\n");

	return ret;
}

static int psp_execute_np_fw_load(struct psp_context *psp,
			          struct amdgpu_firmware_info *ucode)
{
	int ret = 0;

	ret = psp_prep_load_ip_fw_cmd_buf(ucode, psp->cmd);
	if (ret)
		return ret;

	ret = psp_cmd_submit_buf(psp, ucode, psp->cmd,
				 psp->fence_buf_mc_addr);

	return ret;
}

static int psp_load_smu_fw(struct psp_context *psp)
{
	int ret;
	struct amdgpu_device* adev = psp->adev;
	struct amdgpu_firmware_info *ucode =
			&adev->firmware.ucode[AMDGPU_UCODE_ID_SMC];
	struct amdgpu_ras *ras = psp->ras.ras;

	if (!ucode->fw || amdgpu_sriov_vf(psp->adev))
		return 0;


	if (adev->in_gpu_reset && ras && ras->supported) {
		ret = amdgpu_dpm_set_mp1_state(adev, PP_MP1_STATE_UNLOAD);
		if (ret) {
			DRM_WARN("Failed to set MP1 state prepare for reload\n");
		}
	}

	ret = psp_execute_np_fw_load(psp, ucode);

	if (ret)
		DRM_ERROR("PSP load smu failed!\n");

	return ret;
}

static bool fw_load_skip_check(struct psp_context *psp,
			       struct amdgpu_firmware_info *ucode)
{
	if (!ucode->fw)
		return true;

	if (ucode->ucode_id == AMDGPU_UCODE_ID_SMC &&
	    (psp_smu_reload_quirk(psp) ||
	     psp->autoload_supported ||
	     psp->pmfw_centralized_cstate_management))
		return true;

	if (amdgpu_sriov_vf(psp->adev) &&
	   (ucode->ucode_id == AMDGPU_UCODE_ID_SDMA0
	    || ucode->ucode_id == AMDGPU_UCODE_ID_SDMA1
	    || ucode->ucode_id == AMDGPU_UCODE_ID_SDMA2
	    || ucode->ucode_id == AMDGPU_UCODE_ID_SDMA3
	    || ucode->ucode_id == AMDGPU_UCODE_ID_SDMA4
	    || ucode->ucode_id == AMDGPU_UCODE_ID_SDMA5
	    || ucode->ucode_id == AMDGPU_UCODE_ID_SDMA6
	    || ucode->ucode_id == AMDGPU_UCODE_ID_SDMA7
	    || ucode->ucode_id == AMDGPU_UCODE_ID_RLC_G
	    || ucode->ucode_id == AMDGPU_UCODE_ID_RLC_RESTORE_LIST_CNTL
	    || ucode->ucode_id == AMDGPU_UCODE_ID_RLC_RESTORE_LIST_GPM_MEM
	    || ucode->ucode_id == AMDGPU_UCODE_ID_RLC_RESTORE_LIST_SRM_MEM
	    || ucode->ucode_id == AMDGPU_UCODE_ID_SMC))
		/*skip ucode loading in SRIOV VF */
		return true;

	if (psp->autoload_supported &&
	    (ucode->ucode_id == AMDGPU_UCODE_ID_CP_MEC1_JT ||
	     ucode->ucode_id == AMDGPU_UCODE_ID_CP_MEC2_JT))
		/* skip mec JT when autoload is enabled */
		return true;

	return false;
}

static int psp_np_fw_load(struct psp_context *psp)
{
	int i, ret;
	struct amdgpu_firmware_info *ucode;
	struct amdgpu_device* adev = psp->adev;

	if (psp->autoload_supported &&
	    !psp->pmfw_centralized_cstate_management) {
		ret = psp_load_smu_fw(psp);
		if (ret)
			return ret;
	}

	for (i = 0; i < adev->firmware.max_ucodes; i++) {
		ucode = &adev->firmware.ucode[i];

		if (ucode->ucode_id == AMDGPU_UCODE_ID_SMC &&
		    !fw_load_skip_check(psp, ucode)) {
			ret = psp_load_smu_fw(psp);
			if (ret)
				return ret;
			continue;
		}

		if (fw_load_skip_check(psp, ucode))
			continue;

		if (psp->autoload_supported &&
		    (adev->asic_type == CHIP_SIENNA_CICHLID ||
		     adev->asic_type == CHIP_NAVY_FLOUNDER) &&
		    (ucode->ucode_id == AMDGPU_UCODE_ID_SDMA1 ||
		     ucode->ucode_id == AMDGPU_UCODE_ID_SDMA2 ||
		     ucode->ucode_id == AMDGPU_UCODE_ID_SDMA3))
			/* PSP only receive one SDMA fw for sienna_cichlid,
			 * as all four sdma fw are same */
			continue;

		psp_print_fw_hdr(psp, ucode);

		ret = psp_execute_np_fw_load(psp, ucode);
		if (ret)
			return ret;

		/* Start rlc autoload after psp recieved all the gfx firmware */
		if (psp->autoload_supported && ucode->ucode_id == (amdgpu_sriov_vf(adev) ?
		    AMDGPU_UCODE_ID_CP_MEC2 : AMDGPU_UCODE_ID_RLC_G)) {
			ret = psp_rlc_autoload_start(psp);
			if (ret) {
				DRM_ERROR("Failed to start rlc autoload\n");
				return ret;
			}
		}
	}

	return 0;
}

static int psp_load_fw(struct amdgpu_device *adev)
{
	int ret;
	struct psp_context *psp = &adev->psp;

	if (amdgpu_sriov_vf(adev) && adev->in_gpu_reset) {
		psp_ring_stop(psp, PSP_RING_TYPE__KM); /* should not destroy ring, only stop */
		goto skip_memalloc;
	}

	psp->cmd = kzalloc(sizeof(struct psp_gfx_cmd_resp), GFP_KERNEL);
	if (!psp->cmd)
		return -ENOMEM;

	ret = amdgpu_bo_create_kernel(adev, PSP_1_MEG, PSP_1_MEG,
					AMDGPU_GEM_DOMAIN_GTT,
					&psp->fw_pri_bo,
					&psp->fw_pri_mc_addr,
					&psp->fw_pri_buf);
	if (ret)
		goto failed;

	ret = amdgpu_bo_create_kernel(adev, PSP_FENCE_BUFFER_SIZE, PAGE_SIZE,
					AMDGPU_GEM_DOMAIN_VRAM,
					&psp->fence_buf_bo,
					&psp->fence_buf_mc_addr,
					&psp->fence_buf);
	if (ret)
		goto failed;

	ret = amdgpu_bo_create_kernel(adev, PSP_CMD_BUFFER_SIZE, PAGE_SIZE,
				      AMDGPU_GEM_DOMAIN_VRAM,
				      &psp->cmd_buf_bo, &psp->cmd_buf_mc_addr,
				      (void **)&psp->cmd_buf_mem);
	if (ret)
		goto failed;

	memset(psp->fence_buf, 0, PSP_FENCE_BUFFER_SIZE);

	ret = psp_ring_init(psp, PSP_RING_TYPE__KM);
	if (ret) {
		DRM_ERROR("PSP ring init failed!\n");
		goto failed;
	}

skip_memalloc:
	ret = psp_hw_start(psp);
	if (ret)
		goto failed;

	ret = psp_np_fw_load(psp);
	if (ret)
		goto failed;

	ret = psp_asd_load(psp);
	if (ret) {
		DRM_ERROR("PSP load asd failed!\n");
		return ret;
	}

	if (psp->adev->psp.ta_fw) {
		ret = psp_ras_initialize(psp);
		if (ret)
			dev_err(psp->adev->dev,
					"RAS: Failed to initialize RAS\n");

		ret = psp_hdcp_initialize(psp);
		if (ret)
			dev_err(psp->adev->dev,
				"HDCP: Failed to initialize HDCP\n");

		ret = psp_dtm_initialize(psp);
		if (ret)
			dev_err(psp->adev->dev,
				"DTM: Failed to initialize DTM\n");
	}

	return 0;

failed:
	/*
	 * all cleanup jobs (xgmi terminate, ras terminate,
	 * ring destroy, cmd/fence/fw buffers destory,
	 * psp->cmd destory) are delayed to psp_hw_fini
	 */
	return ret;
}

static int psp_hw_init(void *handle)
{
	int ret;
	struct amdgpu_device *adev = (struct amdgpu_device *)handle;

	mutex_lock(&adev->firmware.mutex);
	/*
	 * This sequence is just used on hw_init only once, no need on
	 * resume.
	 */
	ret = amdgpu_ucode_init_bo(adev);
	if (ret)
		goto failed;

	ret = psp_load_fw(adev);
	if (ret) {
		DRM_ERROR("PSP firmware loading failed\n");
		goto failed;
	}

	mutex_unlock(&adev->firmware.mutex);
	return 0;

failed:
	adev->firmware.load_type = AMDGPU_FW_LOAD_DIRECT;
	mutex_unlock(&adev->firmware.mutex);
	return -EINVAL;
}

static int psp_hw_fini(void *handle)
{
	struct amdgpu_device *adev = (struct amdgpu_device *)handle;
	struct psp_context *psp = &adev->psp;
<<<<<<< HEAD
=======
	int ret;
>>>>>>> bbf5c979

	if (psp->adev->psp.ta_fw) {
		psp_ras_terminate(psp);
		psp_dtm_terminate(psp);
		psp_hdcp_terminate(psp);
	}

	psp_asd_unload(psp);
	ret = psp_clear_vf_fw(psp);
	if (ret) {
		DRM_ERROR("PSP clear vf fw!\n");
		return ret;
	}

	psp_tmr_terminate(psp);
	psp_ring_destroy(psp, PSP_RING_TYPE__KM);

	amdgpu_bo_free_kernel(&psp->fw_pri_bo,
			      &psp->fw_pri_mc_addr, &psp->fw_pri_buf);
	amdgpu_bo_free_kernel(&psp->fence_buf_bo,
			      &psp->fence_buf_mc_addr, &psp->fence_buf);
	amdgpu_bo_free_kernel(&psp->cmd_buf_bo, &psp->cmd_buf_mc_addr,
			      (void **)&psp->cmd_buf_mem);

	kfree(psp->cmd);
	psp->cmd = NULL;

	return 0;
}

static int psp_suspend(void *handle)
{
	int ret;
	struct amdgpu_device *adev = (struct amdgpu_device *)handle;
	struct psp_context *psp = &adev->psp;

	if (adev->gmc.xgmi.num_physical_nodes > 1 &&
	    psp->xgmi_context.initialized == 1) {
		ret = psp_xgmi_terminate(psp);
		if (ret) {
			DRM_ERROR("Failed to terminate xgmi ta\n");
			return ret;
		}
	}

	if (psp->adev->psp.ta_fw) {
		ret = psp_ras_terminate(psp);
		if (ret) {
			DRM_ERROR("Failed to terminate ras ta\n");
			return ret;
		}
		ret = psp_hdcp_terminate(psp);
		if (ret) {
			DRM_ERROR("Failed to terminate hdcp ta\n");
			return ret;
		}
		ret = psp_dtm_terminate(psp);
		if (ret) {
			DRM_ERROR("Failed to terminate dtm ta\n");
			return ret;
		}
	}

	ret = psp_asd_unload(psp);
	if (ret) {
		DRM_ERROR("Failed to unload asd\n");
		return ret;
	}

	ret = psp_tmr_terminate(psp);
	if (ret) {
<<<<<<< HEAD
		DRM_ERROR("Falied to terminate tmr\n");
=======
		DRM_ERROR("Failed to terminate tmr\n");
>>>>>>> bbf5c979
		return ret;
	}

	ret = psp_ring_stop(psp, PSP_RING_TYPE__KM);
	if (ret) {
		DRM_ERROR("PSP ring stop failed\n");
		return ret;
	}

	return 0;
}

static int psp_resume(void *handle)
{
	int ret;
	struct amdgpu_device *adev = (struct amdgpu_device *)handle;
	struct psp_context *psp = &adev->psp;

	DRM_INFO("PSP is resuming...\n");

	ret = psp_mem_training(psp, PSP_MEM_TRAIN_RESUME);
	if (ret) {
		DRM_ERROR("Failed to process memory training!\n");
		return ret;
	}

	mutex_lock(&adev->firmware.mutex);

	ret = psp_hw_start(psp);
	if (ret)
		goto failed;

	ret = psp_np_fw_load(psp);
	if (ret)
		goto failed;

	ret = psp_asd_load(psp);
	if (ret) {
		DRM_ERROR("PSP load asd failed!\n");
		goto failed;
	}

	if (adev->gmc.xgmi.num_physical_nodes > 1) {
		ret = psp_xgmi_initialize(psp);
		/* Warning the XGMI seesion initialize failure
		 * Instead of stop driver initialization
		 */
		if (ret)
			dev_err(psp->adev->dev,
				"XGMI: Failed to initialize XGMI session\n");
	}

	if (psp->adev->psp.ta_fw) {
		ret = psp_ras_initialize(psp);
		if (ret)
			dev_err(psp->adev->dev,
					"RAS: Failed to initialize RAS\n");

		ret = psp_hdcp_initialize(psp);
		if (ret)
			dev_err(psp->adev->dev,
				"HDCP: Failed to initialize HDCP\n");

		ret = psp_dtm_initialize(psp);
		if (ret)
			dev_err(psp->adev->dev,
				"DTM: Failed to initialize DTM\n");
	}

	mutex_unlock(&adev->firmware.mutex);

	return 0;

failed:
	DRM_ERROR("PSP resume failed\n");
	mutex_unlock(&adev->firmware.mutex);
	return ret;
}

int psp_gpu_reset(struct amdgpu_device *adev)
{
	int ret;

	if (adev->firmware.load_type != AMDGPU_FW_LOAD_PSP)
		return 0;

	mutex_lock(&adev->psp.mutex);
	ret = psp_mode1_reset(&adev->psp);
	mutex_unlock(&adev->psp.mutex);

	return ret;
}

int psp_rlc_autoload_start(struct psp_context *psp)
{
	int ret;
	struct psp_gfx_cmd_resp *cmd;

	cmd = kzalloc(sizeof(struct psp_gfx_cmd_resp), GFP_KERNEL);
	if (!cmd)
		return -ENOMEM;

	cmd->cmd_id = GFX_CMD_ID_AUTOLOAD_RLC;

	ret = psp_cmd_submit_buf(psp, NULL, cmd,
				 psp->fence_buf_mc_addr);
	kfree(cmd);
	return ret;
}

int psp_update_vcn_sram(struct amdgpu_device *adev, int inst_idx,
			uint64_t cmd_gpu_addr, int cmd_size)
{
	struct amdgpu_firmware_info ucode = {0};

	ucode.ucode_id = inst_idx ? AMDGPU_UCODE_ID_VCN1_RAM :
		AMDGPU_UCODE_ID_VCN0_RAM;
	ucode.mc_addr = cmd_gpu_addr;
	ucode.ucode_size = cmd_size;

	return psp_execute_np_fw_load(&adev->psp, &ucode);
}

int psp_ring_cmd_submit(struct psp_context *psp,
			uint64_t cmd_buf_mc_addr,
			uint64_t fence_mc_addr,
			int index)
{
	unsigned int psp_write_ptr_reg = 0;
	struct psp_gfx_rb_frame *write_frame;
	struct psp_ring *ring = &psp->km_ring;
	struct psp_gfx_rb_frame *ring_buffer_start = ring->ring_mem;
	struct psp_gfx_rb_frame *ring_buffer_end = ring_buffer_start +
		ring->ring_size / sizeof(struct psp_gfx_rb_frame) - 1;
	struct amdgpu_device *adev = psp->adev;
	uint32_t ring_size_dw = ring->ring_size / 4;
	uint32_t rb_frame_size_dw = sizeof(struct psp_gfx_rb_frame) / 4;

	/* KM (GPCOM) prepare write pointer */
	psp_write_ptr_reg = psp_ring_get_wptr(psp);

	/* Update KM RB frame pointer to new frame */
	/* write_frame ptr increments by size of rb_frame in bytes */
	/* psp_write_ptr_reg increments by size of rb_frame in DWORDs */
	if ((psp_write_ptr_reg % ring_size_dw) == 0)
		write_frame = ring_buffer_start;
	else
		write_frame = ring_buffer_start + (psp_write_ptr_reg / rb_frame_size_dw);
	/* Check invalid write_frame ptr address */
	if ((write_frame < ring_buffer_start) || (ring_buffer_end < write_frame)) {
		DRM_ERROR("ring_buffer_start = %p; ring_buffer_end = %p; write_frame = %p\n",
			  ring_buffer_start, ring_buffer_end, write_frame);
		DRM_ERROR("write_frame is pointing to address out of bounds\n");
		return -EINVAL;
	}

	/* Initialize KM RB frame */
	memset(write_frame, 0, sizeof(struct psp_gfx_rb_frame));

	/* Update KM RB frame */
	write_frame->cmd_buf_addr_hi = upper_32_bits(cmd_buf_mc_addr);
	write_frame->cmd_buf_addr_lo = lower_32_bits(cmd_buf_mc_addr);
	write_frame->fence_addr_hi = upper_32_bits(fence_mc_addr);
	write_frame->fence_addr_lo = lower_32_bits(fence_mc_addr);
	write_frame->fence_value = index;
	amdgpu_asic_flush_hdp(adev, NULL);

	/* Update the write Pointer in DWORDs */
	psp_write_ptr_reg = (psp_write_ptr_reg + rb_frame_size_dw) % ring_size_dw;
	psp_ring_set_wptr(psp, psp_write_ptr_reg);
	return 0;
}

int psp_init_asd_microcode(struct psp_context *psp,
			   const char *chip_name)
{
	struct amdgpu_device *adev = psp->adev;
	char fw_name[30];
	const struct psp_firmware_header_v1_0 *asd_hdr;
	int err = 0;

	if (!chip_name) {
		dev_err(adev->dev, "invalid chip name for asd microcode\n");
		return -EINVAL;
	}

	snprintf(fw_name, sizeof(fw_name), "amdgpu/%s_asd.bin", chip_name);
	err = request_firmware(&adev->psp.asd_fw, fw_name, adev->dev);
	if (err)
		goto out;

	err = amdgpu_ucode_validate(adev->psp.asd_fw);
	if (err)
		goto out;

	asd_hdr = (const struct psp_firmware_header_v1_0 *)adev->psp.asd_fw->data;
	adev->psp.asd_fw_version = le32_to_cpu(asd_hdr->header.ucode_version);
	adev->psp.asd_feature_version = le32_to_cpu(asd_hdr->ucode_feature_version);
	adev->psp.asd_ucode_size = le32_to_cpu(asd_hdr->header.ucode_size_bytes);
	adev->psp.asd_start_addr = (uint8_t *)asd_hdr +
				le32_to_cpu(asd_hdr->header.ucode_array_offset_bytes);
	return 0;
out:
	dev_err(adev->dev, "fail to initialize asd microcode\n");
	release_firmware(adev->psp.asd_fw);
	adev->psp.asd_fw = NULL;
	return err;
}

int psp_init_sos_microcode(struct psp_context *psp,
			   const char *chip_name)
{
	struct amdgpu_device *adev = psp->adev;
	char fw_name[30];
	const struct psp_firmware_header_v1_0 *sos_hdr;
	const struct psp_firmware_header_v1_1 *sos_hdr_v1_1;
	const struct psp_firmware_header_v1_2 *sos_hdr_v1_2;
	const struct psp_firmware_header_v1_3 *sos_hdr_v1_3;
	int err = 0;

	if (!chip_name) {
		dev_err(adev->dev, "invalid chip name for sos microcode\n");
		return -EINVAL;
	}

	snprintf(fw_name, sizeof(fw_name), "amdgpu/%s_sos.bin", chip_name);
	err = request_firmware(&adev->psp.sos_fw, fw_name, adev->dev);
	if (err)
		goto out;

	err = amdgpu_ucode_validate(adev->psp.sos_fw);
	if (err)
		goto out;

	sos_hdr = (const struct psp_firmware_header_v1_0 *)adev->psp.sos_fw->data;
	amdgpu_ucode_print_psp_hdr(&sos_hdr->header);

	switch (sos_hdr->header.header_version_major) {
	case 1:
		adev->psp.sos_fw_version = le32_to_cpu(sos_hdr->header.ucode_version);
		adev->psp.sos_feature_version = le32_to_cpu(sos_hdr->ucode_feature_version);
		adev->psp.sos_bin_size = le32_to_cpu(sos_hdr->sos_size_bytes);
		adev->psp.sys_bin_size = le32_to_cpu(sos_hdr->sos_offset_bytes);
		adev->psp.sys_start_addr = (uint8_t *)sos_hdr +
				le32_to_cpu(sos_hdr->header.ucode_array_offset_bytes);
		adev->psp.sos_start_addr = (uint8_t *)adev->psp.sys_start_addr +
				le32_to_cpu(sos_hdr->sos_offset_bytes);
		if (sos_hdr->header.header_version_minor == 1) {
			sos_hdr_v1_1 = (const struct psp_firmware_header_v1_1 *)adev->psp.sos_fw->data;
			adev->psp.toc_bin_size = le32_to_cpu(sos_hdr_v1_1->toc_size_bytes);
			adev->psp.toc_start_addr = (uint8_t *)adev->psp.sys_start_addr +
					le32_to_cpu(sos_hdr_v1_1->toc_offset_bytes);
			adev->psp.kdb_bin_size = le32_to_cpu(sos_hdr_v1_1->kdb_size_bytes);
			adev->psp.kdb_start_addr = (uint8_t *)adev->psp.sys_start_addr +
					le32_to_cpu(sos_hdr_v1_1->kdb_offset_bytes);
		}
		if (sos_hdr->header.header_version_minor == 2) {
			sos_hdr_v1_2 = (const struct psp_firmware_header_v1_2 *)adev->psp.sos_fw->data;
			adev->psp.kdb_bin_size = le32_to_cpu(sos_hdr_v1_2->kdb_size_bytes);
			adev->psp.kdb_start_addr = (uint8_t *)adev->psp.sys_start_addr +
						    le32_to_cpu(sos_hdr_v1_2->kdb_offset_bytes);
		}
		if (sos_hdr->header.header_version_minor == 3) {
			sos_hdr_v1_3 = (const struct psp_firmware_header_v1_3 *)adev->psp.sos_fw->data;
			adev->psp.toc_bin_size = le32_to_cpu(sos_hdr_v1_3->v1_1.toc_size_bytes);
			adev->psp.toc_start_addr = (uint8_t *)adev->psp.sys_start_addr +
				le32_to_cpu(sos_hdr_v1_3->v1_1.toc_offset_bytes);
			adev->psp.kdb_bin_size = le32_to_cpu(sos_hdr_v1_3->v1_1.kdb_size_bytes);
			adev->psp.kdb_start_addr = (uint8_t *)adev->psp.sys_start_addr +
				le32_to_cpu(sos_hdr_v1_3->v1_1.kdb_offset_bytes);
			adev->psp.spl_bin_size = le32_to_cpu(sos_hdr_v1_3->spl_size_bytes);
			adev->psp.spl_start_addr = (uint8_t *)adev->psp.sys_start_addr +
				le32_to_cpu(sos_hdr_v1_3->spl_offset_bytes);
		}
		break;
	default:
		dev_err(adev->dev,
			"unsupported psp sos firmware\n");
		err = -EINVAL;
		goto out;
	}

	return 0;
out:
	dev_err(adev->dev,
		"failed to init sos firmware\n");
	release_firmware(adev->psp.sos_fw);
	adev->psp.sos_fw = NULL;

	return err;
}

int parse_ta_bin_descriptor(struct psp_context *psp,
			    const struct ta_fw_bin_desc *desc,
			    const struct ta_firmware_header_v2_0 *ta_hdr)
{
	uint8_t *ucode_start_addr  = NULL;

	if (!psp || !desc || !ta_hdr)
		return -EINVAL;

	ucode_start_addr  = (uint8_t *)ta_hdr +
			    le32_to_cpu(desc->offset_bytes) +
			    le32_to_cpu(ta_hdr->header.ucode_array_offset_bytes);

	switch (desc->fw_type) {
	case TA_FW_TYPE_PSP_ASD:
		psp->asd_fw_version 	   = le32_to_cpu(desc->fw_version);
		psp->asd_feature_version   = le32_to_cpu(desc->fw_version);
		psp->asd_ucode_size 	   = le32_to_cpu(desc->size_bytes);
		psp->asd_start_addr 	   = ucode_start_addr;
		break;
	case TA_FW_TYPE_PSP_XGMI:
		psp->ta_xgmi_ucode_version = le32_to_cpu(desc->fw_version);
		psp->ta_xgmi_ucode_size    = le32_to_cpu(desc->size_bytes);
		psp->ta_xgmi_start_addr    = ucode_start_addr;
		break;
	case TA_FW_TYPE_PSP_RAS:
		psp->ta_ras_ucode_version  = le32_to_cpu(desc->fw_version);
		psp->ta_ras_ucode_size     = le32_to_cpu(desc->size_bytes);
		psp->ta_ras_start_addr     = ucode_start_addr;
		break;
	case TA_FW_TYPE_PSP_HDCP:
		psp->ta_hdcp_ucode_version = le32_to_cpu(desc->fw_version);
		psp->ta_hdcp_ucode_size    = le32_to_cpu(desc->size_bytes);
		psp->ta_hdcp_start_addr    = ucode_start_addr;
		break;
	case TA_FW_TYPE_PSP_DTM:
		psp->ta_dtm_ucode_version  = le32_to_cpu(desc->fw_version);
		psp->ta_dtm_ucode_size     = le32_to_cpu(desc->size_bytes);
		psp->ta_dtm_start_addr     = ucode_start_addr;
		break;
	default:
		dev_warn(psp->adev->dev, "Unsupported TA type: %d\n", desc->fw_type);
		break;
	}

	return 0;
}

int psp_init_ta_microcode(struct psp_context *psp,
			  const char *chip_name)
{
	struct amdgpu_device *adev = psp->adev;
	char fw_name[30];
	const struct ta_firmware_header_v2_0 *ta_hdr;
	int err = 0;
	int ta_index = 0;

	if (!chip_name) {
		dev_err(adev->dev, "invalid chip name for ta microcode\n");
		return -EINVAL;
	}

	snprintf(fw_name, sizeof(fw_name), "amdgpu/%s_ta.bin", chip_name);
	err = request_firmware(&adev->psp.ta_fw, fw_name, adev->dev);
	if (err)
		goto out;

	err = amdgpu_ucode_validate(adev->psp.ta_fw);
	if (err)
		goto out;

	ta_hdr = (const struct ta_firmware_header_v2_0 *)adev->psp.ta_fw->data;

	if (le16_to_cpu(ta_hdr->header.header_version_major) != 2) {
		dev_err(adev->dev, "unsupported TA header version\n");
		err = -EINVAL;
		goto out;
	}

	if (le32_to_cpu(ta_hdr->ta_fw_bin_count) >= UCODE_MAX_TA_PACKAGING) {
		dev_err(adev->dev, "packed TA count exceeds maximum limit\n");
		err = -EINVAL;
		goto out;
	}

	for (ta_index = 0; ta_index < le32_to_cpu(ta_hdr->ta_fw_bin_count); ta_index++) {
		err = parse_ta_bin_descriptor(psp,
					      &ta_hdr->ta_fw_bin[ta_index],
					      ta_hdr);
		if (err)
			goto out;
	}

	return 0;
out:
	dev_err(adev->dev, "fail to initialize ta microcode\n");
	release_firmware(adev->psp.ta_fw);
	adev->psp.ta_fw = NULL;
	return err;
}

static int psp_set_clockgating_state(void *handle,
				     enum amd_clockgating_state state)
{
	return 0;
}

static int psp_set_powergating_state(void *handle,
				     enum amd_powergating_state state)
{
	return 0;
}

static ssize_t psp_usbc_pd_fw_sysfs_read(struct device *dev,
					 struct device_attribute *attr,
					 char *buf)
{
	struct drm_device *ddev = dev_get_drvdata(dev);
	struct amdgpu_device *adev = ddev->dev_private;
	uint32_t fw_ver;
	int ret;

	if (!adev->ip_blocks[AMD_IP_BLOCK_TYPE_PSP].status.late_initialized) {
		DRM_INFO("PSP block is not ready yet.");
		return -EBUSY;
	}

	mutex_lock(&adev->psp.mutex);
	ret = psp_read_usbc_pd_fw(&adev->psp, &fw_ver);
	mutex_unlock(&adev->psp.mutex);

	if (ret) {
		DRM_ERROR("Failed to read USBC PD FW, err = %d", ret);
		return ret;
	}

	return snprintf(buf, PAGE_SIZE, "%x\n", fw_ver);
}

static ssize_t psp_usbc_pd_fw_sysfs_write(struct device *dev,
						       struct device_attribute *attr,
						       const char *buf,
						       size_t count)
{
	struct drm_device *ddev = dev_get_drvdata(dev);
	struct amdgpu_device *adev = ddev->dev_private;
	void *cpu_addr;
	dma_addr_t dma_addr;
	int ret;
	char fw_name[100];
	const struct firmware *usbc_pd_fw;

	if (!adev->ip_blocks[AMD_IP_BLOCK_TYPE_PSP].status.late_initialized) {
		DRM_INFO("PSP block is not ready yet.");
		return -EBUSY;
	}

	snprintf(fw_name, sizeof(fw_name), "amdgpu/%s", buf);
	ret = request_firmware(&usbc_pd_fw, fw_name, adev->dev);
	if (ret)
		goto fail;

	/* We need contiguous physical mem to place the FW  for psp to access */
	cpu_addr = dma_alloc_coherent(adev->dev, usbc_pd_fw->size, &dma_addr, GFP_KERNEL);

	ret = dma_mapping_error(adev->dev, dma_addr);
	if (ret)
		goto rel_buf;

	memcpy_toio(cpu_addr, usbc_pd_fw->data, usbc_pd_fw->size);

	/*
	 * x86 specific workaround.
	 * Without it the buffer is invisible in PSP.
	 *
	 * TODO Remove once PSP starts snooping CPU cache
	 */
#ifdef CONFIG_X86
	clflush_cache_range(cpu_addr, (usbc_pd_fw->size & ~(L1_CACHE_BYTES - 1)));
#endif

	mutex_lock(&adev->psp.mutex);
	ret = psp_load_usbc_pd_fw(&adev->psp, dma_addr);
	mutex_unlock(&adev->psp.mutex);

rel_buf:
	dma_free_coherent(adev->dev, usbc_pd_fw->size, cpu_addr, dma_addr);
	release_firmware(usbc_pd_fw);

fail:
	if (ret) {
		DRM_ERROR("Failed to load USBC PD FW, err = %d", ret);
		return ret;
	}

	return count;
}

static DEVICE_ATTR(usbc_pd_fw, S_IRUGO | S_IWUSR,
		   psp_usbc_pd_fw_sysfs_read,
		   psp_usbc_pd_fw_sysfs_write);



const struct amd_ip_funcs psp_ip_funcs = {
	.name = "psp",
	.early_init = psp_early_init,
	.late_init = NULL,
	.sw_init = psp_sw_init,
	.sw_fini = psp_sw_fini,
	.hw_init = psp_hw_init,
	.hw_fini = psp_hw_fini,
	.suspend = psp_suspend,
	.resume = psp_resume,
	.is_idle = NULL,
	.check_soft_reset = NULL,
	.wait_for_idle = NULL,
	.soft_reset = NULL,
	.set_clockgating_state = psp_set_clockgating_state,
	.set_powergating_state = psp_set_powergating_state,
};

static int psp_sysfs_init(struct amdgpu_device *adev)
{
	int ret = device_create_file(adev->dev, &dev_attr_usbc_pd_fw);

	if (ret)
		DRM_ERROR("Failed to create USBC PD FW control file!");

	return ret;
}

static void psp_sysfs_fini(struct amdgpu_device *adev)
{
	device_remove_file(adev->dev, &dev_attr_usbc_pd_fw);
}

const struct amdgpu_ip_block_version psp_v3_1_ip_block =
{
	.type = AMD_IP_BLOCK_TYPE_PSP,
	.major = 3,
	.minor = 1,
	.rev = 0,
	.funcs = &psp_ip_funcs,
};

const struct amdgpu_ip_block_version psp_v10_0_ip_block =
{
	.type = AMD_IP_BLOCK_TYPE_PSP,
	.major = 10,
	.minor = 0,
	.rev = 0,
	.funcs = &psp_ip_funcs,
};

const struct amdgpu_ip_block_version psp_v11_0_ip_block =
{
	.type = AMD_IP_BLOCK_TYPE_PSP,
	.major = 11,
	.minor = 0,
	.rev = 0,
	.funcs = &psp_ip_funcs,
};

const struct amdgpu_ip_block_version psp_v12_0_ip_block =
{
	.type = AMD_IP_BLOCK_TYPE_PSP,
	.major = 12,
	.minor = 0,
	.rev = 0,
	.funcs = &psp_ip_funcs,
};<|MERGE_RESOLUTION|>--- conflicted
+++ resolved
@@ -1937,10 +1937,7 @@
 {
 	struct amdgpu_device *adev = (struct amdgpu_device *)handle;
 	struct psp_context *psp = &adev->psp;
-<<<<<<< HEAD
-=======
-	int ret;
->>>>>>> bbf5c979
+	int ret;
 
 	if (psp->adev->psp.ta_fw) {
 		psp_ras_terminate(psp);
@@ -2012,11 +2009,7 @@
 
 	ret = psp_tmr_terminate(psp);
 	if (ret) {
-<<<<<<< HEAD
-		DRM_ERROR("Falied to terminate tmr\n");
-=======
 		DRM_ERROR("Failed to terminate tmr\n");
->>>>>>> bbf5c979
 		return ret;
 	}
 
