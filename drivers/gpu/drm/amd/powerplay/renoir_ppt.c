/*
 * Copyright 2019 Advanced Micro Devices, Inc.
 *
 * Permission is hereby granted, free of charge, to any person obtaining a
 * copy of this software and associated documentation files (the "Software"),
 * to deal in the Software without restriction, including without limitation
 * the rights to use, copy, modify, merge, publish, distribute, sublicense,
 * and/or sell copies of the Software, and to permit persons to whom the
 * Software is furnished to do so, subject to the following conditions:
 *
 * The above copyright notice and this permission notice shall be included in
 * all copies or substantial portions of the Software.
 *
 * THE SOFTWARE IS PROVIDED "AS IS", WITHOUT WARRANTY OF ANY KIND, EXPRESS OR
 * IMPLIED, INCLUDING BUT NOT LIMITED TO THE WARRANTIES OF MERCHANTABILITY,
 * FITNESS FOR A PARTICULAR PURPOSE AND NONINFRINGEMENT.  IN NO EVENT SHALL
 * THE COPYRIGHT HOLDER(S) OR AUTHOR(S) BE LIABLE FOR ANY CLAIM, DAMAGES OR
 * OTHER LIABILITY, WHETHER IN AN ACTION OF CONTRACT, TORT OR OTHERWISE,
 * ARISING FROM, OUT OF OR IN CONNECTION WITH THE SOFTWARE OR THE USE OR
 * OTHER DEALINGS IN THE SOFTWARE.
 *
 */

#define SWSMU_CODE_LAYER_L2

#include "amdgpu.h"
#include "amdgpu_smu.h"
#include "smu_v12_0_ppsmc.h"
#include "smu12_driver_if.h"
#include "smu_v12_0.h"
#include "renoir_ppt.h"
#include "smu_cmn.h"

/*
 * DO NOT use these for err/warn/info/debug messages.
 * Use dev_err, dev_warn, dev_info and dev_dbg instead.
 * They are more MGPU friendly.
 */
#undef pr_err
#undef pr_warn
#undef pr_info
#undef pr_debug

static struct cmn2asic_msg_mapping renoir_message_map[SMU_MSG_MAX_COUNT] = {
	MSG_MAP(TestMessage,                    PPSMC_MSG_TestMessage,                  1),
	MSG_MAP(GetSmuVersion,                  PPSMC_MSG_GetSmuVersion,                1),
	MSG_MAP(GetDriverIfVersion,             PPSMC_MSG_GetDriverIfVersion,           1),
	MSG_MAP(PowerUpGfx,                     PPSMC_MSG_PowerUpGfx,                   1),
	MSG_MAP(AllowGfxOff,                    PPSMC_MSG_EnableGfxOff,                 1),
	MSG_MAP(DisallowGfxOff,                 PPSMC_MSG_DisableGfxOff,                1),
	MSG_MAP(PowerDownIspByTile,             PPSMC_MSG_PowerDownIspByTile,           1),
	MSG_MAP(PowerUpIspByTile,               PPSMC_MSG_PowerUpIspByTile,             1),
	MSG_MAP(PowerDownVcn,                   PPSMC_MSG_PowerDownVcn,                 1),
	MSG_MAP(PowerUpVcn,                     PPSMC_MSG_PowerUpVcn,                   1),
	MSG_MAP(PowerDownSdma,                  PPSMC_MSG_PowerDownSdma,                1),
	MSG_MAP(PowerUpSdma,                    PPSMC_MSG_PowerUpSdma,                  1),
	MSG_MAP(SetHardMinIspclkByFreq,         PPSMC_MSG_SetHardMinIspclkByFreq,       1),
	MSG_MAP(SetHardMinVcn,                  PPSMC_MSG_SetHardMinVcn,                1),
	MSG_MAP(Spare1,                         PPSMC_MSG_spare1,                       1),
	MSG_MAP(Spare2,                         PPSMC_MSG_spare2,                       1),
	MSG_MAP(SetAllowFclkSwitch,             PPSMC_MSG_SetAllowFclkSwitch,           1),
	MSG_MAP(SetMinVideoGfxclkFreq,          PPSMC_MSG_SetMinVideoGfxclkFreq,        1),
	MSG_MAP(ActiveProcessNotify,            PPSMC_MSG_ActiveProcessNotify,          1),
	MSG_MAP(SetCustomPolicy,                PPSMC_MSG_SetCustomPolicy,              1),
	MSG_MAP(SetVideoFps,                    PPSMC_MSG_SetVideoFps,                  1),
	MSG_MAP(NumOfDisplays,                  PPSMC_MSG_SetDisplayCount,              1),
	MSG_MAP(QueryPowerLimit,                PPSMC_MSG_QueryPowerLimit,              1),
	MSG_MAP(SetDriverDramAddrHigh,          PPSMC_MSG_SetDriverDramAddrHigh,        1),
	MSG_MAP(SetDriverDramAddrLow,           PPSMC_MSG_SetDriverDramAddrLow,         1),
	MSG_MAP(TransferTableSmu2Dram,          PPSMC_MSG_TransferTableSmu2Dram,        1),
	MSG_MAP(TransferTableDram2Smu,          PPSMC_MSG_TransferTableDram2Smu,        1),
	MSG_MAP(GfxDeviceDriverReset,           PPSMC_MSG_GfxDeviceDriverReset,         1),
	MSG_MAP(SetGfxclkOverdriveByFreqVid,    PPSMC_MSG_SetGfxclkOverdriveByFreqVid,  1),
	MSG_MAP(SetHardMinDcfclkByFreq,         PPSMC_MSG_SetHardMinDcfclkByFreq,       1),
	MSG_MAP(SetHardMinSocclkByFreq,         PPSMC_MSG_SetHardMinSocclkByFreq,       1),
	MSG_MAP(ControlIgpuATS,                 PPSMC_MSG_ControlIgpuATS,               1),
	MSG_MAP(SetMinVideoFclkFreq,            PPSMC_MSG_SetMinVideoFclkFreq,          1),
	MSG_MAP(SetMinDeepSleepDcfclk,          PPSMC_MSG_SetMinDeepSleepDcfclk,        1),
	MSG_MAP(ForcePowerDownGfx,              PPSMC_MSG_ForcePowerDownGfx,            1),
	MSG_MAP(SetPhyclkVoltageByFreq,         PPSMC_MSG_SetPhyclkVoltageByFreq,       1),
	MSG_MAP(SetDppclkVoltageByFreq,         PPSMC_MSG_SetDppclkVoltageByFreq,       1),
	MSG_MAP(SetSoftMinVcn,                  PPSMC_MSG_SetSoftMinVcn,                1),
	MSG_MAP(EnablePostCode,                 PPSMC_MSG_EnablePostCode,               1),
	MSG_MAP(GetGfxclkFrequency,             PPSMC_MSG_GetGfxclkFrequency,           1),
	MSG_MAP(GetFclkFrequency,               PPSMC_MSG_GetFclkFrequency,             1),
	MSG_MAP(GetMinGfxclkFrequency,          PPSMC_MSG_GetMinGfxclkFrequency,        1),
	MSG_MAP(GetMaxGfxclkFrequency,          PPSMC_MSG_GetMaxGfxclkFrequency,        1),
	MSG_MAP(SoftReset,                      PPSMC_MSG_SoftReset,                    1),
	MSG_MAP(SetGfxCGPG,                     PPSMC_MSG_SetGfxCGPG,                   1),
	MSG_MAP(SetSoftMaxGfxClk,               PPSMC_MSG_SetSoftMaxGfxClk,             1),
	MSG_MAP(SetHardMinGfxClk,               PPSMC_MSG_SetHardMinGfxClk,             1),
	MSG_MAP(SetSoftMaxSocclkByFreq,         PPSMC_MSG_SetSoftMaxSocclkByFreq,       1),
	MSG_MAP(SetSoftMaxFclkByFreq,           PPSMC_MSG_SetSoftMaxFclkByFreq,         1),
	MSG_MAP(SetSoftMaxVcn,                  PPSMC_MSG_SetSoftMaxVcn,                1),
	MSG_MAP(PowerGateMmHub,                 PPSMC_MSG_PowerGateMmHub,               1),
	MSG_MAP(UpdatePmeRestore,               PPSMC_MSG_UpdatePmeRestore,             1),
	MSG_MAP(GpuChangeState,                 PPSMC_MSG_GpuChangeState,               1),
	MSG_MAP(SetPowerLimitPercentage,        PPSMC_MSG_SetPowerLimitPercentage,      1),
	MSG_MAP(ForceGfxContentSave,            PPSMC_MSG_ForceGfxContentSave,          1),
	MSG_MAP(EnableTmdp48MHzRefclkPwrDown,   PPSMC_MSG_EnableTmdp48MHzRefclkPwrDown, 1),
	MSG_MAP(PowerDownJpeg,                  PPSMC_MSG_PowerDownJpeg,                1),
	MSG_MAP(PowerUpJpeg,                    PPSMC_MSG_PowerUpJpeg,                  1),
	MSG_MAP(PowerGateAtHub,                 PPSMC_MSG_PowerGateAtHub,               1),
	MSG_MAP(SetSoftMinJpeg,                 PPSMC_MSG_SetSoftMinJpeg,               1),
	MSG_MAP(SetHardMinFclkByFreq,           PPSMC_MSG_SetHardMinFclkByFreq,         1),
};

static struct cmn2asic_mapping renoir_clk_map[SMU_CLK_COUNT] = {
	CLK_MAP(GFXCLK, CLOCK_GFXCLK),
	CLK_MAP(SCLK,	CLOCK_GFXCLK),
	CLK_MAP(SOCCLK, CLOCK_SOCCLK),
	CLK_MAP(UCLK, CLOCK_FCLK),
	CLK_MAP(MCLK, CLOCK_FCLK),
};

static struct cmn2asic_mapping renoir_table_map[SMU_TABLE_COUNT] = {
	TAB_MAP_VALID(WATERMARKS),
	TAB_MAP_INVALID(CUSTOM_DPM),
	TAB_MAP_VALID(DPMCLOCKS),
	TAB_MAP_VALID(SMU_METRICS),
};

static struct cmn2asic_mapping renoir_workload_map[PP_SMC_POWER_PROFILE_COUNT] = {
	WORKLOAD_MAP(PP_SMC_POWER_PROFILE_FULLSCREEN3D,		WORKLOAD_PPLIB_FULL_SCREEN_3D_BIT),
	WORKLOAD_MAP(PP_SMC_POWER_PROFILE_VIDEO,		WORKLOAD_PPLIB_VIDEO_BIT),
	WORKLOAD_MAP(PP_SMC_POWER_PROFILE_VR,			WORKLOAD_PPLIB_VR_BIT),
	WORKLOAD_MAP(PP_SMC_POWER_PROFILE_COMPUTE,		WORKLOAD_PPLIB_COMPUTE_BIT),
	WORKLOAD_MAP(PP_SMC_POWER_PROFILE_CUSTOM,		WORKLOAD_PPLIB_CUSTOM_BIT),
};

static int renoir_get_metrics_table(struct smu_context *smu,
				    SmuMetrics_t *metrics_table)
{
	struct smu_table_context *smu_table= &smu->smu_table;
	int ret = 0;

	mutex_lock(&smu->metrics_lock);
	if (!smu_table->metrics_time || time_after(jiffies, smu_table->metrics_time + msecs_to_jiffies(100))) {
		ret = smu_cmn_update_table(smu, SMU_TABLE_SMU_METRICS, 0,
				(void *)smu_table->metrics_table, false);
		if (ret) {
			dev_info(smu->adev->dev, "Failed to export SMU metrics table!\n");
			mutex_unlock(&smu->metrics_lock);
			return ret;
		}
		smu_table->metrics_time = jiffies;
	}

	memcpy(metrics_table, smu_table->metrics_table, sizeof(SmuMetrics_t));
	mutex_unlock(&smu->metrics_lock);

	return ret;
}

static int renoir_init_smc_tables(struct smu_context *smu)
{
	struct smu_table_context *smu_table = &smu->smu_table;
	struct smu_table *tables = smu_table->tables;

	SMU_TABLE_INIT(tables, SMU_TABLE_WATERMARKS, sizeof(Watermarks_t),
		PAGE_SIZE, AMDGPU_GEM_DOMAIN_VRAM);
	SMU_TABLE_INIT(tables, SMU_TABLE_DPMCLOCKS, sizeof(DpmClocks_t),
		PAGE_SIZE, AMDGPU_GEM_DOMAIN_VRAM);
	SMU_TABLE_INIT(tables, SMU_TABLE_SMU_METRICS, sizeof(SmuMetrics_t),
		PAGE_SIZE, AMDGPU_GEM_DOMAIN_VRAM);

	smu_table->clocks_table = kzalloc(sizeof(DpmClocks_t), GFP_KERNEL);
	if (!smu_table->clocks_table)
		return -ENOMEM;

	smu_table->metrics_table = kzalloc(sizeof(SmuMetrics_t), GFP_KERNEL);
	if (!smu_table->metrics_table)
		return -ENOMEM;
	smu_table->metrics_time = 0;

	smu_table->watermarks_table = kzalloc(sizeof(Watermarks_t), GFP_KERNEL);
	if (!smu_table->watermarks_table)
		return -ENOMEM;

	return 0;
}

/**
 * This interface just for getting uclk ultimate freq and should't introduce
 * other likewise function result in overmuch callback.
 */
static int renoir_get_dpm_clk_limited(struct smu_context *smu, enum smu_clk_type clk_type,
						uint32_t dpm_level, uint32_t *freq)
{
	DpmClocks_t *clk_table = smu->smu_table.clocks_table;

	if (!clk_table || clk_type >= SMU_CLK_COUNT)
		return -EINVAL;

	switch (clk_type) {
	case SMU_SOCCLK:
		if (dpm_level >= NUM_SOCCLK_DPM_LEVELS)
			return -EINVAL;
		*freq = clk_table->SocClocks[dpm_level].Freq;
		break;
	case SMU_MCLK:
		if (dpm_level >= NUM_FCLK_DPM_LEVELS)
			return -EINVAL;
		*freq = clk_table->FClocks[dpm_level].Freq;
		break;
	case SMU_DCEFCLK:
		if (dpm_level >= NUM_DCFCLK_DPM_LEVELS)
			return -EINVAL;
		*freq = clk_table->DcfClocks[dpm_level].Freq;
		break;
	case SMU_FCLK:
		if (dpm_level >= NUM_FCLK_DPM_LEVELS)
			return -EINVAL;
		*freq = clk_table->FClocks[dpm_level].Freq;
		break;
	default:
		return -EINVAL;
	}

	return 0;
}

static int renoir_get_profiling_clk_mask(struct smu_context *smu,
					 enum amd_dpm_forced_level level,
					 uint32_t *sclk_mask,
					 uint32_t *mclk_mask,
					 uint32_t *soc_mask)
{

	if (level == AMD_DPM_FORCED_LEVEL_PROFILE_MIN_SCLK) {
		if (sclk_mask)
			*sclk_mask = 0;
	} else if (level == AMD_DPM_FORCED_LEVEL_PROFILE_MIN_MCLK) {
		if (mclk_mask)
			/* mclk levels are in reverse order */
			*mclk_mask = NUM_MEMCLK_DPM_LEVELS - 1;
	} else if (level == AMD_DPM_FORCED_LEVEL_PROFILE_PEAK) {
		if(sclk_mask)
			/* The sclk as gfxclk and has three level about max/min/current */
			*sclk_mask = 3 - 1;

		if(mclk_mask)
			/* mclk levels are in reverse order */
			*mclk_mask = 0;

		if(soc_mask)
			*soc_mask = NUM_SOCCLK_DPM_LEVELS - 1;
	}

	return 0;
}

static int renoir_get_dpm_ultimate_freq(struct smu_context *smu,
					enum smu_clk_type clk_type,
					uint32_t *min,
					uint32_t *max)
{
	int ret = 0;
	uint32_t mclk_mask, soc_mask;
	uint32_t clock_limit;

	if (!smu_cmn_clk_dpm_is_enabled(smu, clk_type)) {
		switch (clk_type) {
		case SMU_MCLK:
		case SMU_UCLK:
			clock_limit = smu->smu_table.boot_values.uclk;
			break;
		case SMU_GFXCLK:
		case SMU_SCLK:
			clock_limit = smu->smu_table.boot_values.gfxclk;
			break;
		case SMU_SOCCLK:
			clock_limit = smu->smu_table.boot_values.socclk;
			break;
		default:
			clock_limit = 0;
			break;
		}

		/* clock in Mhz unit */
		if (min)
			*min = clock_limit / 100;
		if (max)
			*max = clock_limit / 100;

		return 0;
	}

	if (max) {
		ret = renoir_get_profiling_clk_mask(smu,
						    AMD_DPM_FORCED_LEVEL_PROFILE_PEAK,
						    NULL,
						    &mclk_mask,
						    &soc_mask);
		if (ret)
			goto failed;

		switch (clk_type) {
		case SMU_GFXCLK:
		case SMU_SCLK:
			ret = smu_cmn_send_smc_msg(smu, SMU_MSG_GetMaxGfxclkFrequency, max);
			if (ret) {
				dev_err(smu->adev->dev, "Attempt to get max GX frequency from SMC Failed !\n");
				goto failed;
			}
			break;
		case SMU_UCLK:
		case SMU_FCLK:
		case SMU_MCLK:
			ret = renoir_get_dpm_clk_limited(smu, clk_type, mclk_mask, max);
			if (ret)
				goto failed;
			break;
		case SMU_SOCCLK:
			ret = renoir_get_dpm_clk_limited(smu, clk_type, soc_mask, max);
			if (ret)
				goto failed;
			break;
		default:
			ret = -EINVAL;
			goto failed;
		}
	}

	if (min) {
		switch (clk_type) {
		case SMU_GFXCLK:
		case SMU_SCLK:
			ret = smu_cmn_send_smc_msg(smu, SMU_MSG_GetMinGfxclkFrequency, min);
			if (ret) {
				dev_err(smu->adev->dev, "Attempt to get min GX frequency from SMC Failed !\n");
				goto failed;
			}
			break;
		case SMU_UCLK:
		case SMU_FCLK:
		case SMU_MCLK:
			ret = renoir_get_dpm_clk_limited(smu, clk_type, NUM_MEMCLK_DPM_LEVELS - 1, min);
			if (ret)
				goto failed;
			break;
		case SMU_SOCCLK:
			ret = renoir_get_dpm_clk_limited(smu, clk_type, 0, min);
			if (ret)
				goto failed;
			break;
		default:
			ret = -EINVAL;
			goto failed;
		}
	}
failed:
	return ret;
}

static int renoir_print_clk_levels(struct smu_context *smu,
			enum smu_clk_type clk_type, char *buf)
{
	int i, size = 0, ret = 0;
	uint32_t cur_value = 0, value = 0, count = 0, min = 0, max = 0;
	SmuMetrics_t metrics;
	bool cur_value_match_level = false;

	memset(&metrics, 0, sizeof(metrics));

	ret = renoir_get_metrics_table(smu, &metrics);
	if (ret)
		return ret;

	switch (clk_type) {
	case SMU_GFXCLK:
	case SMU_SCLK:
		/* retirve table returned paramters unit is MHz */
		cur_value = metrics.ClockFrequency[CLOCK_GFXCLK];
		ret = renoir_get_dpm_ultimate_freq(smu, SMU_GFXCLK, &min, &max);
		if (!ret) {
			/* driver only know min/max gfx_clk, Add level 1 for all other gfx clks */
			if (cur_value  == max)
				i = 2;
			else if (cur_value == min)
				i = 0;
			else
				i = 1;

			size += sprintf(buf + size, "0: %uMhz %s\n", min,
					i == 0 ? "*" : "");
			size += sprintf(buf + size, "1: %uMhz %s\n",
					i == 1 ? cur_value : RENOIR_UMD_PSTATE_GFXCLK,
					i == 1 ? "*" : "");
			size += sprintf(buf + size, "2: %uMhz %s\n", max,
					i == 2 ? "*" : "");
		}
		return size;
	case SMU_SOCCLK:
		count = NUM_SOCCLK_DPM_LEVELS;
		cur_value = metrics.ClockFrequency[CLOCK_SOCCLK];
		break;
	case SMU_MCLK:
		count = NUM_MEMCLK_DPM_LEVELS;
		cur_value = metrics.ClockFrequency[CLOCK_FCLK];
		break;
	case SMU_DCEFCLK:
		count = NUM_DCFCLK_DPM_LEVELS;
		cur_value = metrics.ClockFrequency[CLOCK_DCFCLK];
		break;
	case SMU_FCLK:
		count = NUM_FCLK_DPM_LEVELS;
		cur_value = metrics.ClockFrequency[CLOCK_FCLK];
		break;
	default:
		return -EINVAL;
	}

	for (i = 0; i < count; i++) {
		ret = renoir_get_dpm_clk_limited(smu, clk_type, i, &value);
		if (ret)
			return ret;
		if (!value)
			continue;
		size += sprintf(buf + size, "%d: %uMhz %s\n", i, value,
				cur_value == value ? "*" : "");
		if (cur_value == value)
			cur_value_match_level = true;
	}

	if (!cur_value_match_level)
		size += sprintf(buf + size, "   %uMhz *\n", cur_value);

	return size;
}

static enum amd_pm_state_type renoir_get_current_power_state(struct smu_context *smu)
{
	enum amd_pm_state_type pm_type;
	struct smu_dpm_context *smu_dpm_ctx = &(smu->smu_dpm);

	if (!smu_dpm_ctx->dpm_context ||
	    !smu_dpm_ctx->dpm_current_power_state)
		return -EINVAL;

	switch (smu_dpm_ctx->dpm_current_power_state->classification.ui_label) {
	case SMU_STATE_UI_LABEL_BATTERY:
		pm_type = POWER_STATE_TYPE_BATTERY;
		break;
	case SMU_STATE_UI_LABEL_BALLANCED:
		pm_type = POWER_STATE_TYPE_BALANCED;
		break;
	case SMU_STATE_UI_LABEL_PERFORMANCE:
		pm_type = POWER_STATE_TYPE_PERFORMANCE;
		break;
	default:
		if (smu_dpm_ctx->dpm_current_power_state->classification.flags & SMU_STATE_CLASSIFICATION_FLAG_BOOT)
			pm_type = POWER_STATE_TYPE_INTERNAL_BOOT;
		else
			pm_type = POWER_STATE_TYPE_DEFAULT;
		break;
	}

	return pm_type;
}

static int renoir_dpm_set_vcn_enable(struct smu_context *smu, bool enable)
{
	int ret = 0;

	if (enable) {
		/* vcn dpm on is a prerequisite for vcn power gate messages */
		if (smu_cmn_feature_is_enabled(smu, SMU_FEATURE_VCN_PG_BIT)) {
			ret = smu_cmn_send_smc_msg_with_param(smu, SMU_MSG_PowerUpVcn, 0, NULL);
			if (ret)
				return ret;
		}
	} else {
		if (smu_cmn_feature_is_enabled(smu, SMU_FEATURE_VCN_PG_BIT)) {
			ret = smu_cmn_send_smc_msg(smu, SMU_MSG_PowerDownVcn, NULL);
			if (ret)
				return ret;
		}
	}

	return ret;
}

static int renoir_dpm_set_jpeg_enable(struct smu_context *smu, bool enable)
{
	int ret = 0;

	if (enable) {
		if (smu_cmn_feature_is_enabled(smu, SMU_FEATURE_JPEG_PG_BIT)) {
			ret = smu_cmn_send_smc_msg_with_param(smu, SMU_MSG_PowerUpJpeg, 0, NULL);
			if (ret)
				return ret;
		}
	} else {
		if (smu_cmn_feature_is_enabled(smu, SMU_FEATURE_JPEG_PG_BIT)) {
			ret = smu_cmn_send_smc_msg_with_param(smu, SMU_MSG_PowerDownJpeg, 0, NULL);
			if (ret)
				return ret;
		}
	}

	return ret;
}

static int renoir_get_current_clk_freq_by_table(struct smu_context *smu,
				       enum smu_clk_type clk_type,
				       uint32_t *value)
{
	int ret = 0, clk_id = 0;
	SmuMetrics_t metrics;

	ret = renoir_get_metrics_table(smu, &metrics);
	if (ret)
		return ret;

	clk_id = smu_cmn_to_asic_specific_index(smu,
						CMN2ASIC_MAPPING_CLK,
						clk_type);
	if (clk_id < 0)
		return clk_id;

	*value = metrics.ClockFrequency[clk_id];

	return ret;
}

static int renoir_force_dpm_limit_value(struct smu_context *smu, bool highest)
{
	int ret = 0, i = 0;
	uint32_t min_freq, max_freq, force_freq;
	enum smu_clk_type clk_type;

	enum smu_clk_type clks[] = {
		SMU_GFXCLK,
		SMU_MCLK,
		SMU_SOCCLK,
	};

	for (i = 0; i < ARRAY_SIZE(clks); i++) {
		clk_type = clks[i];
		ret = renoir_get_dpm_ultimate_freq(smu, clk_type, &min_freq, &max_freq);
		if (ret)
			return ret;

		force_freq = highest ? max_freq : min_freq;
		ret = smu_v12_0_set_soft_freq_limited_range(smu, clk_type, force_freq, force_freq);
		if (ret)
			return ret;
	}

	return ret;
}

static int renoir_unforce_dpm_levels(struct smu_context *smu) {

	int ret = 0, i = 0;
	uint32_t min_freq, max_freq;
	enum smu_clk_type clk_type;

	struct clk_feature_map {
		enum smu_clk_type clk_type;
		uint32_t	feature;
	} clk_feature_map[] = {
		{SMU_GFXCLK, SMU_FEATURE_DPM_GFXCLK_BIT},
		{SMU_MCLK,   SMU_FEATURE_DPM_UCLK_BIT},
		{SMU_SOCCLK, SMU_FEATURE_DPM_SOCCLK_BIT},
	};

	for (i = 0; i < ARRAY_SIZE(clk_feature_map); i++) {
		if (!smu_cmn_feature_is_enabled(smu, clk_feature_map[i].feature))
		    continue;

		clk_type = clk_feature_map[i].clk_type;

		ret = renoir_get_dpm_ultimate_freq(smu, clk_type, &min_freq, &max_freq);
		if (ret)
			return ret;

		ret = smu_v12_0_set_soft_freq_limited_range(smu, clk_type, min_freq, max_freq);
		if (ret)
			return ret;
	}

	return ret;
}

static int renoir_get_gpu_temperature(struct smu_context *smu, uint32_t *value)
{
	int ret = 0;
	SmuMetrics_t metrics;

	if (!value)
		return -EINVAL;

	ret = renoir_get_metrics_table(smu, &metrics);
	if (ret)
		return ret;

	*value = (metrics.GfxTemperature / 100) *
		SMU_TEMPERATURE_UNITS_PER_CENTIGRADES;

	return 0;
}

static int renoir_get_current_activity_percent(struct smu_context *smu,
					       enum amd_pp_sensors sensor,
					       uint32_t *value)
{
	int ret = 0;
	SmuMetrics_t metrics;

	if (!value)
		return -EINVAL;

	ret = renoir_get_metrics_table(smu, &metrics);
	if (ret)
		return ret;

	switch (sensor) {
	case AMDGPU_PP_SENSOR_GPU_LOAD:
		*value = metrics.AverageGfxActivity / 100;
		break;
	default:
		dev_err(smu->adev->dev, "Invalid sensor for retrieving clock activity\n");
		return -EINVAL;
	}

	return 0;
}

/**
 * This interface get dpm clock table for dc
 */
static int renoir_get_dpm_clock_table(struct smu_context *smu, struct dpm_clocks *clock_table)
{
	DpmClocks_t *table = smu->smu_table.clocks_table;
	int i;

	if (!clock_table || !table)
		return -EINVAL;

	for (i = 0; i < NUM_DCFCLK_DPM_LEVELS; i++) {
		clock_table->DcfClocks[i].Freq = table->DcfClocks[i].Freq;
		clock_table->DcfClocks[i].Vol = table->DcfClocks[i].Vol;
	}

	for (i = 0; i < NUM_SOCCLK_DPM_LEVELS; i++) {
		clock_table->SocClocks[i].Freq = table->SocClocks[i].Freq;
		clock_table->SocClocks[i].Vol = table->SocClocks[i].Vol;
	}

	for (i = 0; i < NUM_FCLK_DPM_LEVELS; i++) {
		clock_table->FClocks[i].Freq = table->FClocks[i].Freq;
		clock_table->FClocks[i].Vol = table->FClocks[i].Vol;
	}

	for (i = 0; i<  NUM_MEMCLK_DPM_LEVELS; i++) {
		clock_table->MemClocks[i].Freq = table->MemClocks[i].Freq;
		clock_table->MemClocks[i].Vol = table->MemClocks[i].Vol;
	}

	return 0;
}

static int renoir_force_clk_levels(struct smu_context *smu,
				   enum smu_clk_type clk_type, uint32_t mask)
{

	int ret = 0 ;
	uint32_t soft_min_level = 0, soft_max_level = 0, min_freq = 0, max_freq = 0;

	soft_min_level = mask ? (ffs(mask) - 1) : 0;
	soft_max_level = mask ? (fls(mask) - 1) : 0;

	switch (clk_type) {
	case SMU_GFXCLK:
	case SMU_SCLK:
		if (soft_min_level > 2 || soft_max_level > 2) {
			dev_info(smu->adev->dev, "Currently sclk only support 3 levels on APU\n");
			return -EINVAL;
		}

		ret = renoir_get_dpm_ultimate_freq(smu, SMU_GFXCLK, &min_freq, &max_freq);
		if (ret)
			return ret;
		ret = smu_cmn_send_smc_msg_with_param(smu, SMU_MSG_SetSoftMaxGfxClk,
					soft_max_level == 0 ? min_freq :
					soft_max_level == 1 ? RENOIR_UMD_PSTATE_GFXCLK : max_freq,
					NULL);
		if (ret)
			return ret;
		ret = smu_cmn_send_smc_msg_with_param(smu, SMU_MSG_SetHardMinGfxClk,
					soft_min_level == 2 ? max_freq :
					soft_min_level == 1 ? RENOIR_UMD_PSTATE_GFXCLK : min_freq,
					NULL);
		if (ret)
			return ret;
		break;
	case SMU_SOCCLK:
		ret = renoir_get_dpm_clk_limited(smu, clk_type, soft_min_level, &min_freq);
		if (ret)
			return ret;
		ret = renoir_get_dpm_clk_limited(smu, clk_type, soft_max_level, &max_freq);
		if (ret)
			return ret;
		ret = smu_cmn_send_smc_msg_with_param(smu, SMU_MSG_SetSoftMaxSocclkByFreq, max_freq, NULL);
		if (ret)
			return ret;
		ret = smu_cmn_send_smc_msg_with_param(smu, SMU_MSG_SetHardMinSocclkByFreq, min_freq, NULL);
		if (ret)
			return ret;
		break;
	case SMU_MCLK:
	case SMU_FCLK:
		ret = renoir_get_dpm_clk_limited(smu, clk_type, soft_min_level, &min_freq);
		if (ret)
			return ret;
		ret = renoir_get_dpm_clk_limited(smu, clk_type, soft_max_level, &max_freq);
		if (ret)
			return ret;
		ret = smu_cmn_send_smc_msg_with_param(smu, SMU_MSG_SetSoftMaxFclkByFreq, max_freq, NULL);
		if (ret)
			return ret;
		ret = smu_cmn_send_smc_msg_with_param(smu, SMU_MSG_SetHardMinFclkByFreq, min_freq, NULL);
		if (ret)
			return ret;
		break;
	default:
		break;
	}

	return ret;
}

static int renoir_set_power_profile_mode(struct smu_context *smu, long *input, uint32_t size)
{
	int workload_type, ret;
	uint32_t profile_mode = input[size];

	if (profile_mode > PP_SMC_POWER_PROFILE_CUSTOM) {
		dev_err(smu->adev->dev, "Invalid power profile mode %d\n", profile_mode);
		return -EINVAL;
	}

	/* conv PP_SMC_POWER_PROFILE* to WORKLOAD_PPLIB_*_BIT */
	workload_type = smu_cmn_to_asic_specific_index(smu,
						       CMN2ASIC_MAPPING_WORKLOAD,
						       profile_mode);
	if (workload_type < 0) {
		/*
		 * TODO: If some case need switch to powersave/default power mode
		 * then can consider enter WORKLOAD_COMPUTE/WORKLOAD_CUSTOM for power saving.
		 */
		dev_err_once(smu->adev->dev, "Unsupported power profile mode %d on RENOIR\n", profile_mode);
		return -EINVAL;
	}

<<<<<<< HEAD
	ret = smu_send_smc_msg_with_param(smu, SMU_MSG_ActiveProcessNotify,
=======
	ret = smu_cmn_send_smc_msg_with_param(smu, SMU_MSG_ActiveProcessNotify,
>>>>>>> bbf5c979
				    1 << workload_type,
				    NULL);
	if (ret) {
		dev_err_once(smu->adev->dev, "Fail to set workload type %d\n", workload_type);
		return ret;
	}

	smu->power_profile_mode = profile_mode;

	return 0;
}

static int renoir_set_peak_clock_by_device(struct smu_context *smu)
{
	int ret = 0;
	uint32_t sclk_freq = 0, uclk_freq = 0;

	ret = renoir_get_dpm_ultimate_freq(smu, SMU_SCLK, NULL, &sclk_freq);
	if (ret)
		return ret;

	ret = smu_v12_0_set_soft_freq_limited_range(smu, SMU_SCLK, sclk_freq, sclk_freq);
	if (ret)
		return ret;

	ret = renoir_get_dpm_ultimate_freq(smu, SMU_UCLK, NULL, &uclk_freq);
	if (ret)
		return ret;

	ret = smu_v12_0_set_soft_freq_limited_range(smu, SMU_UCLK, uclk_freq, uclk_freq);
	if (ret)
		return ret;

	return ret;
}

static int renoir_set_performance_level(struct smu_context *smu,
					enum amd_dpm_forced_level level)
{
	int ret = 0;
	uint32_t sclk_mask, mclk_mask, soc_mask;

	switch (level) {
	case AMD_DPM_FORCED_LEVEL_HIGH:
		ret = renoir_force_dpm_limit_value(smu, true);
		break;
	case AMD_DPM_FORCED_LEVEL_LOW:
		ret = renoir_force_dpm_limit_value(smu, false);
		break;
	case AMD_DPM_FORCED_LEVEL_AUTO:
	case AMD_DPM_FORCED_LEVEL_PROFILE_STANDARD:
		ret = renoir_unforce_dpm_levels(smu);
		break;
	case AMD_DPM_FORCED_LEVEL_PROFILE_MIN_SCLK:
	case AMD_DPM_FORCED_LEVEL_PROFILE_MIN_MCLK:
		ret = renoir_get_profiling_clk_mask(smu, level,
						    &sclk_mask,
						    &mclk_mask,
						    &soc_mask);
		if (ret)
			return ret;
		renoir_force_clk_levels(smu, SMU_SCLK, 1 << sclk_mask);
		renoir_force_clk_levels(smu, SMU_MCLK, 1 << mclk_mask);
		renoir_force_clk_levels(smu, SMU_SOCCLK, 1 << soc_mask);
		break;
	case AMD_DPM_FORCED_LEVEL_PROFILE_PEAK:
		ret = renoir_set_peak_clock_by_device(smu);
		break;
	case AMD_DPM_FORCED_LEVEL_MANUAL:
	case AMD_DPM_FORCED_LEVEL_PROFILE_EXIT:
	default:
		break;
	}
	return ret;
}

/* save watermark settings into pplib smu structure,
 * also pass data to smu controller
 */
static int renoir_set_watermarks_table(
		struct smu_context *smu,
		struct dm_pp_wm_sets_with_clock_ranges_soc15 *clock_ranges)
{
	Watermarks_t *table = smu->smu_table.watermarks_table;
	int ret = 0;
	int i;

	if (clock_ranges) {
		if (clock_ranges->num_wm_dmif_sets > 4 ||
				clock_ranges->num_wm_mcif_sets > 4)
			return -EINVAL;

		/* save into smu->smu_table.tables[SMU_TABLE_WATERMARKS]->cpu_addr*/
		for (i = 0; i < clock_ranges->num_wm_dmif_sets; i++) {
			table->WatermarkRow[WM_DCFCLK][i].MinClock =
				cpu_to_le16((uint16_t)
				(clock_ranges->wm_dmif_clocks_ranges[i].wm_min_dcfclk_clk_in_khz));
			table->WatermarkRow[WM_DCFCLK][i].MaxClock =
				cpu_to_le16((uint16_t)
				(clock_ranges->wm_dmif_clocks_ranges[i].wm_max_dcfclk_clk_in_khz));
			table->WatermarkRow[WM_DCFCLK][i].MinMclk =
				cpu_to_le16((uint16_t)
				(clock_ranges->wm_dmif_clocks_ranges[i].wm_min_mem_clk_in_khz));
			table->WatermarkRow[WM_DCFCLK][i].MaxMclk =
				cpu_to_le16((uint16_t)
				(clock_ranges->wm_dmif_clocks_ranges[i].wm_max_mem_clk_in_khz));
			table->WatermarkRow[WM_DCFCLK][i].WmSetting = (uint8_t)
					clock_ranges->wm_dmif_clocks_ranges[i].wm_set_id;
		}

		for (i = 0; i < clock_ranges->num_wm_mcif_sets; i++) {
			table->WatermarkRow[WM_SOCCLK][i].MinClock =
				cpu_to_le16((uint16_t)
				(clock_ranges->wm_mcif_clocks_ranges[i].wm_min_socclk_clk_in_khz));
			table->WatermarkRow[WM_SOCCLK][i].MaxClock =
				cpu_to_le16((uint16_t)
				(clock_ranges->wm_mcif_clocks_ranges[i].wm_max_socclk_clk_in_khz));
			table->WatermarkRow[WM_SOCCLK][i].MinMclk =
				cpu_to_le16((uint16_t)
				(clock_ranges->wm_mcif_clocks_ranges[i].wm_min_mem_clk_in_khz));
			table->WatermarkRow[WM_SOCCLK][i].MaxMclk =
				cpu_to_le16((uint16_t)
				(clock_ranges->wm_mcif_clocks_ranges[i].wm_max_mem_clk_in_khz));
			table->WatermarkRow[WM_SOCCLK][i].WmSetting = (uint8_t)
					clock_ranges->wm_mcif_clocks_ranges[i].wm_set_id;
		}

		smu->watermarks_bitmap |= WATERMARKS_EXIST;
	}

	/* pass data to smu controller */
	if ((smu->watermarks_bitmap & WATERMARKS_EXIST) &&
	     !(smu->watermarks_bitmap & WATERMARKS_LOADED)) {
		ret = smu_cmn_write_watermarks_table(smu);
		if (ret) {
			dev_err(smu->adev->dev, "Failed to update WMTABLE!");
			return ret;
		}
		smu->watermarks_bitmap |= WATERMARKS_LOADED;
	}

	return 0;
}

static int renoir_get_power_profile_mode(struct smu_context *smu,
					   char *buf)
{
	static const char *profile_name[] = {
					"BOOTUP_DEFAULT",
					"3D_FULL_SCREEN",
					"POWER_SAVING",
					"VIDEO",
					"VR",
					"COMPUTE",
					"CUSTOM"};
	uint32_t i, size = 0;
	int16_t workload_type = 0;

	if (!buf)
		return -EINVAL;

	for (i = 0; i <= PP_SMC_POWER_PROFILE_CUSTOM; i++) {
		/*
		 * Conv PP_SMC_POWER_PROFILE* to WORKLOAD_PPLIB_*_BIT
		 * Not all profile modes are supported on arcturus.
		 */
		workload_type = smu_cmn_to_asic_specific_index(smu,
							       CMN2ASIC_MAPPING_WORKLOAD,
							       i);
		if (workload_type < 0)
			continue;

		size += sprintf(buf + size, "%2d %14s%s\n",
			i, profile_name[i], (i == smu->power_profile_mode) ? "*" : " ");
	}

	return size;
}

static int renoir_read_sensor(struct smu_context *smu,
				 enum amd_pp_sensors sensor,
				 void *data, uint32_t *size)
{
	int ret = 0;

	if (!data || !size)
		return -EINVAL;

	mutex_lock(&smu->sensor_lock);
	switch (sensor) {
	case AMDGPU_PP_SENSOR_GPU_LOAD:
		ret = renoir_get_current_activity_percent(smu, sensor, (uint32_t *)data);
		*size = 4;
		break;
	case AMDGPU_PP_SENSOR_GPU_TEMP:
		ret = renoir_get_gpu_temperature(smu, (uint32_t *)data);
		*size = 4;
		break;
	case AMDGPU_PP_SENSOR_GFX_MCLK:
		ret = renoir_get_current_clk_freq_by_table(smu, SMU_UCLK, (uint32_t *)data);
		*(uint32_t *)data *= 100;
		*size = 4;
		break;
	case AMDGPU_PP_SENSOR_GFX_SCLK:
		ret = renoir_get_current_clk_freq_by_table(smu, SMU_GFXCLK, (uint32_t *)data);
		*(uint32_t *)data *= 100;
		*size = 4;
		break;
	default:
		ret = -EOPNOTSUPP;
		break;
	}
	mutex_unlock(&smu->sensor_lock);

	return ret;
}

static bool renoir_is_dpm_running(struct smu_context *smu)
{
	struct amdgpu_device *adev = smu->adev;

	/*
	 * Until now, the pmfw hasn't exported the interface of SMU
	 * feature mask to APU SKU so just force on all the feature
	 * at early initial stage.
	 */
	if (adev->in_suspend)
		return false;
	else
		return true;

}

static const struct pptable_funcs renoir_ppt_funcs = {
	.set_power_state = NULL,
	.print_clk_levels = renoir_print_clk_levels,
	.get_current_power_state = renoir_get_current_power_state,
	.dpm_set_vcn_enable = renoir_dpm_set_vcn_enable,
	.dpm_set_jpeg_enable = renoir_dpm_set_jpeg_enable,
	.force_clk_levels = renoir_force_clk_levels,
	.set_power_profile_mode = renoir_set_power_profile_mode,
	.set_performance_level = renoir_set_performance_level,
	.get_dpm_clock_table = renoir_get_dpm_clock_table,
	.set_watermarks_table = renoir_set_watermarks_table,
	.get_power_profile_mode = renoir_get_power_profile_mode,
	.read_sensor = renoir_read_sensor,
	.check_fw_status = smu_v12_0_check_fw_status,
	.check_fw_version = smu_v12_0_check_fw_version,
	.powergate_sdma = smu_v12_0_powergate_sdma,
	.send_smc_msg_with_param = smu_cmn_send_smc_msg_with_param,
	.send_smc_msg = smu_cmn_send_smc_msg,
	.set_gfx_cgpg = smu_v12_0_set_gfx_cgpg,
	.gfx_off_control = smu_v12_0_gfx_off_control,
	.get_gfx_off_status = smu_v12_0_get_gfxoff_status,
	.init_smc_tables = renoir_init_smc_tables,
	.fini_smc_tables = smu_v12_0_fini_smc_tables,
	.set_default_dpm_table = smu_v12_0_set_default_dpm_tables,
	.get_enabled_mask = smu_cmn_get_enabled_mask,
	.feature_is_enabled = smu_cmn_feature_is_enabled,
	.disable_all_features_with_exception = smu_cmn_disable_all_features_with_exception,
	.get_dpm_ultimate_freq = renoir_get_dpm_ultimate_freq,
	.mode2_reset = smu_v12_0_mode2_reset,
	.set_soft_freq_limited_range = smu_v12_0_set_soft_freq_limited_range,
	.set_driver_table_location = smu_v12_0_set_driver_table_location,
	.is_dpm_running = renoir_is_dpm_running,
	.get_pp_feature_mask = smu_cmn_get_pp_feature_mask,
	.set_pp_feature_mask = smu_cmn_set_pp_feature_mask,
};

void renoir_set_ppt_funcs(struct smu_context *smu)
{
	smu->ppt_funcs = &renoir_ppt_funcs;
	smu->message_map = renoir_message_map;
	smu->clock_map = renoir_clk_map;
	smu->table_map = renoir_table_map;
	smu->workload_map = renoir_workload_map;
	smu->smc_driver_if_version = SMU12_DRIVER_IF_VERSION;
	smu->is_apu = true;
}<|MERGE_RESOLUTION|>--- conflicted
+++ resolved
@@ -755,11 +755,7 @@
 		return -EINVAL;
 	}
 
-<<<<<<< HEAD
-	ret = smu_send_smc_msg_with_param(smu, SMU_MSG_ActiveProcessNotify,
-=======
 	ret = smu_cmn_send_smc_msg_with_param(smu, SMU_MSG_ActiveProcessNotify,
->>>>>>> bbf5c979
 				    1 << workload_type,
 				    NULL);
 	if (ret) {
