// SPDX-License-Identifier: GPL-2.0-only
/*
 *  kernel/sched/core.c
 *
 *  Core kernel scheduler code and related syscalls
 *
 *  Copyright (C) 1991-2002  Linus Torvalds
 */
#define CREATE_TRACE_POINTS
#include <trace/events/sched.h>
#undef CREATE_TRACE_POINTS

#include "sched.h"

#include <linux/nospec.h>

#include <linux/kcov.h>
#include <linux/scs.h>

#include <asm/switch_to.h>
#include <asm/tlb.h>

#include "../workqueue_internal.h"
#include "../../fs/io-wq.h"
#include "../smpboot.h"

#include "pelt.h"
#include "smp.h"

/*
 * Export tracepoints that act as a bare tracehook (ie: have no trace event
 * associated with them) to allow external modules to probe them.
 */
EXPORT_TRACEPOINT_SYMBOL_GPL(pelt_cfs_tp);
EXPORT_TRACEPOINT_SYMBOL_GPL(pelt_rt_tp);
EXPORT_TRACEPOINT_SYMBOL_GPL(pelt_dl_tp);
EXPORT_TRACEPOINT_SYMBOL_GPL(pelt_irq_tp);
EXPORT_TRACEPOINT_SYMBOL_GPL(pelt_se_tp);
EXPORT_TRACEPOINT_SYMBOL_GPL(sched_overutilized_tp);
EXPORT_TRACEPOINT_SYMBOL_GPL(sched_util_est_cfs_tp);
EXPORT_TRACEPOINT_SYMBOL_GPL(sched_util_est_se_tp);
EXPORT_TRACEPOINT_SYMBOL_GPL(sched_update_nr_running_tp);

DEFINE_PER_CPU_SHARED_ALIGNED(struct rq, runqueues);

#if defined(CONFIG_SCHED_DEBUG) && defined(CONFIG_JUMP_LABEL)
/*
 * Debugging: various feature bits
 *
 * If SCHED_DEBUG is disabled, each compilation unit has its own copy of
 * sysctl_sched_features, defined in sched.h, to allow constants propagation
 * at compile time and compiler optimization based on features default.
 */
#define SCHED_FEAT(name, enabled)	\
	(1UL << __SCHED_FEAT_##name) * enabled |
const_debug unsigned int sysctl_sched_features =
#include "features.h"
	0;
#undef SCHED_FEAT
#endif

/*
 * Number of tasks to iterate in a single balance run.
 * Limited because this is done with IRQs disabled.
 */
const_debug unsigned int sysctl_sched_nr_migrate = 32;

/*
 * period over which we measure -rt task CPU usage in us.
 * default: 1s
 */
unsigned int sysctl_sched_rt_period = 1000000;

__read_mostly int scheduler_running;

/*
 * part of the period that we allow rt tasks to run in us.
 * default: 0.95s
 */
int sysctl_sched_rt_runtime = 950000;


/*
 * Serialization rules:
 *
 * Lock order:
 *
 *   p->pi_lock
 *     rq->lock
 *       hrtimer_cpu_base->lock (hrtimer_start() for bandwidth controls)
 *
 *  rq1->lock
 *    rq2->lock  where: rq1 < rq2
 *
 * Regular state:
 *
 * Normal scheduling state is serialized by rq->lock. __schedule() takes the
 * local CPU's rq->lock, it optionally removes the task from the runqueue and
 * always looks at the local rq data structures to find the most elegible task
 * to run next.
 *
 * Task enqueue is also under rq->lock, possibly taken from another CPU.
 * Wakeups from another LLC domain might use an IPI to transfer the enqueue to
 * the local CPU to avoid bouncing the runqueue state around [ see
 * ttwu_queue_wakelist() ]
 *
 * Task wakeup, specifically wakeups that involve migration, are horribly
 * complicated to avoid having to take two rq->locks.
 *
 * Special state:
 *
 * System-calls and anything external will use task_rq_lock() which acquires
 * both p->pi_lock and rq->lock. As a consequence the state they change is
 * stable while holding either lock:
 *
 *  - sched_setaffinity()/
 *    set_cpus_allowed_ptr():	p->cpus_ptr, p->nr_cpus_allowed
 *  - set_user_nice():		p->se.load, p->*prio
 *  - __sched_setscheduler():	p->sched_class, p->policy, p->*prio,
 *				p->se.load, p->rt_priority,
 *				p->dl.dl_{runtime, deadline, period, flags, bw, density}
 *  - sched_setnuma():		p->numa_preferred_nid
 *  - sched_move_task()/
 *    cpu_cgroup_fork():	p->sched_task_group
 *  - uclamp_update_active()	p->uclamp*
 *
 * p->state <- TASK_*:
 *
 *   is changed locklessly using set_current_state(), __set_current_state() or
 *   set_special_state(), see their respective comments, or by
 *   try_to_wake_up(). This latter uses p->pi_lock to serialize against
 *   concurrent self.
 *
 * p->on_rq <- { 0, 1 = TASK_ON_RQ_QUEUED, 2 = TASK_ON_RQ_MIGRATING }:
 *
 *   is set by activate_task() and cleared by deactivate_task(), under
 *   rq->lock. Non-zero indicates the task is runnable, the special
 *   ON_RQ_MIGRATING state is used for migration without holding both
 *   rq->locks. It indicates task_cpu() is not stable, see task_rq_lock().
 *
 * p->on_cpu <- { 0, 1 }:
 *
 *   is set by prepare_task() and cleared by finish_task() such that it will be
 *   set before p is scheduled-in and cleared after p is scheduled-out, both
 *   under rq->lock. Non-zero indicates the task is running on its CPU.
 *
 *   [ The astute reader will observe that it is possible for two tasks on one
 *     CPU to have ->on_cpu = 1 at the same time. ]
 *
 * task_cpu(p): is changed by set_task_cpu(), the rules are:
 *
 *  - Don't call set_task_cpu() on a blocked task:
 *
 *    We don't care what CPU we're not running on, this simplifies hotplug,
 *    the CPU assignment of blocked tasks isn't required to be valid.
 *
 *  - for try_to_wake_up(), called under p->pi_lock:
 *
 *    This allows try_to_wake_up() to only take one rq->lock, see its comment.
 *
 *  - for migration called under rq->lock:
 *    [ see task_on_rq_migrating() in task_rq_lock() ]
 *
 *    o move_queued_task()
 *    o detach_task()
 *
 *  - for migration called under double_rq_lock():
 *
 *    o __migrate_swap_task()
 *    o push_rt_task() / pull_rt_task()
 *    o push_dl_task() / pull_dl_task()
 *    o dl_task_offline_migration()
 *
 */

/*
 * __task_rq_lock - lock the rq @p resides on.
 */
struct rq *__task_rq_lock(struct task_struct *p, struct rq_flags *rf)
	__acquires(rq->lock)
{
	struct rq *rq;

	lockdep_assert_held(&p->pi_lock);

	for (;;) {
		rq = task_rq(p);
		raw_spin_lock(&rq->lock);
		if (likely(rq == task_rq(p) && !task_on_rq_migrating(p))) {
			rq_pin_lock(rq, rf);
			return rq;
		}
		raw_spin_unlock(&rq->lock);

		while (unlikely(task_on_rq_migrating(p)))
			cpu_relax();
	}
}

/*
 * task_rq_lock - lock p->pi_lock and lock the rq @p resides on.
 */
struct rq *task_rq_lock(struct task_struct *p, struct rq_flags *rf)
	__acquires(p->pi_lock)
	__acquires(rq->lock)
{
	struct rq *rq;

	for (;;) {
		raw_spin_lock_irqsave(&p->pi_lock, rf->flags);
		rq = task_rq(p);
		raw_spin_lock(&rq->lock);
		/*
		 *	move_queued_task()		task_rq_lock()
		 *
		 *	ACQUIRE (rq->lock)
		 *	[S] ->on_rq = MIGRATING		[L] rq = task_rq()
		 *	WMB (__set_task_cpu())		ACQUIRE (rq->lock);
		 *	[S] ->cpu = new_cpu		[L] task_rq()
		 *					[L] ->on_rq
		 *	RELEASE (rq->lock)
		 *
		 * If we observe the old CPU in task_rq_lock(), the acquire of
		 * the old rq->lock will fully serialize against the stores.
		 *
		 * If we observe the new CPU in task_rq_lock(), the address
		 * dependency headed by '[L] rq = task_rq()' and the acquire
		 * will pair with the WMB to ensure we then also see migrating.
		 */
		if (likely(rq == task_rq(p) && !task_on_rq_migrating(p))) {
			rq_pin_lock(rq, rf);
			return rq;
		}
		raw_spin_unlock(&rq->lock);
		raw_spin_unlock_irqrestore(&p->pi_lock, rf->flags);

		while (unlikely(task_on_rq_migrating(p)))
			cpu_relax();
	}
}

/*
 * RQ-clock updating methods:
 */

static void update_rq_clock_task(struct rq *rq, s64 delta)
{
/*
 * In theory, the compile should just see 0 here, and optimize out the call
 * to sched_rt_avg_update. But I don't trust it...
 */
	s64 __maybe_unused steal = 0, irq_delta = 0;

#ifdef CONFIG_IRQ_TIME_ACCOUNTING
	irq_delta = irq_time_read(cpu_of(rq)) - rq->prev_irq_time;

	/*
	 * Since irq_time is only updated on {soft,}irq_exit, we might run into
	 * this case when a previous update_rq_clock() happened inside a
	 * {soft,}irq region.
	 *
	 * When this happens, we stop ->clock_task and only update the
	 * prev_irq_time stamp to account for the part that fit, so that a next
	 * update will consume the rest. This ensures ->clock_task is
	 * monotonic.
	 *
	 * It does however cause some slight miss-attribution of {soft,}irq
	 * time, a more accurate solution would be to update the irq_time using
	 * the current rq->clock timestamp, except that would require using
	 * atomic ops.
	 */
	if (irq_delta > delta)
		irq_delta = delta;

	rq->prev_irq_time += irq_delta;
	delta -= irq_delta;
#endif
#ifdef CONFIG_PARAVIRT_TIME_ACCOUNTING
	if (static_key_false((&paravirt_steal_rq_enabled))) {
		steal = paravirt_steal_clock(cpu_of(rq));
		steal -= rq->prev_steal_time_rq;

		if (unlikely(steal > delta))
			steal = delta;

		rq->prev_steal_time_rq += steal;
		delta -= steal;
	}
#endif

	rq->clock_task += delta;

#ifdef CONFIG_HAVE_SCHED_AVG_IRQ
	if ((irq_delta + steal) && sched_feat(NONTASK_CAPACITY))
		update_irq_load_avg(rq, irq_delta + steal);
#endif
	update_rq_clock_pelt(rq, delta);
}

void update_rq_clock(struct rq *rq)
{
	s64 delta;

	lockdep_assert_held(&rq->lock);

	if (rq->clock_update_flags & RQCF_ACT_SKIP)
		return;

#ifdef CONFIG_SCHED_DEBUG
	if (sched_feat(WARN_DOUBLE_CLOCK))
		SCHED_WARN_ON(rq->clock_update_flags & RQCF_UPDATED);
	rq->clock_update_flags |= RQCF_UPDATED;
#endif

	delta = sched_clock_cpu(cpu_of(rq)) - rq->clock;
	if (delta < 0)
		return;
	rq->clock += delta;
	update_rq_clock_task(rq, delta);
}

static inline void
rq_csd_init(struct rq *rq, call_single_data_t *csd, smp_call_func_t func)
{
	csd->flags = 0;
	csd->func = func;
	csd->info = rq;
}

#ifdef CONFIG_SCHED_HRTICK
/*
 * Use HR-timers to deliver accurate preemption points.
 */

static void hrtick_clear(struct rq *rq)
{
	if (hrtimer_active(&rq->hrtick_timer))
		hrtimer_cancel(&rq->hrtick_timer);
}

/*
 * High-resolution timer tick.
 * Runs from hardirq context with interrupts disabled.
 */
static enum hrtimer_restart hrtick(struct hrtimer *timer)
{
	struct rq *rq = container_of(timer, struct rq, hrtick_timer);
	struct rq_flags rf;

	WARN_ON_ONCE(cpu_of(rq) != smp_processor_id());

	rq_lock(rq, &rf);
	update_rq_clock(rq);
	rq->curr->sched_class->task_tick(rq, rq->curr, 1);
	rq_unlock(rq, &rf);

	return HRTIMER_NORESTART;
}

#ifdef CONFIG_SMP

static void __hrtick_restart(struct rq *rq)
{
	struct hrtimer *timer = &rq->hrtick_timer;

	hrtimer_start_expires(timer, HRTIMER_MODE_ABS_PINNED_HARD);
}

/*
 * called from hardirq (IPI) context
 */
static void __hrtick_start(void *arg)
{
	struct rq *rq = arg;
	struct rq_flags rf;

	rq_lock(rq, &rf);
	__hrtick_restart(rq);
	rq_unlock(rq, &rf);
}

/*
 * Called to set the hrtick timer state.
 *
 * called with rq->lock held and irqs disabled
 */
void hrtick_start(struct rq *rq, u64 delay)
{
	struct hrtimer *timer = &rq->hrtick_timer;
	ktime_t time;
	s64 delta;

	/*
	 * Don't schedule slices shorter than 10000ns, that just
	 * doesn't make sense and can cause timer DoS.
	 */
	delta = max_t(s64, delay, 10000LL);
	time = ktime_add_ns(timer->base->get_time(), delta);

	hrtimer_set_expires(timer, time);

	if (rq == this_rq())
		__hrtick_restart(rq);
	else
		smp_call_function_single_async(cpu_of(rq), &rq->hrtick_csd);
}

#else
/*
 * Called to set the hrtick timer state.
 *
 * called with rq->lock held and irqs disabled
 */
void hrtick_start(struct rq *rq, u64 delay)
{
	/*
	 * Don't schedule slices shorter than 10000ns, that just
	 * doesn't make sense. Rely on vruntime for fairness.
	 */
	delay = max_t(u64, delay, 10000LL);
	hrtimer_start(&rq->hrtick_timer, ns_to_ktime(delay),
		      HRTIMER_MODE_REL_PINNED_HARD);
}

#endif /* CONFIG_SMP */

static void hrtick_rq_init(struct rq *rq)
{
#ifdef CONFIG_SMP
	rq_csd_init(rq, &rq->hrtick_csd, __hrtick_start);
#endif
	hrtimer_init(&rq->hrtick_timer, CLOCK_MONOTONIC, HRTIMER_MODE_REL_HARD);
	rq->hrtick_timer.function = hrtick;
}
#else	/* CONFIG_SCHED_HRTICK */
static inline void hrtick_clear(struct rq *rq)
{
}

static inline void hrtick_rq_init(struct rq *rq)
{
}
#endif	/* CONFIG_SCHED_HRTICK */

/*
 * cmpxchg based fetch_or, macro so it works for different integer types
 */
#define fetch_or(ptr, mask)						\
	({								\
		typeof(ptr) _ptr = (ptr);				\
		typeof(mask) _mask = (mask);				\
		typeof(*_ptr) _old, _val = *_ptr;			\
									\
		for (;;) {						\
			_old = cmpxchg(_ptr, _val, _val | _mask);	\
			if (_old == _val)				\
				break;					\
			_val = _old;					\
		}							\
	_old;								\
})

#if defined(CONFIG_SMP) && defined(TIF_POLLING_NRFLAG)
/*
 * Atomically set TIF_NEED_RESCHED and test for TIF_POLLING_NRFLAG,
 * this avoids any races wrt polling state changes and thereby avoids
 * spurious IPIs.
 */
static bool set_nr_and_not_polling(struct task_struct *p)
{
	struct thread_info *ti = task_thread_info(p);
	return !(fetch_or(&ti->flags, _TIF_NEED_RESCHED) & _TIF_POLLING_NRFLAG);
}

/*
 * Atomically set TIF_NEED_RESCHED if TIF_POLLING_NRFLAG is set.
 *
 * If this returns true, then the idle task promises to call
 * sched_ttwu_pending() and reschedule soon.
 */
static bool set_nr_if_polling(struct task_struct *p)
{
	struct thread_info *ti = task_thread_info(p);
	typeof(ti->flags) old, val = READ_ONCE(ti->flags);

	for (;;) {
		if (!(val & _TIF_POLLING_NRFLAG))
			return false;
		if (val & _TIF_NEED_RESCHED)
			return true;
		old = cmpxchg(&ti->flags, val, val | _TIF_NEED_RESCHED);
		if (old == val)
			break;
		val = old;
	}
	return true;
}

#else
static bool set_nr_and_not_polling(struct task_struct *p)
{
	set_tsk_need_resched(p);
	return true;
}

#ifdef CONFIG_SMP
static bool set_nr_if_polling(struct task_struct *p)
{
	return false;
}
#endif
#endif

static bool __wake_q_add(struct wake_q_head *head, struct task_struct *task)
{
	struct wake_q_node *node = &task->wake_q;

	/*
	 * Atomically grab the task, if ->wake_q is !nil already it means
	 * its already queued (either by us or someone else) and will get the
	 * wakeup due to that.
	 *
	 * In order to ensure that a pending wakeup will observe our pending
	 * state, even in the failed case, an explicit smp_mb() must be used.
	 */
	smp_mb__before_atomic();
	if (unlikely(cmpxchg_relaxed(&node->next, NULL, WAKE_Q_TAIL)))
		return false;

	/*
	 * The head is context local, there can be no concurrency.
	 */
	*head->lastp = node;
	head->lastp = &node->next;
	return true;
}

/**
 * wake_q_add() - queue a wakeup for 'later' waking.
 * @head: the wake_q_head to add @task to
 * @task: the task to queue for 'later' wakeup
 *
 * Queue a task for later wakeup, most likely by the wake_up_q() call in the
 * same context, _HOWEVER_ this is not guaranteed, the wakeup can come
 * instantly.
 *
 * This function must be used as-if it were wake_up_process(); IOW the task
 * must be ready to be woken at this location.
 */
void wake_q_add(struct wake_q_head *head, struct task_struct *task)
{
	if (__wake_q_add(head, task))
		get_task_struct(task);
}

/**
 * wake_q_add_safe() - safely queue a wakeup for 'later' waking.
 * @head: the wake_q_head to add @task to
 * @task: the task to queue for 'later' wakeup
 *
 * Queue a task for later wakeup, most likely by the wake_up_q() call in the
 * same context, _HOWEVER_ this is not guaranteed, the wakeup can come
 * instantly.
 *
 * This function must be used as-if it were wake_up_process(); IOW the task
 * must be ready to be woken at this location.
 *
 * This function is essentially a task-safe equivalent to wake_q_add(). Callers
 * that already hold reference to @task can call the 'safe' version and trust
 * wake_q to do the right thing depending whether or not the @task is already
 * queued for wakeup.
 */
void wake_q_add_safe(struct wake_q_head *head, struct task_struct *task)
{
	if (!__wake_q_add(head, task))
		put_task_struct(task);
}

void wake_up_q(struct wake_q_head *head)
{
	struct wake_q_node *node = head->first;

	while (node != WAKE_Q_TAIL) {
		struct task_struct *task;

		task = container_of(node, struct task_struct, wake_q);
		BUG_ON(!task);
		/* Task can safely be re-inserted now: */
		node = node->next;
		task->wake_q.next = NULL;

		/*
		 * wake_up_process() executes a full barrier, which pairs with
		 * the queueing in wake_q_add() so as not to miss wakeups.
		 */
		wake_up_process(task);
		put_task_struct(task);
	}
}

/*
 * resched_curr - mark rq's current task 'to be rescheduled now'.
 *
 * On UP this means the setting of the need_resched flag, on SMP it
 * might also involve a cross-CPU call to trigger the scheduler on
 * the target CPU.
 */
void resched_curr(struct rq *rq)
{
	struct task_struct *curr = rq->curr;
	int cpu;

	lockdep_assert_held(&rq->lock);

	if (test_tsk_need_resched(curr))
		return;

	cpu = cpu_of(rq);

	if (cpu == smp_processor_id()) {
		set_tsk_need_resched(curr);
		set_preempt_need_resched();
		return;
	}

	if (set_nr_and_not_polling(curr))
		smp_send_reschedule(cpu);
	else
		trace_sched_wake_idle_without_ipi(cpu);
}

void resched_cpu(int cpu)
{
	struct rq *rq = cpu_rq(cpu);
	unsigned long flags;

	raw_spin_lock_irqsave(&rq->lock, flags);
	if (cpu_online(cpu) || cpu == smp_processor_id())
		resched_curr(rq);
	raw_spin_unlock_irqrestore(&rq->lock, flags);
}

#ifdef CONFIG_SMP
#ifdef CONFIG_NO_HZ_COMMON
/*
 * In the semi idle case, use the nearest busy CPU for migrating timers
 * from an idle CPU.  This is good for power-savings.
 *
 * We don't do similar optimization for completely idle system, as
 * selecting an idle CPU will add more delays to the timers than intended
 * (as that CPU's timer base may not be uptodate wrt jiffies etc).
 */
int get_nohz_timer_target(void)
{
	int i, cpu = smp_processor_id(), default_cpu = -1;
	struct sched_domain *sd;

	if (housekeeping_cpu(cpu, HK_FLAG_TIMER)) {
		if (!idle_cpu(cpu))
			return cpu;
		default_cpu = cpu;
	}

	rcu_read_lock();
	for_each_domain(cpu, sd) {
		for_each_cpu_and(i, sched_domain_span(sd),
			housekeeping_cpumask(HK_FLAG_TIMER)) {
			if (cpu == i)
				continue;

			if (!idle_cpu(i)) {
				cpu = i;
				goto unlock;
			}
		}
	}

	if (default_cpu == -1)
		default_cpu = housekeeping_any_cpu(HK_FLAG_TIMER);
	cpu = default_cpu;
unlock:
	rcu_read_unlock();
	return cpu;
}

/*
 * When add_timer_on() enqueues a timer into the timer wheel of an
 * idle CPU then this timer might expire before the next timer event
 * which is scheduled to wake up that CPU. In case of a completely
 * idle system the next event might even be infinite time into the
 * future. wake_up_idle_cpu() ensures that the CPU is woken up and
 * leaves the inner idle loop so the newly added timer is taken into
 * account when the CPU goes back to idle and evaluates the timer
 * wheel for the next timer event.
 */
static void wake_up_idle_cpu(int cpu)
{
	struct rq *rq = cpu_rq(cpu);

	if (cpu == smp_processor_id())
		return;

	if (set_nr_and_not_polling(rq->idle))
		smp_send_reschedule(cpu);
	else
		trace_sched_wake_idle_without_ipi(cpu);
}

static bool wake_up_full_nohz_cpu(int cpu)
{
	/*
	 * We just need the target to call irq_exit() and re-evaluate
	 * the next tick. The nohz full kick at least implies that.
	 * If needed we can still optimize that later with an
	 * empty IRQ.
	 */
	if (cpu_is_offline(cpu))
		return true;  /* Don't try to wake offline CPUs. */
	if (tick_nohz_full_cpu(cpu)) {
		if (cpu != smp_processor_id() ||
		    tick_nohz_tick_stopped())
			tick_nohz_full_kick_cpu(cpu);
		return true;
	}

	return false;
}

/*
 * Wake up the specified CPU.  If the CPU is going offline, it is the
 * caller's responsibility to deal with the lost wakeup, for example,
 * by hooking into the CPU_DEAD notifier like timers and hrtimers do.
 */
void wake_up_nohz_cpu(int cpu)
{
	if (!wake_up_full_nohz_cpu(cpu))
		wake_up_idle_cpu(cpu);
}

static void nohz_csd_func(void *info)
{
	struct rq *rq = info;
	int cpu = cpu_of(rq);
	unsigned int flags;

	/*
	 * Release the rq::nohz_csd.
	 */
	flags = atomic_fetch_andnot(NOHZ_KICK_MASK, nohz_flags(cpu));
	WARN_ON(!(flags & NOHZ_KICK_MASK));

	rq->idle_balance = idle_cpu(cpu);
	if (rq->idle_balance && !need_resched()) {
		rq->nohz_idle_balance = flags;
		raise_softirq_irqoff(SCHED_SOFTIRQ);
	}
}

#endif /* CONFIG_NO_HZ_COMMON */

#ifdef CONFIG_NO_HZ_FULL
bool sched_can_stop_tick(struct rq *rq)
{
	int fifo_nr_running;

	/* Deadline tasks, even if single, need the tick */
	if (rq->dl.dl_nr_running)
		return false;

	/*
	 * If there are more than one RR tasks, we need the tick to effect the
	 * actual RR behaviour.
	 */
	if (rq->rt.rr_nr_running) {
		if (rq->rt.rr_nr_running == 1)
			return true;
		else
			return false;
	}

	/*
	 * If there's no RR tasks, but FIFO tasks, we can skip the tick, no
	 * forced preemption between FIFO tasks.
	 */
	fifo_nr_running = rq->rt.rt_nr_running - rq->rt.rr_nr_running;
	if (fifo_nr_running)
		return true;

	/*
	 * If there are no DL,RR/FIFO tasks, there must only be CFS tasks left;
	 * if there's more than one we need the tick for involuntary
	 * preemption.
	 */
	if (rq->nr_running > 1)
		return false;

	return true;
}
#endif /* CONFIG_NO_HZ_FULL */
#endif /* CONFIG_SMP */

#if defined(CONFIG_RT_GROUP_SCHED) || (defined(CONFIG_FAIR_GROUP_SCHED) && \
			(defined(CONFIG_SMP) || defined(CONFIG_CFS_BANDWIDTH)))
/*
 * Iterate task_group tree rooted at *from, calling @down when first entering a
 * node and @up when leaving it for the final time.
 *
 * Caller must hold rcu_lock or sufficient equivalent.
 */
int walk_tg_tree_from(struct task_group *from,
			     tg_visitor down, tg_visitor up, void *data)
{
	struct task_group *parent, *child;
	int ret;

	parent = from;

down:
	ret = (*down)(parent, data);
	if (ret)
		goto out;
	list_for_each_entry_rcu(child, &parent->children, siblings) {
		parent = child;
		goto down;

up:
		continue;
	}
	ret = (*up)(parent, data);
	if (ret || parent == from)
		goto out;

	child = parent;
	parent = parent->parent;
	if (parent)
		goto up;
out:
	return ret;
}

int tg_nop(struct task_group *tg, void *data)
{
	return 0;
}
#endif

static void set_load_weight(struct task_struct *p, bool update_load)
{
	int prio = p->static_prio - MAX_RT_PRIO;
	struct load_weight *load = &p->se.load;

	/*
	 * SCHED_IDLE tasks get minimal weight:
	 */
	if (task_has_idle_policy(p)) {
		load->weight = scale_load(WEIGHT_IDLEPRIO);
		load->inv_weight = WMULT_IDLEPRIO;
		return;
	}

	/*
	 * SCHED_OTHER tasks have to update their load when changing their
	 * weight
	 */
	if (update_load && p->sched_class == &fair_sched_class) {
		reweight_task(p, prio);
	} else {
		load->weight = scale_load(sched_prio_to_weight[prio]);
		load->inv_weight = sched_prio_to_wmult[prio];
	}
}

#ifdef CONFIG_UCLAMP_TASK
/*
 * Serializes updates of utilization clamp values
 *
 * The (slow-path) user-space triggers utilization clamp value updates which
 * can require updates on (fast-path) scheduler's data structures used to
 * support enqueue/dequeue operations.
 * While the per-CPU rq lock protects fast-path update operations, user-space
 * requests are serialized using a mutex to reduce the risk of conflicting
 * updates or API abuses.
 */
static DEFINE_MUTEX(uclamp_mutex);

/* Max allowed minimum utilization */
unsigned int sysctl_sched_uclamp_util_min = SCHED_CAPACITY_SCALE;

/* Max allowed maximum utilization */
unsigned int sysctl_sched_uclamp_util_max = SCHED_CAPACITY_SCALE;

/*
 * By default RT tasks run at the maximum performance point/capacity of the
 * system. Uclamp enforces this by always setting UCLAMP_MIN of RT tasks to
 * SCHED_CAPACITY_SCALE.
 *
 * This knob allows admins to change the default behavior when uclamp is being
 * used. In battery powered devices, particularly, running at the maximum
 * capacity and frequency will increase energy consumption and shorten the
 * battery life.
 *
 * This knob only affects RT tasks that their uclamp_se->user_defined == false.
 *
 * This knob will not override the system default sched_util_clamp_min defined
 * above.
 */
unsigned int sysctl_sched_uclamp_util_min_rt_default = SCHED_CAPACITY_SCALE;

/* All clamps are required to be less or equal than these values */
static struct uclamp_se uclamp_default[UCLAMP_CNT];

/*
 * This static key is used to reduce the uclamp overhead in the fast path. It
 * primarily disables the call to uclamp_rq_{inc, dec}() in
 * enqueue/dequeue_task().
 *
 * This allows users to continue to enable uclamp in their kernel config with
 * minimum uclamp overhead in the fast path.
 *
 * As soon as userspace modifies any of the uclamp knobs, the static key is
 * enabled, since we have an actual users that make use of uclamp
 * functionality.
 *
 * The knobs that would enable this static key are:
 *
 *   * A task modifying its uclamp value with sched_setattr().
 *   * An admin modifying the sysctl_sched_uclamp_{min, max} via procfs.
 *   * An admin modifying the cgroup cpu.uclamp.{min, max}
 */
DEFINE_STATIC_KEY_FALSE(sched_uclamp_used);

/* Integer rounded range for each bucket */
#define UCLAMP_BUCKET_DELTA DIV_ROUND_CLOSEST(SCHED_CAPACITY_SCALE, UCLAMP_BUCKETS)

#define for_each_clamp_id(clamp_id) \
	for ((clamp_id) = 0; (clamp_id) < UCLAMP_CNT; (clamp_id)++)

static inline unsigned int uclamp_bucket_id(unsigned int clamp_value)
{
	return clamp_value / UCLAMP_BUCKET_DELTA;
}

static inline unsigned int uclamp_bucket_base_value(unsigned int clamp_value)
{
	return UCLAMP_BUCKET_DELTA * uclamp_bucket_id(clamp_value);
}

static inline unsigned int uclamp_none(enum uclamp_id clamp_id)
{
	if (clamp_id == UCLAMP_MIN)
		return 0;
	return SCHED_CAPACITY_SCALE;
}

static inline void uclamp_se_set(struct uclamp_se *uc_se,
				 unsigned int value, bool user_defined)
{
	uc_se->value = value;
	uc_se->bucket_id = uclamp_bucket_id(value);
	uc_se->user_defined = user_defined;
}

static inline unsigned int
uclamp_idle_value(struct rq *rq, enum uclamp_id clamp_id,
		  unsigned int clamp_value)
{
	/*
	 * Avoid blocked utilization pushing up the frequency when we go
	 * idle (which drops the max-clamp) by retaining the last known
	 * max-clamp.
	 */
	if (clamp_id == UCLAMP_MAX) {
		rq->uclamp_flags |= UCLAMP_FLAG_IDLE;
		return clamp_value;
	}

	return uclamp_none(UCLAMP_MIN);
}

static inline void uclamp_idle_reset(struct rq *rq, enum uclamp_id clamp_id,
				     unsigned int clamp_value)
{
	/* Reset max-clamp retention only on idle exit */
	if (!(rq->uclamp_flags & UCLAMP_FLAG_IDLE))
		return;

	WRITE_ONCE(rq->uclamp[clamp_id].value, clamp_value);
}

static inline
unsigned int uclamp_rq_max_value(struct rq *rq, enum uclamp_id clamp_id,
				   unsigned int clamp_value)
{
	struct uclamp_bucket *bucket = rq->uclamp[clamp_id].bucket;
	int bucket_id = UCLAMP_BUCKETS - 1;

	/*
	 * Since both min and max clamps are max aggregated, find the
	 * top most bucket with tasks in.
	 */
	for ( ; bucket_id >= 0; bucket_id--) {
		if (!bucket[bucket_id].tasks)
			continue;
		return bucket[bucket_id].value;
	}

	/* No tasks -- default clamp values */
	return uclamp_idle_value(rq, clamp_id, clamp_value);
}

static void __uclamp_update_util_min_rt_default(struct task_struct *p)
{
	unsigned int default_util_min;
	struct uclamp_se *uc_se;

	lockdep_assert_held(&p->pi_lock);

	uc_se = &p->uclamp_req[UCLAMP_MIN];

	/* Only sync if user didn't override the default */
	if (uc_se->user_defined)
		return;

	default_util_min = sysctl_sched_uclamp_util_min_rt_default;
	uclamp_se_set(uc_se, default_util_min, false);
}

static void uclamp_update_util_min_rt_default(struct task_struct *p)
{
	struct rq_flags rf;
	struct rq *rq;

	if (!rt_task(p))
		return;

	/* Protect updates to p->uclamp_* */
	rq = task_rq_lock(p, &rf);
	__uclamp_update_util_min_rt_default(p);
	task_rq_unlock(rq, p, &rf);
}

static void uclamp_sync_util_min_rt_default(void)
{
	struct task_struct *g, *p;

	/*
	 * copy_process()			sysctl_uclamp
	 *					  uclamp_min_rt = X;
	 *   write_lock(&tasklist_lock)		  read_lock(&tasklist_lock)
	 *   // link thread			  smp_mb__after_spinlock()
	 *   write_unlock(&tasklist_lock)	  read_unlock(&tasklist_lock);
	 *   sched_post_fork()			  for_each_process_thread()
	 *     __uclamp_sync_rt()		    __uclamp_sync_rt()
	 *
	 * Ensures that either sched_post_fork() will observe the new
	 * uclamp_min_rt or for_each_process_thread() will observe the new
	 * task.
	 */
	read_lock(&tasklist_lock);
	smp_mb__after_spinlock();
	read_unlock(&tasklist_lock);

	rcu_read_lock();
	for_each_process_thread(g, p)
		uclamp_update_util_min_rt_default(p);
	rcu_read_unlock();
}

static inline struct uclamp_se
uclamp_tg_restrict(struct task_struct *p, enum uclamp_id clamp_id)
{
	struct uclamp_se uc_req = p->uclamp_req[clamp_id];
#ifdef CONFIG_UCLAMP_TASK_GROUP
	struct uclamp_se uc_max;

	/*
	 * Tasks in autogroups or root task group will be
	 * restricted by system defaults.
	 */
	if (task_group_is_autogroup(task_group(p)))
		return uc_req;
	if (task_group(p) == &root_task_group)
		return uc_req;

	uc_max = task_group(p)->uclamp[clamp_id];
	if (uc_req.value > uc_max.value || !uc_req.user_defined)
		return uc_max;
#endif

	return uc_req;
}

/*
 * The effective clamp bucket index of a task depends on, by increasing
 * priority:
 * - the task specific clamp value, when explicitly requested from userspace
 * - the task group effective clamp value, for tasks not either in the root
 *   group or in an autogroup
 * - the system default clamp value, defined by the sysadmin
 */
static inline struct uclamp_se
uclamp_eff_get(struct task_struct *p, enum uclamp_id clamp_id)
{
	struct uclamp_se uc_req = uclamp_tg_restrict(p, clamp_id);
	struct uclamp_se uc_max = uclamp_default[clamp_id];

	/* System default restrictions always apply */
	if (unlikely(uc_req.value > uc_max.value))
		return uc_max;

	return uc_req;
}

unsigned long uclamp_eff_value(struct task_struct *p, enum uclamp_id clamp_id)
{
	struct uclamp_se uc_eff;

	/* Task currently refcounted: use back-annotated (effective) value */
	if (p->uclamp[clamp_id].active)
		return (unsigned long)p->uclamp[clamp_id].value;

	uc_eff = uclamp_eff_get(p, clamp_id);

	return (unsigned long)uc_eff.value;
}

/*
 * When a task is enqueued on a rq, the clamp bucket currently defined by the
 * task's uclamp::bucket_id is refcounted on that rq. This also immediately
 * updates the rq's clamp value if required.
 *
 * Tasks can have a task-specific value requested from user-space, track
 * within each bucket the maximum value for tasks refcounted in it.
 * This "local max aggregation" allows to track the exact "requested" value
 * for each bucket when all its RUNNABLE tasks require the same clamp.
 */
static inline void uclamp_rq_inc_id(struct rq *rq, struct task_struct *p,
				    enum uclamp_id clamp_id)
{
	struct uclamp_rq *uc_rq = &rq->uclamp[clamp_id];
	struct uclamp_se *uc_se = &p->uclamp[clamp_id];
	struct uclamp_bucket *bucket;

	lockdep_assert_held(&rq->lock);

	/* Update task effective clamp */
	p->uclamp[clamp_id] = uclamp_eff_get(p, clamp_id);

	bucket = &uc_rq->bucket[uc_se->bucket_id];
	bucket->tasks++;
	uc_se->active = true;

	uclamp_idle_reset(rq, clamp_id, uc_se->value);

	/*
	 * Local max aggregation: rq buckets always track the max
	 * "requested" clamp value of its RUNNABLE tasks.
	 */
	if (bucket->tasks == 1 || uc_se->value > bucket->value)
		bucket->value = uc_se->value;

	if (uc_se->value > READ_ONCE(uc_rq->value))
		WRITE_ONCE(uc_rq->value, uc_se->value);
}

/*
 * When a task is dequeued from a rq, the clamp bucket refcounted by the task
 * is released. If this is the last task reference counting the rq's max
 * active clamp value, then the rq's clamp value is updated.
 *
 * Both refcounted tasks and rq's cached clamp values are expected to be
 * always valid. If it's detected they are not, as defensive programming,
 * enforce the expected state and warn.
 */
static inline void uclamp_rq_dec_id(struct rq *rq, struct task_struct *p,
				    enum uclamp_id clamp_id)
{
	struct uclamp_rq *uc_rq = &rq->uclamp[clamp_id];
	struct uclamp_se *uc_se = &p->uclamp[clamp_id];
	struct uclamp_bucket *bucket;
	unsigned int bkt_clamp;
	unsigned int rq_clamp;

	lockdep_assert_held(&rq->lock);

	/*
	 * If sched_uclamp_used was enabled after task @p was enqueued,
	 * we could end up with unbalanced call to uclamp_rq_dec_id().
	 *
	 * In this case the uc_se->active flag should be false since no uclamp
	 * accounting was performed at enqueue time and we can just return
	 * here.
	 *
	 * Need to be careful of the following enqeueue/dequeue ordering
	 * problem too
	 *
	 *	enqueue(taskA)
	 *	// sched_uclamp_used gets enabled
	 *	enqueue(taskB)
	 *	dequeue(taskA)
	 *	// Must not decrement bukcet->tasks here
	 *	dequeue(taskB)
	 *
	 * where we could end up with stale data in uc_se and
	 * bucket[uc_se->bucket_id].
	 *
	 * The following check here eliminates the possibility of such race.
	 */
	if (unlikely(!uc_se->active))
		return;

	bucket = &uc_rq->bucket[uc_se->bucket_id];

	SCHED_WARN_ON(!bucket->tasks);
	if (likely(bucket->tasks))
		bucket->tasks--;

	uc_se->active = false;

	/*
	 * Keep "local max aggregation" simple and accept to (possibly)
	 * overboost some RUNNABLE tasks in the same bucket.
	 * The rq clamp bucket value is reset to its base value whenever
	 * there are no more RUNNABLE tasks refcounting it.
	 */
	if (likely(bucket->tasks))
		return;

	rq_clamp = READ_ONCE(uc_rq->value);
	/*
	 * Defensive programming: this should never happen. If it happens,
	 * e.g. due to future modification, warn and fixup the expected value.
	 */
	SCHED_WARN_ON(bucket->value > rq_clamp);
	if (bucket->value >= rq_clamp) {
		bkt_clamp = uclamp_rq_max_value(rq, clamp_id, uc_se->value);
		WRITE_ONCE(uc_rq->value, bkt_clamp);
	}
}

static inline void uclamp_rq_inc(struct rq *rq, struct task_struct *p)
{
	enum uclamp_id clamp_id;

	/*
	 * Avoid any overhead until uclamp is actually used by the userspace.
	 *
	 * The condition is constructed such that a NOP is generated when
	 * sched_uclamp_used is disabled.
	 */
	if (!static_branch_unlikely(&sched_uclamp_used))
		return;

	if (unlikely(!p->sched_class->uclamp_enabled))
		return;

	for_each_clamp_id(clamp_id)
		uclamp_rq_inc_id(rq, p, clamp_id);

	/* Reset clamp idle holding when there is one RUNNABLE task */
	if (rq->uclamp_flags & UCLAMP_FLAG_IDLE)
		rq->uclamp_flags &= ~UCLAMP_FLAG_IDLE;
}

static inline void uclamp_rq_dec(struct rq *rq, struct task_struct *p)
{
	enum uclamp_id clamp_id;

	/*
	 * Avoid any overhead until uclamp is actually used by the userspace.
	 *
	 * The condition is constructed such that a NOP is generated when
	 * sched_uclamp_used is disabled.
	 */
	if (!static_branch_unlikely(&sched_uclamp_used))
		return;

	if (unlikely(!p->sched_class->uclamp_enabled))
		return;

	for_each_clamp_id(clamp_id)
		uclamp_rq_dec_id(rq, p, clamp_id);
}

static inline void
uclamp_update_active(struct task_struct *p, enum uclamp_id clamp_id)
{
	struct rq_flags rf;
	struct rq *rq;

	/*
	 * Lock the task and the rq where the task is (or was) queued.
	 *
	 * We might lock the (previous) rq of a !RUNNABLE task, but that's the
	 * price to pay to safely serialize util_{min,max} updates with
	 * enqueues, dequeues and migration operations.
	 * This is the same locking schema used by __set_cpus_allowed_ptr().
	 */
	rq = task_rq_lock(p, &rf);

	/*
	 * Setting the clamp bucket is serialized by task_rq_lock().
	 * If the task is not yet RUNNABLE and its task_struct is not
	 * affecting a valid clamp bucket, the next time it's enqueued,
	 * it will already see the updated clamp bucket value.
	 */
	if (p->uclamp[clamp_id].active) {
		uclamp_rq_dec_id(rq, p, clamp_id);
		uclamp_rq_inc_id(rq, p, clamp_id);
	}

	task_rq_unlock(rq, p, &rf);
}

#ifdef CONFIG_UCLAMP_TASK_GROUP
static inline void
uclamp_update_active_tasks(struct cgroup_subsys_state *css,
			   unsigned int clamps)
{
	enum uclamp_id clamp_id;
	struct css_task_iter it;
	struct task_struct *p;

	css_task_iter_start(css, 0, &it);
	while ((p = css_task_iter_next(&it))) {
		for_each_clamp_id(clamp_id) {
			if ((0x1 << clamp_id) & clamps)
				uclamp_update_active(p, clamp_id);
		}
	}
	css_task_iter_end(&it);
}

static void cpu_util_update_eff(struct cgroup_subsys_state *css);
static void uclamp_update_root_tg(void)
{
	struct task_group *tg = &root_task_group;

	uclamp_se_set(&tg->uclamp_req[UCLAMP_MIN],
		      sysctl_sched_uclamp_util_min, false);
	uclamp_se_set(&tg->uclamp_req[UCLAMP_MAX],
		      sysctl_sched_uclamp_util_max, false);

	rcu_read_lock();
	cpu_util_update_eff(&root_task_group.css);
	rcu_read_unlock();
}
#else
static void uclamp_update_root_tg(void) { }
#endif

int sysctl_sched_uclamp_handler(struct ctl_table *table, int write,
				void *buffer, size_t *lenp, loff_t *ppos)
{
	bool update_root_tg = false;
	int old_min, old_max, old_min_rt;
	int result;

	mutex_lock(&uclamp_mutex);
	old_min = sysctl_sched_uclamp_util_min;
	old_max = sysctl_sched_uclamp_util_max;
	old_min_rt = sysctl_sched_uclamp_util_min_rt_default;

	result = proc_dointvec(table, write, buffer, lenp, ppos);
	if (result)
		goto undo;
	if (!write)
		goto done;

	if (sysctl_sched_uclamp_util_min > sysctl_sched_uclamp_util_max ||
	    sysctl_sched_uclamp_util_max > SCHED_CAPACITY_SCALE	||
	    sysctl_sched_uclamp_util_min_rt_default > SCHED_CAPACITY_SCALE) {

		result = -EINVAL;
		goto undo;
	}

	if (old_min != sysctl_sched_uclamp_util_min) {
		uclamp_se_set(&uclamp_default[UCLAMP_MIN],
			      sysctl_sched_uclamp_util_min, false);
		update_root_tg = true;
	}
	if (old_max != sysctl_sched_uclamp_util_max) {
		uclamp_se_set(&uclamp_default[UCLAMP_MAX],
			      sysctl_sched_uclamp_util_max, false);
		update_root_tg = true;
	}

	if (update_root_tg) {
		static_branch_enable(&sched_uclamp_used);
		uclamp_update_root_tg();
	}

	if (old_min_rt != sysctl_sched_uclamp_util_min_rt_default) {
		static_branch_enable(&sched_uclamp_used);
		uclamp_sync_util_min_rt_default();
	}

	/*
	 * We update all RUNNABLE tasks only when task groups are in use.
	 * Otherwise, keep it simple and do just a lazy update at each next
	 * task enqueue time.
	 */

	goto done;

undo:
	sysctl_sched_uclamp_util_min = old_min;
	sysctl_sched_uclamp_util_max = old_max;
	sysctl_sched_uclamp_util_min_rt_default = old_min_rt;
done:
	mutex_unlock(&uclamp_mutex);

	return result;
}

static int uclamp_validate(struct task_struct *p,
			   const struct sched_attr *attr)
{
	unsigned int lower_bound = p->uclamp_req[UCLAMP_MIN].value;
	unsigned int upper_bound = p->uclamp_req[UCLAMP_MAX].value;

	if (attr->sched_flags & SCHED_FLAG_UTIL_CLAMP_MIN)
		lower_bound = attr->sched_util_min;
	if (attr->sched_flags & SCHED_FLAG_UTIL_CLAMP_MAX)
		upper_bound = attr->sched_util_max;

	if (lower_bound > upper_bound)
		return -EINVAL;
	if (upper_bound > SCHED_CAPACITY_SCALE)
		return -EINVAL;

	/*
	 * We have valid uclamp attributes; make sure uclamp is enabled.
	 *
	 * We need to do that here, because enabling static branches is a
	 * blocking operation which obviously cannot be done while holding
	 * scheduler locks.
	 */
	static_branch_enable(&sched_uclamp_used);

	return 0;
}

static void __setscheduler_uclamp(struct task_struct *p,
				  const struct sched_attr *attr)
{
	enum uclamp_id clamp_id;

	/*
	 * On scheduling class change, reset to default clamps for tasks
	 * without a task-specific value.
	 */
	for_each_clamp_id(clamp_id) {
		struct uclamp_se *uc_se = &p->uclamp_req[clamp_id];

		/* Keep using defined clamps across class changes */
		if (uc_se->user_defined)
			continue;

		/*
		 * RT by default have a 100% boost value that could be modified
		 * at runtime.
		 */
		if (unlikely(rt_task(p) && clamp_id == UCLAMP_MIN))
			__uclamp_update_util_min_rt_default(p);
		else
			uclamp_se_set(uc_se, uclamp_none(clamp_id), false);

	}

	if (likely(!(attr->sched_flags & SCHED_FLAG_UTIL_CLAMP)))
		return;

	if (attr->sched_flags & SCHED_FLAG_UTIL_CLAMP_MIN) {
		uclamp_se_set(&p->uclamp_req[UCLAMP_MIN],
			      attr->sched_util_min, true);
	}

	if (attr->sched_flags & SCHED_FLAG_UTIL_CLAMP_MAX) {
		uclamp_se_set(&p->uclamp_req[UCLAMP_MAX],
			      attr->sched_util_max, true);
	}
}

static void uclamp_fork(struct task_struct *p)
{
	enum uclamp_id clamp_id;

	/*
	 * We don't need to hold task_rq_lock() when updating p->uclamp_* here
	 * as the task is still at its early fork stages.
	 */
	for_each_clamp_id(clamp_id)
		p->uclamp[clamp_id].active = false;

	if (likely(!p->sched_reset_on_fork))
		return;

	for_each_clamp_id(clamp_id) {
		uclamp_se_set(&p->uclamp_req[clamp_id],
			      uclamp_none(clamp_id), false);
	}
}

static void uclamp_post_fork(struct task_struct *p)
{
	uclamp_update_util_min_rt_default(p);
}

static void __init init_uclamp_rq(struct rq *rq)
{
	enum uclamp_id clamp_id;
	struct uclamp_rq *uc_rq = rq->uclamp;

	for_each_clamp_id(clamp_id) {
		uc_rq[clamp_id] = (struct uclamp_rq) {
			.value = uclamp_none(clamp_id)
		};
	}

	rq->uclamp_flags = 0;
}

static void __init init_uclamp(void)
{
	struct uclamp_se uc_max = {};
	enum uclamp_id clamp_id;
	int cpu;

	for_each_possible_cpu(cpu)
		init_uclamp_rq(cpu_rq(cpu));

	for_each_clamp_id(clamp_id) {
		uclamp_se_set(&init_task.uclamp_req[clamp_id],
			      uclamp_none(clamp_id), false);
	}

	/* System defaults allow max clamp values for both indexes */
	uclamp_se_set(&uc_max, uclamp_none(UCLAMP_MAX), false);
	for_each_clamp_id(clamp_id) {
		uclamp_default[clamp_id] = uc_max;
#ifdef CONFIG_UCLAMP_TASK_GROUP
		root_task_group.uclamp_req[clamp_id] = uc_max;
		root_task_group.uclamp[clamp_id] = uc_max;
#endif
	}
}

#else /* CONFIG_UCLAMP_TASK */
static inline void uclamp_rq_inc(struct rq *rq, struct task_struct *p) { }
static inline void uclamp_rq_dec(struct rq *rq, struct task_struct *p) { }
static inline int uclamp_validate(struct task_struct *p,
				  const struct sched_attr *attr)
{
	return -EOPNOTSUPP;
}
static void __setscheduler_uclamp(struct task_struct *p,
				  const struct sched_attr *attr) { }
static inline void uclamp_fork(struct task_struct *p) { }
static inline void uclamp_post_fork(struct task_struct *p) { }
static inline void init_uclamp(void) { }
#endif /* CONFIG_UCLAMP_TASK */

static inline void enqueue_task(struct rq *rq, struct task_struct *p, int flags)
{
	if (!(flags & ENQUEUE_NOCLOCK))
		update_rq_clock(rq);

	if (!(flags & ENQUEUE_RESTORE)) {
		sched_info_queued(rq, p);
		psi_enqueue(p, flags & ENQUEUE_WAKEUP);
	}

	uclamp_rq_inc(rq, p);
	p->sched_class->enqueue_task(rq, p, flags);
}

static inline void dequeue_task(struct rq *rq, struct task_struct *p, int flags)
{
	if (!(flags & DEQUEUE_NOCLOCK))
		update_rq_clock(rq);

	if (!(flags & DEQUEUE_SAVE)) {
		sched_info_dequeued(rq, p);
		psi_dequeue(p, flags & DEQUEUE_SLEEP);
	}

	uclamp_rq_dec(rq, p);
	p->sched_class->dequeue_task(rq, p, flags);
}

void activate_task(struct rq *rq, struct task_struct *p, int flags)
{
	enqueue_task(rq, p, flags);

	p->on_rq = TASK_ON_RQ_QUEUED;
}

void deactivate_task(struct rq *rq, struct task_struct *p, int flags)
{
	p->on_rq = (flags & DEQUEUE_SLEEP) ? 0 : TASK_ON_RQ_MIGRATING;

	dequeue_task(rq, p, flags);
}

/*
 * __normal_prio - return the priority that is based on the static prio
 */
static inline int __normal_prio(struct task_struct *p)
{
	return p->static_prio;
}

/*
 * Calculate the expected normal priority: i.e. priority
 * without taking RT-inheritance into account. Might be
 * boosted by interactivity modifiers. Changes upon fork,
 * setprio syscalls, and whenever the interactivity
 * estimator recalculates.
 */
static inline int normal_prio(struct task_struct *p)
{
	int prio;

	if (task_has_dl_policy(p))
		prio = MAX_DL_PRIO-1;
	else if (task_has_rt_policy(p))
		prio = MAX_RT_PRIO-1 - p->rt_priority;
	else
		prio = __normal_prio(p);
	return prio;
}

/*
 * Calculate the current priority, i.e. the priority
 * taken into account by the scheduler. This value might
 * be boosted by RT tasks, or might be boosted by
 * interactivity modifiers. Will be RT if the task got
 * RT-boosted. If not then it returns p->normal_prio.
 */
static int effective_prio(struct task_struct *p)
{
	p->normal_prio = normal_prio(p);
	/*
	 * If we are RT tasks or we were boosted to RT priority,
	 * keep the priority unchanged. Otherwise, update priority
	 * to the normal priority:
	 */
	if (!rt_prio(p->prio))
		return p->normal_prio;
	return p->prio;
}

/**
 * task_curr - is this task currently executing on a CPU?
 * @p: the task in question.
 *
 * Return: 1 if the task is currently executing. 0 otherwise.
 */
inline int task_curr(const struct task_struct *p)
{
	return cpu_curr(task_cpu(p)) == p;
}

/*
 * switched_from, switched_to and prio_changed must _NOT_ drop rq->lock,
 * use the balance_callback list if you want balancing.
 *
 * this means any call to check_class_changed() must be followed by a call to
 * balance_callback().
 */
static inline void check_class_changed(struct rq *rq, struct task_struct *p,
				       const struct sched_class *prev_class,
				       int oldprio)
{
	if (prev_class != p->sched_class) {
		if (prev_class->switched_from)
			prev_class->switched_from(rq, p);

		p->sched_class->switched_to(rq, p);
	} else if (oldprio != p->prio || dl_task(p))
		p->sched_class->prio_changed(rq, p, oldprio);
}

void check_preempt_curr(struct rq *rq, struct task_struct *p, int flags)
{
	if (p->sched_class == rq->curr->sched_class)
		rq->curr->sched_class->check_preempt_curr(rq, p, flags);
	else if (p->sched_class > rq->curr->sched_class)
		resched_curr(rq);

	/*
	 * A queue event has occurred, and we're going to schedule.  In
	 * this case, we can save a useless back to back clock update.
	 */
	if (task_on_rq_queued(rq->curr) && test_tsk_need_resched(rq->curr))
		rq_clock_skip_update(rq);
}

#ifdef CONFIG_SMP

/*
 * Per-CPU kthreads are allowed to run on !active && online CPUs, see
 * __set_cpus_allowed_ptr() and select_fallback_rq().
 */
static inline bool is_cpu_allowed(struct task_struct *p, int cpu)
{
	if (!cpumask_test_cpu(cpu, p->cpus_ptr))
		return false;

	if (is_per_cpu_kthread(p))
		return cpu_online(cpu);

	return cpu_active(cpu);
}

/*
 * This is how migration works:
 *
 * 1) we invoke migration_cpu_stop() on the target CPU using
 *    stop_one_cpu().
 * 2) stopper starts to run (implicitly forcing the migrated thread
 *    off the CPU)
 * 3) it checks whether the migrated task is still in the wrong runqueue.
 * 4) if it's in the wrong runqueue then the migration thread removes
 *    it and puts it into the right queue.
 * 5) stopper completes and stop_one_cpu() returns and the migration
 *    is done.
 */

/*
 * move_queued_task - move a queued task to new rq.
 *
 * Returns (locked) new rq. Old rq's lock is released.
 */
static struct rq *move_queued_task(struct rq *rq, struct rq_flags *rf,
				   struct task_struct *p, int new_cpu)
{
	lockdep_assert_held(&rq->lock);

	deactivate_task(rq, p, DEQUEUE_NOCLOCK);
	set_task_cpu(p, new_cpu);
	rq_unlock(rq, rf);

	rq = cpu_rq(new_cpu);

	rq_lock(rq, rf);
	BUG_ON(task_cpu(p) != new_cpu);
	activate_task(rq, p, 0);
	check_preempt_curr(rq, p, 0);

	return rq;
}

struct migration_arg {
	struct task_struct *task;
	int dest_cpu;
};

/*
 * Move (not current) task off this CPU, onto the destination CPU. We're doing
 * this because either it can't run here any more (set_cpus_allowed()
 * away from this CPU, or CPU going down), or because we're
 * attempting to rebalance this task on exec (sched_exec).
 *
 * So we race with normal scheduler movements, but that's OK, as long
 * as the task is no longer on this CPU.
 */
static struct rq *__migrate_task(struct rq *rq, struct rq_flags *rf,
				 struct task_struct *p, int dest_cpu)
{
	/* Affinity changed (again). */
	if (!is_cpu_allowed(p, dest_cpu))
		return rq;

	update_rq_clock(rq);
	rq = move_queued_task(rq, rf, p, dest_cpu);

	return rq;
}

/*
 * migration_cpu_stop - this will be executed by a highprio stopper thread
 * and performs thread migration by bumping thread off CPU then
 * 'pushing' onto another runqueue.
 */
static int migration_cpu_stop(void *data)
{
	struct migration_arg *arg = data;
	struct task_struct *p = arg->task;
	struct rq *rq = this_rq();
	struct rq_flags rf;

	/*
	 * The original target CPU might have gone down and we might
	 * be on another CPU but it doesn't matter.
	 */
	local_irq_disable();
	/*
	 * We need to explicitly wake pending tasks before running
	 * __migrate_task() such that we will not miss enforcing cpus_ptr
	 * during wakeups, see set_cpus_allowed_ptr()'s TASK_WAKING test.
	 */
	flush_smp_call_function_from_idle();

	raw_spin_lock(&p->pi_lock);
	rq_lock(rq, &rf);
	/*
	 * If task_rq(p) != rq, it cannot be migrated here, because we're
	 * holding rq->lock, if p->on_rq == 0 it cannot get enqueued because
	 * we're holding p->pi_lock.
	 */
	if (task_rq(p) == rq) {
		if (task_on_rq_queued(p))
			rq = __migrate_task(rq, &rf, p, arg->dest_cpu);
		else
			p->wake_cpu = arg->dest_cpu;
	}
	rq_unlock(rq, &rf);
	raw_spin_unlock(&p->pi_lock);

	local_irq_enable();
	return 0;
}

/*
 * sched_class::set_cpus_allowed must do the below, but is not required to
 * actually call this function.
 */
void set_cpus_allowed_common(struct task_struct *p, const struct cpumask *new_mask)
{
	cpumask_copy(&p->cpus_mask, new_mask);
	p->nr_cpus_allowed = cpumask_weight(new_mask);
}

void do_set_cpus_allowed(struct task_struct *p, const struct cpumask *new_mask)
{
	struct rq *rq = task_rq(p);
	bool queued, running;

	lockdep_assert_held(&p->pi_lock);

	queued = task_on_rq_queued(p);
	running = task_current(rq, p);

	if (queued) {
		/*
		 * Because __kthread_bind() calls this on blocked tasks without
		 * holding rq->lock.
		 */
		lockdep_assert_held(&rq->lock);
		dequeue_task(rq, p, DEQUEUE_SAVE | DEQUEUE_NOCLOCK);
	}
	if (running)
		put_prev_task(rq, p);

	p->sched_class->set_cpus_allowed(p, new_mask);

	if (queued)
		enqueue_task(rq, p, ENQUEUE_RESTORE | ENQUEUE_NOCLOCK);
	if (running)
		set_next_task(rq, p);
}

/*
 * Change a given task's CPU affinity. Migrate the thread to a
 * proper CPU and schedule it away if the CPU it's executing on
 * is removed from the allowed bitmask.
 *
 * NOTE: the caller must have a valid reference to the task, the
 * task must not exit() & deallocate itself prematurely. The
 * call is not atomic; no spinlocks may be held.
 */
static int __set_cpus_allowed_ptr(struct task_struct *p,
				  const struct cpumask *new_mask, bool check)
{
	const struct cpumask *cpu_valid_mask = cpu_active_mask;
	unsigned int dest_cpu;
	struct rq_flags rf;
	struct rq *rq;
	int ret = 0;

	rq = task_rq_lock(p, &rf);
	update_rq_clock(rq);

	if (p->flags & PF_KTHREAD) {
		/*
		 * Kernel threads are allowed on online && !active CPUs
		 */
		cpu_valid_mask = cpu_online_mask;
	}

	/*
	 * Must re-check here, to close a race against __kthread_bind(),
	 * sched_setaffinity() is not guaranteed to observe the flag.
	 */
	if (check && (p->flags & PF_NO_SETAFFINITY)) {
		ret = -EINVAL;
		goto out;
	}

	if (cpumask_equal(&p->cpus_mask, new_mask))
		goto out;

	/*
	 * Picking a ~random cpu helps in cases where we are changing affinity
	 * for groups of tasks (ie. cpuset), so that load balancing is not
	 * immediately required to distribute the tasks within their new mask.
	 */
	dest_cpu = cpumask_any_and_distribute(cpu_valid_mask, new_mask);
	if (dest_cpu >= nr_cpu_ids) {
		ret = -EINVAL;
		goto out;
	}

	do_set_cpus_allowed(p, new_mask);

	if (p->flags & PF_KTHREAD) {
		/*
		 * For kernel threads that do indeed end up on online &&
		 * !active we want to ensure they are strict per-CPU threads.
		 */
		WARN_ON(cpumask_intersects(new_mask, cpu_online_mask) &&
			!cpumask_intersects(new_mask, cpu_active_mask) &&
			p->nr_cpus_allowed != 1);
	}

	/* Can the task run on the task's current CPU? If so, we're done */
	if (cpumask_test_cpu(task_cpu(p), new_mask))
		goto out;

	if (task_running(rq, p) || p->state == TASK_WAKING) {
		struct migration_arg arg = { p, dest_cpu };
		/* Need help from migration thread: drop lock and wait. */
		task_rq_unlock(rq, p, &rf);
		stop_one_cpu(cpu_of(rq), migration_cpu_stop, &arg);
		return 0;
	} else if (task_on_rq_queued(p)) {
		/*
		 * OK, since we're going to drop the lock immediately
		 * afterwards anyway.
		 */
		rq = move_queued_task(rq, &rf, p, dest_cpu);
	}
out:
	task_rq_unlock(rq, p, &rf);

	return ret;
}

int set_cpus_allowed_ptr(struct task_struct *p, const struct cpumask *new_mask)
{
	return __set_cpus_allowed_ptr(p, new_mask, false);
}
EXPORT_SYMBOL_GPL(set_cpus_allowed_ptr);

void set_task_cpu(struct task_struct *p, unsigned int new_cpu)
{
#ifdef CONFIG_SCHED_DEBUG
	/*
	 * We should never call set_task_cpu() on a blocked task,
	 * ttwu() will sort out the placement.
	 */
	WARN_ON_ONCE(p->state != TASK_RUNNING && p->state != TASK_WAKING &&
			!p->on_rq);

	/*
	 * Migrating fair class task must have p->on_rq = TASK_ON_RQ_MIGRATING,
	 * because schedstat_wait_{start,end} rebase migrating task's wait_start
	 * time relying on p->on_rq.
	 */
	WARN_ON_ONCE(p->state == TASK_RUNNING &&
		     p->sched_class == &fair_sched_class &&
		     (p->on_rq && !task_on_rq_migrating(p)));

#ifdef CONFIG_LOCKDEP
	/*
	 * The caller should hold either p->pi_lock or rq->lock, when changing
	 * a task's CPU. ->pi_lock for waking tasks, rq->lock for runnable tasks.
	 *
	 * sched_move_task() holds both and thus holding either pins the cgroup,
	 * see task_group().
	 *
	 * Furthermore, all task_rq users should acquire both locks, see
	 * task_rq_lock().
	 */
	WARN_ON_ONCE(debug_locks && !(lockdep_is_held(&p->pi_lock) ||
				      lockdep_is_held(&task_rq(p)->lock)));
#endif
	/*
	 * Clearly, migrating tasks to offline CPUs is a fairly daft thing.
	 */
	WARN_ON_ONCE(!cpu_online(new_cpu));
#endif

	trace_sched_migrate_task(p, new_cpu);

	if (task_cpu(p) != new_cpu) {
		if (p->sched_class->migrate_task_rq)
			p->sched_class->migrate_task_rq(p, new_cpu);
		p->se.nr_migrations++;
		rseq_migrate(p);
		perf_event_task_migrate(p);
	}

	__set_task_cpu(p, new_cpu);
}

#ifdef CONFIG_NUMA_BALANCING
static void __migrate_swap_task(struct task_struct *p, int cpu)
{
	if (task_on_rq_queued(p)) {
		struct rq *src_rq, *dst_rq;
		struct rq_flags srf, drf;

		src_rq = task_rq(p);
		dst_rq = cpu_rq(cpu);

		rq_pin_lock(src_rq, &srf);
		rq_pin_lock(dst_rq, &drf);

		deactivate_task(src_rq, p, 0);
		set_task_cpu(p, cpu);
		activate_task(dst_rq, p, 0);
		check_preempt_curr(dst_rq, p, 0);

		rq_unpin_lock(dst_rq, &drf);
		rq_unpin_lock(src_rq, &srf);

	} else {
		/*
		 * Task isn't running anymore; make it appear like we migrated
		 * it before it went to sleep. This means on wakeup we make the
		 * previous CPU our target instead of where it really is.
		 */
		p->wake_cpu = cpu;
	}
}

struct migration_swap_arg {
	struct task_struct *src_task, *dst_task;
	int src_cpu, dst_cpu;
};

static int migrate_swap_stop(void *data)
{
	struct migration_swap_arg *arg = data;
	struct rq *src_rq, *dst_rq;
	int ret = -EAGAIN;

	if (!cpu_active(arg->src_cpu) || !cpu_active(arg->dst_cpu))
		return -EAGAIN;

	src_rq = cpu_rq(arg->src_cpu);
	dst_rq = cpu_rq(arg->dst_cpu);

	double_raw_lock(&arg->src_task->pi_lock,
			&arg->dst_task->pi_lock);
	double_rq_lock(src_rq, dst_rq);

	if (task_cpu(arg->dst_task) != arg->dst_cpu)
		goto unlock;

	if (task_cpu(arg->src_task) != arg->src_cpu)
		goto unlock;

	if (!cpumask_test_cpu(arg->dst_cpu, arg->src_task->cpus_ptr))
		goto unlock;

	if (!cpumask_test_cpu(arg->src_cpu, arg->dst_task->cpus_ptr))
		goto unlock;

	__migrate_swap_task(arg->src_task, arg->dst_cpu);
	__migrate_swap_task(arg->dst_task, arg->src_cpu);

	ret = 0;

unlock:
	double_rq_unlock(src_rq, dst_rq);
	raw_spin_unlock(&arg->dst_task->pi_lock);
	raw_spin_unlock(&arg->src_task->pi_lock);

	return ret;
}

/*
 * Cross migrate two tasks
 */
int migrate_swap(struct task_struct *cur, struct task_struct *p,
		int target_cpu, int curr_cpu)
{
	struct migration_swap_arg arg;
	int ret = -EINVAL;

	arg = (struct migration_swap_arg){
		.src_task = cur,
		.src_cpu = curr_cpu,
		.dst_task = p,
		.dst_cpu = target_cpu,
	};

	if (arg.src_cpu == arg.dst_cpu)
		goto out;

	/*
	 * These three tests are all lockless; this is OK since all of them
	 * will be re-checked with proper locks held further down the line.
	 */
	if (!cpu_active(arg.src_cpu) || !cpu_active(arg.dst_cpu))
		goto out;

	if (!cpumask_test_cpu(arg.dst_cpu, arg.src_task->cpus_ptr))
		goto out;

	if (!cpumask_test_cpu(arg.src_cpu, arg.dst_task->cpus_ptr))
		goto out;

	trace_sched_swap_numa(cur, arg.src_cpu, p, arg.dst_cpu);
	ret = stop_two_cpus(arg.dst_cpu, arg.src_cpu, migrate_swap_stop, &arg);

out:
	return ret;
}
#endif /* CONFIG_NUMA_BALANCING */

/*
 * wait_task_inactive - wait for a thread to unschedule.
 *
 * If @match_state is nonzero, it's the @p->state value just checked and
 * not expected to change.  If it changes, i.e. @p might have woken up,
 * then return zero.  When we succeed in waiting for @p to be off its CPU,
 * we return a positive number (its total switch count).  If a second call
 * a short while later returns the same number, the caller can be sure that
 * @p has remained unscheduled the whole time.
 *
 * The caller must ensure that the task *will* unschedule sometime soon,
 * else this function might spin for a *long* time. This function can't
 * be called with interrupts off, or it may introduce deadlock with
 * smp_call_function() if an IPI is sent by the same process we are
 * waiting to become inactive.
 */
unsigned long wait_task_inactive(struct task_struct *p, long match_state)
{
	int running, queued;
	struct rq_flags rf;
	unsigned long ncsw;
	struct rq *rq;

	for (;;) {
		/*
		 * We do the initial early heuristics without holding
		 * any task-queue locks at all. We'll only try to get
		 * the runqueue lock when things look like they will
		 * work out!
		 */
		rq = task_rq(p);

		/*
		 * If the task is actively running on another CPU
		 * still, just relax and busy-wait without holding
		 * any locks.
		 *
		 * NOTE! Since we don't hold any locks, it's not
		 * even sure that "rq" stays as the right runqueue!
		 * But we don't care, since "task_running()" will
		 * return false if the runqueue has changed and p
		 * is actually now running somewhere else!
		 */
		while (task_running(rq, p)) {
			if (match_state && unlikely(p->state != match_state))
				return 0;
			cpu_relax();
		}

		/*
		 * Ok, time to look more closely! We need the rq
		 * lock now, to be *sure*. If we're wrong, we'll
		 * just go back and repeat.
		 */
		rq = task_rq_lock(p, &rf);
		trace_sched_wait_task(p);
		running = task_running(rq, p);
		queued = task_on_rq_queued(p);
		ncsw = 0;
		if (!match_state || p->state == match_state)
			ncsw = p->nvcsw | LONG_MIN; /* sets MSB */
		task_rq_unlock(rq, p, &rf);

		/*
		 * If it changed from the expected state, bail out now.
		 */
		if (unlikely(!ncsw))
			break;

		/*
		 * Was it really running after all now that we
		 * checked with the proper locks actually held?
		 *
		 * Oops. Go back and try again..
		 */
		if (unlikely(running)) {
			cpu_relax();
			continue;
		}

		/*
		 * It's not enough that it's not actively running,
		 * it must be off the runqueue _entirely_, and not
		 * preempted!
		 *
		 * So if it was still runnable (but just not actively
		 * running right now), it's preempted, and we should
		 * yield - it could be a while.
		 */
		if (unlikely(queued)) {
			ktime_t to = NSEC_PER_SEC / HZ;

			set_current_state(TASK_UNINTERRUPTIBLE);
			schedule_hrtimeout(&to, HRTIMER_MODE_REL);
			continue;
		}

		/*
		 * Ahh, all good. It wasn't running, and it wasn't
		 * runnable, which means that it will never become
		 * running in the future either. We're all done!
		 */
		break;
	}

	return ncsw;
}

/***
 * kick_process - kick a running thread to enter/exit the kernel
 * @p: the to-be-kicked thread
 *
 * Cause a process which is running on another CPU to enter
 * kernel-mode, without any delay. (to get signals handled.)
 *
 * NOTE: this function doesn't have to take the runqueue lock,
 * because all it wants to ensure is that the remote task enters
 * the kernel. If the IPI races and the task has been migrated
 * to another CPU then no harm is done and the purpose has been
 * achieved as well.
 */
void kick_process(struct task_struct *p)
{
	int cpu;

	preempt_disable();
	cpu = task_cpu(p);
	if ((cpu != smp_processor_id()) && task_curr(p))
		smp_send_reschedule(cpu);
	preempt_enable();
}
EXPORT_SYMBOL_GPL(kick_process);

/*
 * ->cpus_ptr is protected by both rq->lock and p->pi_lock
 *
 * A few notes on cpu_active vs cpu_online:
 *
 *  - cpu_active must be a subset of cpu_online
 *
 *  - on CPU-up we allow per-CPU kthreads on the online && !active CPU,
 *    see __set_cpus_allowed_ptr(). At this point the newly online
 *    CPU isn't yet part of the sched domains, and balancing will not
 *    see it.
 *
 *  - on CPU-down we clear cpu_active() to mask the sched domains and
 *    avoid the load balancer to place new tasks on the to be removed
 *    CPU. Existing tasks will remain running there and will be taken
 *    off.
 *
 * This means that fallback selection must not select !active CPUs.
 * And can assume that any active CPU must be online. Conversely
 * select_task_rq() below may allow selection of !active CPUs in order
 * to satisfy the above rules.
 */
static int select_fallback_rq(int cpu, struct task_struct *p)
{
	int nid = cpu_to_node(cpu);
	const struct cpumask *nodemask = NULL;
	enum { cpuset, possible, fail } state = cpuset;
	int dest_cpu;

	/*
	 * If the node that the CPU is on has been offlined, cpu_to_node()
	 * will return -1. There is no CPU on the node, and we should
	 * select the CPU on the other node.
	 */
	if (nid != -1) {
		nodemask = cpumask_of_node(nid);

		/* Look for allowed, online CPU in same node. */
		for_each_cpu(dest_cpu, nodemask) {
			if (!cpu_active(dest_cpu))
				continue;
			if (cpumask_test_cpu(dest_cpu, p->cpus_ptr))
				return dest_cpu;
		}
	}

	for (;;) {
		/* Any allowed, online CPU? */
		for_each_cpu(dest_cpu, p->cpus_ptr) {
			if (!is_cpu_allowed(p, dest_cpu))
				continue;

			goto out;
		}

		/* No more Mr. Nice Guy. */
		switch (state) {
		case cpuset:
			if (IS_ENABLED(CONFIG_CPUSETS)) {
				cpuset_cpus_allowed_fallback(p);
				state = possible;
				break;
			}
			fallthrough;
		case possible:
			do_set_cpus_allowed(p, cpu_possible_mask);
			state = fail;
			break;

		case fail:
			BUG();
			break;
		}
	}

out:
	if (state != cpuset) {
		/*
		 * Don't tell them about moving exiting tasks or
		 * kernel threads (both mm NULL), since they never
		 * leave kernel.
		 */
		if (p->mm && printk_ratelimit()) {
			printk_deferred("process %d (%s) no longer affine to cpu%d\n",
					task_pid_nr(p), p->comm, cpu);
		}
	}

	return dest_cpu;
}

/*
 * The caller (fork, wakeup) owns p->pi_lock, ->cpus_ptr is stable.
 */
static inline
int select_task_rq(struct task_struct *p, int cpu, int sd_flags, int wake_flags)
{
	lockdep_assert_held(&p->pi_lock);

	if (p->nr_cpus_allowed > 1)
		cpu = p->sched_class->select_task_rq(p, cpu, sd_flags, wake_flags);
	else
		cpu = cpumask_any(p->cpus_ptr);

	/*
	 * In order not to call set_task_cpu() on a blocking task we need
	 * to rely on ttwu() to place the task on a valid ->cpus_ptr
	 * CPU.
	 *
	 * Since this is common to all placement strategies, this lives here.
	 *
	 * [ this allows ->select_task() to simply return task_cpu(p) and
	 *   not worry about this generic constraint ]
	 */
	if (unlikely(!is_cpu_allowed(p, cpu)))
		cpu = select_fallback_rq(task_cpu(p), p);

	return cpu;
}

void sched_set_stop_task(int cpu, struct task_struct *stop)
{
	struct sched_param param = { .sched_priority = MAX_RT_PRIO - 1 };
	struct task_struct *old_stop = cpu_rq(cpu)->stop;

	if (stop) {
		/*
		 * Make it appear like a SCHED_FIFO task, its something
		 * userspace knows about and won't get confused about.
		 *
		 * Also, it will make PI more or less work without too
		 * much confusion -- but then, stop work should not
		 * rely on PI working anyway.
		 */
		sched_setscheduler_nocheck(stop, SCHED_FIFO, &param);

		stop->sched_class = &stop_sched_class;
	}

	cpu_rq(cpu)->stop = stop;

	if (old_stop) {
		/*
		 * Reset it back to a normal scheduling class so that
		 * it can die in pieces.
		 */
		old_stop->sched_class = &rt_sched_class;
	}
}

#else

static inline int __set_cpus_allowed_ptr(struct task_struct *p,
					 const struct cpumask *new_mask, bool check)
{
	return set_cpus_allowed_ptr(p, new_mask);
}

#endif /* CONFIG_SMP */

static void
ttwu_stat(struct task_struct *p, int cpu, int wake_flags)
{
	struct rq *rq;

	if (!schedstat_enabled())
		return;

	rq = this_rq();

#ifdef CONFIG_SMP
	if (cpu == rq->cpu) {
		__schedstat_inc(rq->ttwu_local);
		__schedstat_inc(p->se.statistics.nr_wakeups_local);
	} else {
		struct sched_domain *sd;

		__schedstat_inc(p->se.statistics.nr_wakeups_remote);
		rcu_read_lock();
		for_each_domain(rq->cpu, sd) {
			if (cpumask_test_cpu(cpu, sched_domain_span(sd))) {
				__schedstat_inc(sd->ttwu_wake_remote);
				break;
			}
		}
		rcu_read_unlock();
	}

	if (wake_flags & WF_MIGRATED)
		__schedstat_inc(p->se.statistics.nr_wakeups_migrate);
#endif /* CONFIG_SMP */

	__schedstat_inc(rq->ttwu_count);
	__schedstat_inc(p->se.statistics.nr_wakeups);

	if (wake_flags & WF_SYNC)
		__schedstat_inc(p->se.statistics.nr_wakeups_sync);
}

/*
 * Mark the task runnable and perform wakeup-preemption.
 */
static void ttwu_do_wakeup(struct rq *rq, struct task_struct *p, int wake_flags,
			   struct rq_flags *rf)
{
	check_preempt_curr(rq, p, wake_flags);
	p->state = TASK_RUNNING;
	trace_sched_wakeup(p);

#ifdef CONFIG_SMP
	if (p->sched_class->task_woken) {
		/*
		 * Our task @p is fully woken up and running; so its safe to
		 * drop the rq->lock, hereafter rq is only used for statistics.
		 */
		rq_unpin_lock(rq, rf);
		p->sched_class->task_woken(rq, p);
		rq_repin_lock(rq, rf);
	}

	if (rq->idle_stamp) {
		u64 delta = rq_clock(rq) - rq->idle_stamp;
		u64 max = 2*rq->max_idle_balance_cost;

		update_avg(&rq->avg_idle, delta);

		if (rq->avg_idle > max)
			rq->avg_idle = max;

		rq->idle_stamp = 0;
	}
#endif
}

static void
ttwu_do_activate(struct rq *rq, struct task_struct *p, int wake_flags,
		 struct rq_flags *rf)
{
	int en_flags = ENQUEUE_WAKEUP | ENQUEUE_NOCLOCK;

	lockdep_assert_held(&rq->lock);

	if (p->sched_contributes_to_load)
		rq->nr_uninterruptible--;

#ifdef CONFIG_SMP
	if (wake_flags & WF_MIGRATED)
		en_flags |= ENQUEUE_MIGRATED;
#endif

	activate_task(rq, p, en_flags);
	ttwu_do_wakeup(rq, p, wake_flags, rf);
}

/*
 * Consider @p being inside a wait loop:
 *
 *   for (;;) {
 *      set_current_state(TASK_UNINTERRUPTIBLE);
 *
 *      if (CONDITION)
 *         break;
 *
 *      schedule();
 *   }
 *   __set_current_state(TASK_RUNNING);
 *
 * between set_current_state() and schedule(). In this case @p is still
 * runnable, so all that needs doing is change p->state back to TASK_RUNNING in
 * an atomic manner.
 *
 * By taking task_rq(p)->lock we serialize against schedule(), if @p->on_rq
 * then schedule() must still happen and p->state can be changed to
 * TASK_RUNNING. Otherwise we lost the race, schedule() has happened, and we
 * need to do a full wakeup with enqueue.
 *
 * Returns: %true when the wakeup is done,
 *          %false otherwise.
 */
static int ttwu_runnable(struct task_struct *p, int wake_flags)
{
	struct rq_flags rf;
	struct rq *rq;
	int ret = 0;

	rq = __task_rq_lock(p, &rf);
	if (task_on_rq_queued(p)) {
		/* check_preempt_curr() may use rq clock */
		update_rq_clock(rq);
		ttwu_do_wakeup(rq, p, wake_flags, &rf);
		ret = 1;
	}
	__task_rq_unlock(rq, &rf);

	return ret;
}

#ifdef CONFIG_SMP
void sched_ttwu_pending(void *arg)
{
	struct llist_node *llist = arg;
	struct rq *rq = this_rq();
	struct task_struct *p, *t;
	struct rq_flags rf;

	if (!llist)
		return;

	/*
	 * rq::ttwu_pending racy indication of out-standing wakeups.
	 * Races such that false-negatives are possible, since they
	 * are shorter lived that false-positives would be.
	 */
	WRITE_ONCE(rq->ttwu_pending, 0);

	rq_lock_irqsave(rq, &rf);
	update_rq_clock(rq);

	llist_for_each_entry_safe(p, t, llist, wake_entry.llist) {
		if (WARN_ON_ONCE(p->on_cpu))
			smp_cond_load_acquire(&p->on_cpu, !VAL);

		if (WARN_ON_ONCE(task_cpu(p) != cpu_of(rq)))
			set_task_cpu(p, cpu_of(rq));

		ttwu_do_activate(rq, p, p->sched_remote_wakeup ? WF_MIGRATED : 0, &rf);
	}

	rq_unlock_irqrestore(rq, &rf);
}

void send_call_function_single_ipi(int cpu)
{
	struct rq *rq = cpu_rq(cpu);

	if (!set_nr_if_polling(rq->idle))
		arch_send_call_function_single_ipi(cpu);
	else
		trace_sched_wake_idle_without_ipi(cpu);
}

/*
 * Queue a task on the target CPUs wake_list and wake the CPU via IPI if
 * necessary. The wakee CPU on receipt of the IPI will queue the task
 * via sched_ttwu_wakeup() for activation so the wakee incurs the cost
 * of the wakeup instead of the waker.
 */
static void __ttwu_queue_wakelist(struct task_struct *p, int cpu, int wake_flags)
{
	struct rq *rq = cpu_rq(cpu);

	p->sched_remote_wakeup = !!(wake_flags & WF_MIGRATED);

	WRITE_ONCE(rq->ttwu_pending, 1);
	__smp_call_single_queue(cpu, &p->wake_entry.llist);
}

void wake_up_if_idle(int cpu)
{
	struct rq *rq = cpu_rq(cpu);
	struct rq_flags rf;

	rcu_read_lock();

	if (!is_idle_task(rcu_dereference(rq->curr)))
		goto out;

	if (set_nr_if_polling(rq->idle)) {
		trace_sched_wake_idle_without_ipi(cpu);
	} else {
		rq_lock_irqsave(rq, &rf);
		if (is_idle_task(rq->curr))
			smp_send_reschedule(cpu);
		/* Else CPU is not idle, do nothing here: */
		rq_unlock_irqrestore(rq, &rf);
	}

out:
	rcu_read_unlock();
}

bool cpus_share_cache(int this_cpu, int that_cpu)
{
	return per_cpu(sd_llc_id, this_cpu) == per_cpu(sd_llc_id, that_cpu);
}

static inline bool ttwu_queue_cond(int cpu, int wake_flags)
{
	/*
	 * If the CPU does not share cache, then queue the task on the
	 * remote rqs wakelist to avoid accessing remote data.
	 */
	if (!cpus_share_cache(smp_processor_id(), cpu))
		return true;

	/*
	 * If the task is descheduling and the only running task on the
	 * CPU then use the wakelist to offload the task activation to
	 * the soon-to-be-idle CPU as the current CPU is likely busy.
	 * nr_running is checked to avoid unnecessary task stacking.
	 */
	if ((wake_flags & WF_ON_CPU) && cpu_rq(cpu)->nr_running <= 1)
		return true;

	return false;
}

static bool ttwu_queue_wakelist(struct task_struct *p, int cpu, int wake_flags)
{
	if (sched_feat(TTWU_QUEUE) && ttwu_queue_cond(cpu, wake_flags)) {
		if (WARN_ON_ONCE(cpu == smp_processor_id()))
			return false;

		sched_clock_cpu(cpu); /* Sync clocks across CPUs */
		__ttwu_queue_wakelist(p, cpu, wake_flags);
		return true;
	}

	return false;
}

#else /* !CONFIG_SMP */

static inline bool ttwu_queue_wakelist(struct task_struct *p, int cpu, int wake_flags)
{
	return false;
}

#endif /* CONFIG_SMP */

static void ttwu_queue(struct task_struct *p, int cpu, int wake_flags)
{
	struct rq *rq = cpu_rq(cpu);
	struct rq_flags rf;

	if (ttwu_queue_wakelist(p, cpu, wake_flags))
		return;

	rq_lock(rq, &rf);
	update_rq_clock(rq);
	ttwu_do_activate(rq, p, wake_flags, &rf);
	rq_unlock(rq, &rf);
}

/*
 * Notes on Program-Order guarantees on SMP systems.
 *
 *  MIGRATION
 *
 * The basic program-order guarantee on SMP systems is that when a task [t]
 * migrates, all its activity on its old CPU [c0] happens-before any subsequent
 * execution on its new CPU [c1].
 *
 * For migration (of runnable tasks) this is provided by the following means:
 *
 *  A) UNLOCK of the rq(c0)->lock scheduling out task t
 *  B) migration for t is required to synchronize *both* rq(c0)->lock and
 *     rq(c1)->lock (if not at the same time, then in that order).
 *  C) LOCK of the rq(c1)->lock scheduling in task
 *
 * Release/acquire chaining guarantees that B happens after A and C after B.
 * Note: the CPU doing B need not be c0 or c1
 *
 * Example:
 *
 *   CPU0            CPU1            CPU2
 *
 *   LOCK rq(0)->lock
 *   sched-out X
 *   sched-in Y
 *   UNLOCK rq(0)->lock
 *
 *                                   LOCK rq(0)->lock // orders against CPU0
 *                                   dequeue X
 *                                   UNLOCK rq(0)->lock
 *
 *                                   LOCK rq(1)->lock
 *                                   enqueue X
 *                                   UNLOCK rq(1)->lock
 *
 *                   LOCK rq(1)->lock // orders against CPU2
 *                   sched-out Z
 *                   sched-in X
 *                   UNLOCK rq(1)->lock
 *
 *
 *  BLOCKING -- aka. SLEEP + WAKEUP
 *
 * For blocking we (obviously) need to provide the same guarantee as for
 * migration. However the means are completely different as there is no lock
 * chain to provide order. Instead we do:
 *
 *   1) smp_store_release(X->on_cpu, 0)   -- finish_task()
 *   2) smp_cond_load_acquire(!X->on_cpu) -- try_to_wake_up()
 *
 * Example:
 *
 *   CPU0 (schedule)  CPU1 (try_to_wake_up) CPU2 (schedule)
 *
 *   LOCK rq(0)->lock LOCK X->pi_lock
 *   dequeue X
 *   sched-out X
 *   smp_store_release(X->on_cpu, 0);
 *
 *                    smp_cond_load_acquire(&X->on_cpu, !VAL);
 *                    X->state = WAKING
 *                    set_task_cpu(X,2)
 *
 *                    LOCK rq(2)->lock
 *                    enqueue X
 *                    X->state = RUNNING
 *                    UNLOCK rq(2)->lock
 *
 *                                          LOCK rq(2)->lock // orders against CPU1
 *                                          sched-out Z
 *                                          sched-in X
 *                                          UNLOCK rq(2)->lock
 *
 *                    UNLOCK X->pi_lock
 *   UNLOCK rq(0)->lock
 *
 *
 * However, for wakeups there is a second guarantee we must provide, namely we
 * must ensure that CONDITION=1 done by the caller can not be reordered with
 * accesses to the task state; see try_to_wake_up() and set_current_state().
 */

/**
 * try_to_wake_up - wake up a thread
 * @p: the thread to be awakened
 * @state: the mask of task states that can be woken
 * @wake_flags: wake modifier flags (WF_*)
 *
 * Conceptually does:
 *
 *   If (@state & @p->state) @p->state = TASK_RUNNING.
 *
 * If the task was not queued/runnable, also place it back on a runqueue.
 *
 * This function is atomic against schedule() which would dequeue the task.
 *
 * It issues a full memory barrier before accessing @p->state, see the comment
 * with set_current_state().
 *
 * Uses p->pi_lock to serialize against concurrent wake-ups.
 *
 * Relies on p->pi_lock stabilizing:
 *  - p->sched_class
 *  - p->cpus_ptr
 *  - p->sched_task_group
 * in order to do migration, see its use of select_task_rq()/set_task_cpu().
 *
 * Tries really hard to only take one task_rq(p)->lock for performance.
 * Takes rq->lock in:
 *  - ttwu_runnable()    -- old rq, unavoidable, see comment there;
 *  - ttwu_queue()       -- new rq, for enqueue of the task;
 *  - psi_ttwu_dequeue() -- much sadness :-( accounting will kill us.
 *
 * As a consequence we race really badly with just about everything. See the
 * many memory barriers and their comments for details.
 *
 * Return: %true if @p->state changes (an actual wakeup was done),
 *	   %false otherwise.
 */
static int
try_to_wake_up(struct task_struct *p, unsigned int state, int wake_flags)
{
	unsigned long flags;
	int cpu, success = 0;

	preempt_disable();
	if (p == current) {
		/*
		 * We're waking current, this means 'p->on_rq' and 'task_cpu(p)
		 * == smp_processor_id()'. Together this means we can special
		 * case the whole 'p->on_rq && ttwu_runnable()' case below
		 * without taking any locks.
		 *
		 * In particular:
		 *  - we rely on Program-Order guarantees for all the ordering,
		 *  - we're serialized against set_special_state() by virtue of
		 *    it disabling IRQs (this allows not taking ->pi_lock).
		 */
		if (!(p->state & state))
			goto out;

		success = 1;
		trace_sched_waking(p);
		p->state = TASK_RUNNING;
		trace_sched_wakeup(p);
		goto out;
	}

	/*
	 * If we are going to wake up a thread waiting for CONDITION we
	 * need to ensure that CONDITION=1 done by the caller can not be
	 * reordered with p->state check below. This pairs with smp_store_mb()
	 * in set_current_state() that the waiting thread does.
	 */
	raw_spin_lock_irqsave(&p->pi_lock, flags);
	smp_mb__after_spinlock();
	if (!(p->state & state))
		goto unlock;

	trace_sched_waking(p);

	/* We're going to change ->state: */
	success = 1;

	/*
	 * Ensure we load p->on_rq _after_ p->state, otherwise it would
	 * be possible to, falsely, observe p->on_rq == 0 and get stuck
	 * in smp_cond_load_acquire() below.
	 *
	 * sched_ttwu_pending()			try_to_wake_up()
	 *   STORE p->on_rq = 1			  LOAD p->state
	 *   UNLOCK rq->lock
	 *
	 * __schedule() (switch to task 'p')
	 *   LOCK rq->lock			  smp_rmb();
	 *   smp_mb__after_spinlock();
	 *   UNLOCK rq->lock
	 *
	 * [task p]
	 *   STORE p->state = UNINTERRUPTIBLE	  LOAD p->on_rq
	 *
	 * Pairs with the LOCK+smp_mb__after_spinlock() on rq->lock in
	 * __schedule().  See the comment for smp_mb__after_spinlock().
	 *
	 * A similar smb_rmb() lives in try_invoke_on_locked_down_task().
	 */
	smp_rmb();
<<<<<<< HEAD
	if (READ_ONCE(p->on_rq) && ttwu_remote(p, wake_flags))
=======
	if (READ_ONCE(p->on_rq) && ttwu_runnable(p, wake_flags))
>>>>>>> bbf5c979
		goto unlock;

	if (p->in_iowait) {
		delayacct_blkio_end(p);
		atomic_dec(&task_rq(p)->nr_iowait);
	}

#ifdef CONFIG_SMP
	/*
	 * Ensure we load p->on_cpu _after_ p->on_rq, otherwise it would be
	 * possible to, falsely, observe p->on_cpu == 0.
	 *
	 * One must be running (->on_cpu == 1) in order to remove oneself
	 * from the runqueue.
	 *
	 * __schedule() (switch to task 'p')	try_to_wake_up()
	 *   STORE p->on_cpu = 1		  LOAD p->on_rq
	 *   UNLOCK rq->lock
	 *
	 * __schedule() (put 'p' to sleep)
	 *   LOCK rq->lock			  smp_rmb();
	 *   smp_mb__after_spinlock();
	 *   STORE p->on_rq = 0			  LOAD p->on_cpu
	 *
	 * Pairs with the LOCK+smp_mb__after_spinlock() on rq->lock in
	 * __schedule().  See the comment for smp_mb__after_spinlock().
	 *
	 * Form a control-dep-acquire with p->on_rq == 0 above, to ensure
	 * schedule()'s deactivate_task() has 'happened' and p will no longer
	 * care about it's own p->state. See the comment in __schedule().
	 */
	smp_acquire__after_ctrl_dep();

	/*
	 * We're doing the wakeup (@success == 1), they did a dequeue (p->on_rq
	 * == 0), which means we need to do an enqueue, change p->state to
	 * TASK_WAKING such that we can unlock p->pi_lock before doing the
	 * enqueue, such as ttwu_queue_wakelist().
	 */
	p->state = TASK_WAKING;

	/*
	 * If the owning (remote) CPU is still in the middle of schedule() with
	 * this task as prev, considering queueing p on the remote CPUs wake_list
	 * which potentially sends an IPI instead of spinning on p->on_cpu to
	 * let the waker make forward progress. This is safe because IRQs are
	 * disabled and the IPI will deliver after on_cpu is cleared.
	 *
	 * Ensure we load task_cpu(p) after p->on_cpu:
	 *
	 * set_task_cpu(p, cpu);
	 *   STORE p->cpu = @cpu
	 * __schedule() (switch to task 'p')
	 *   LOCK rq->lock
	 *   smp_mb__after_spin_lock()		smp_cond_load_acquire(&p->on_cpu)
	 *   STORE p->on_cpu = 1		LOAD p->cpu
	 *
	 * to ensure we observe the correct CPU on which the task is currently
	 * scheduling.
	 */
	if (smp_load_acquire(&p->on_cpu) &&
	    ttwu_queue_wakelist(p, task_cpu(p), wake_flags | WF_ON_CPU))
		goto unlock;

	/*
	 * If the owning (remote) CPU is still in the middle of schedule() with
	 * this task as prev, wait until its done referencing the task.
	 *
	 * Pairs with the smp_store_release() in finish_task().
	 *
	 * This ensures that tasks getting woken will be fully ordered against
	 * their previous state and preserve Program Order.
	 */
	smp_cond_load_acquire(&p->on_cpu, !VAL);

	cpu = select_task_rq(p, p->wake_cpu, SD_BALANCE_WAKE, wake_flags);
	if (task_cpu(p) != cpu) {
		wake_flags |= WF_MIGRATED;
		psi_ttwu_dequeue(p);
		set_task_cpu(p, cpu);
	}
#else
	cpu = task_cpu(p);
#endif /* CONFIG_SMP */

	ttwu_queue(p, cpu, wake_flags);
unlock:
	raw_spin_unlock_irqrestore(&p->pi_lock, flags);
out:
	if (success)
		ttwu_stat(p, task_cpu(p), wake_flags);
	preempt_enable();

	return success;
}

/**
 * try_invoke_on_locked_down_task - Invoke a function on task in fixed state
 * @p: Process for which the function is to be invoked.
 * @func: Function to invoke.
 * @arg: Argument to function.
 *
 * If the specified task can be quickly locked into a definite state
 * (either sleeping or on a given runqueue), arrange to keep it in that
 * state while invoking @func(@arg).  This function can use ->on_rq and
 * task_curr() to work out what the state is, if required.  Given that
 * @func can be invoked with a runqueue lock held, it had better be quite
 * lightweight.
 *
 * Returns:
 *	@false if the task slipped out from under the locks.
 *	@true if the task was locked onto a runqueue or is sleeping.
 *		However, @func can override this by returning @false.
 */
bool try_invoke_on_locked_down_task(struct task_struct *p, bool (*func)(struct task_struct *t, void *arg), void *arg)
{
	bool ret = false;
	struct rq_flags rf;
	struct rq *rq;

	lockdep_assert_irqs_enabled();
	raw_spin_lock_irq(&p->pi_lock);
	if (p->on_rq) {
		rq = __task_rq_lock(p, &rf);
		if (task_rq(p) == rq)
			ret = func(p, arg);
		rq_unlock(rq, &rf);
	} else {
		switch (p->state) {
		case TASK_RUNNING:
		case TASK_WAKING:
			break;
		default:
			smp_rmb(); // See smp_rmb() comment in try_to_wake_up().
			if (!p->on_rq)
				ret = func(p, arg);
		}
	}
	raw_spin_unlock_irq(&p->pi_lock);
	return ret;
}

/**
 * wake_up_process - Wake up a specific process
 * @p: The process to be woken up.
 *
 * Attempt to wake up the nominated process and move it to the set of runnable
 * processes.
 *
 * Return: 1 if the process was woken up, 0 if it was already running.
 *
 * This function executes a full memory barrier before accessing the task state.
 */
int wake_up_process(struct task_struct *p)
{
	return try_to_wake_up(p, TASK_NORMAL, 0);
}
EXPORT_SYMBOL(wake_up_process);

int wake_up_state(struct task_struct *p, unsigned int state)
{
	return try_to_wake_up(p, state, 0);
}

/*
 * Perform scheduler related setup for a newly forked process p.
 * p is forked by current.
 *
 * __sched_fork() is basic setup used by init_idle() too:
 */
static void __sched_fork(unsigned long clone_flags, struct task_struct *p)
{
	p->on_rq			= 0;

	p->se.on_rq			= 0;
	p->se.exec_start		= 0;
	p->se.sum_exec_runtime		= 0;
	p->se.prev_sum_exec_runtime	= 0;
	p->se.nr_migrations		= 0;
	p->se.vruntime			= 0;
	INIT_LIST_HEAD(&p->se.group_node);

#ifdef CONFIG_FAIR_GROUP_SCHED
	p->se.cfs_rq			= NULL;
#endif

#ifdef CONFIG_SCHEDSTATS
	/* Even if schedstat is disabled, there should not be garbage */
	memset(&p->se.statistics, 0, sizeof(p->se.statistics));
#endif

	RB_CLEAR_NODE(&p->dl.rb_node);
	init_dl_task_timer(&p->dl);
	init_dl_inactive_task_timer(&p->dl);
	__dl_clear_params(p);

	INIT_LIST_HEAD(&p->rt.run_list);
	p->rt.timeout		= 0;
	p->rt.time_slice	= sched_rr_timeslice;
	p->rt.on_rq		= 0;
	p->rt.on_list		= 0;

#ifdef CONFIG_PREEMPT_NOTIFIERS
	INIT_HLIST_HEAD(&p->preempt_notifiers);
#endif

#ifdef CONFIG_COMPACTION
	p->capture_control = NULL;
#endif
	init_numa_balancing(clone_flags, p);
#ifdef CONFIG_SMP
	p->wake_entry.u_flags = CSD_TYPE_TTWU;
#endif
}

DEFINE_STATIC_KEY_FALSE(sched_numa_balancing);

#ifdef CONFIG_NUMA_BALANCING

void set_numabalancing_state(bool enabled)
{
	if (enabled)
		static_branch_enable(&sched_numa_balancing);
	else
		static_branch_disable(&sched_numa_balancing);
}

#ifdef CONFIG_PROC_SYSCTL
int sysctl_numa_balancing(struct ctl_table *table, int write,
			  void *buffer, size_t *lenp, loff_t *ppos)
{
	struct ctl_table t;
	int err;
	int state = static_branch_likely(&sched_numa_balancing);

	if (write && !capable(CAP_SYS_ADMIN))
		return -EPERM;

	t = *table;
	t.data = &state;
	err = proc_dointvec_minmax(&t, write, buffer, lenp, ppos);
	if (err < 0)
		return err;
	if (write)
		set_numabalancing_state(state);
	return err;
}
#endif
#endif

#ifdef CONFIG_SCHEDSTATS

DEFINE_STATIC_KEY_FALSE(sched_schedstats);
static bool __initdata __sched_schedstats = false;

static void set_schedstats(bool enabled)
{
	if (enabled)
		static_branch_enable(&sched_schedstats);
	else
		static_branch_disable(&sched_schedstats);
}

void force_schedstat_enabled(void)
{
	if (!schedstat_enabled()) {
		pr_info("kernel profiling enabled schedstats, disable via kernel.sched_schedstats.\n");
		static_branch_enable(&sched_schedstats);
	}
}

static int __init setup_schedstats(char *str)
{
	int ret = 0;
	if (!str)
		goto out;

	/*
	 * This code is called before jump labels have been set up, so we can't
	 * change the static branch directly just yet.  Instead set a temporary
	 * variable so init_schedstats() can do it later.
	 */
	if (!strcmp(str, "enable")) {
		__sched_schedstats = true;
		ret = 1;
	} else if (!strcmp(str, "disable")) {
		__sched_schedstats = false;
		ret = 1;
	}
out:
	if (!ret)
		pr_warn("Unable to parse schedstats=\n");

	return ret;
}
__setup("schedstats=", setup_schedstats);

static void __init init_schedstats(void)
{
	set_schedstats(__sched_schedstats);
}

#ifdef CONFIG_PROC_SYSCTL
int sysctl_schedstats(struct ctl_table *table, int write, void *buffer,
		size_t *lenp, loff_t *ppos)
{
	struct ctl_table t;
	int err;
	int state = static_branch_likely(&sched_schedstats);

	if (write && !capable(CAP_SYS_ADMIN))
		return -EPERM;

	t = *table;
	t.data = &state;
	err = proc_dointvec_minmax(&t, write, buffer, lenp, ppos);
	if (err < 0)
		return err;
	if (write)
		set_schedstats(state);
	return err;
}
#endif /* CONFIG_PROC_SYSCTL */
#else  /* !CONFIG_SCHEDSTATS */
static inline void init_schedstats(void) {}
#endif /* CONFIG_SCHEDSTATS */

/*
 * fork()/clone()-time setup:
 */
int sched_fork(unsigned long clone_flags, struct task_struct *p)
{
	unsigned long flags;

	__sched_fork(clone_flags, p);
	/*
	 * We mark the process as NEW here. This guarantees that
	 * nobody will actually run it, and a signal or other external
	 * event cannot wake it up and insert it on the runqueue either.
	 */
	p->state = TASK_NEW;

	/*
	 * Make sure we do not leak PI boosting priority to the child.
	 */
	p->prio = current->normal_prio;

	uclamp_fork(p);

	/*
	 * Revert to default priority/policy on fork if requested.
	 */
	if (unlikely(p->sched_reset_on_fork)) {
		if (task_has_dl_policy(p) || task_has_rt_policy(p)) {
			p->policy = SCHED_NORMAL;
			p->static_prio = NICE_TO_PRIO(0);
			p->rt_priority = 0;
		} else if (PRIO_TO_NICE(p->static_prio) < 0)
			p->static_prio = NICE_TO_PRIO(0);

		p->prio = p->normal_prio = __normal_prio(p);
		set_load_weight(p, false);

		/*
		 * We don't need the reset flag anymore after the fork. It has
		 * fulfilled its duty:
		 */
		p->sched_reset_on_fork = 0;
	}

	if (dl_prio(p->prio))
		return -EAGAIN;
	else if (rt_prio(p->prio))
		p->sched_class = &rt_sched_class;
	else
		p->sched_class = &fair_sched_class;

	init_entity_runnable_average(&p->se);

	/*
	 * The child is not yet in the pid-hash so no cgroup attach races,
	 * and the cgroup is pinned to this child due to cgroup_fork()
	 * is ran before sched_fork().
	 *
	 * Silence PROVE_RCU.
	 */
	raw_spin_lock_irqsave(&p->pi_lock, flags);
	rseq_migrate(p);
	/*
	 * We're setting the CPU for the first time, we don't migrate,
	 * so use __set_task_cpu().
	 */
	__set_task_cpu(p, smp_processor_id());
	if (p->sched_class->task_fork)
		p->sched_class->task_fork(p);
	raw_spin_unlock_irqrestore(&p->pi_lock, flags);

#ifdef CONFIG_SCHED_INFO
	if (likely(sched_info_on()))
		memset(&p->sched_info, 0, sizeof(p->sched_info));
#endif
#if defined(CONFIG_SMP)
	p->on_cpu = 0;
#endif
	init_task_preempt_count(p);
#ifdef CONFIG_SMP
	plist_node_init(&p->pushable_tasks, MAX_PRIO);
	RB_CLEAR_NODE(&p->pushable_dl_tasks);
#endif
	return 0;
}

void sched_post_fork(struct task_struct *p)
{
	uclamp_post_fork(p);
}

unsigned long to_ratio(u64 period, u64 runtime)
{
	if (runtime == RUNTIME_INF)
		return BW_UNIT;

	/*
	 * Doing this here saves a lot of checks in all
	 * the calling paths, and returning zero seems
	 * safe for them anyway.
	 */
	if (period == 0)
		return 0;

	return div64_u64(runtime << BW_SHIFT, period);
}

/*
 * wake_up_new_task - wake up a newly created task for the first time.
 *
 * This function will do some initial scheduler statistics housekeeping
 * that must be done for every newly created context, then puts the task
 * on the runqueue and wakes it.
 */
void wake_up_new_task(struct task_struct *p)
{
	struct rq_flags rf;
	struct rq *rq;

	raw_spin_lock_irqsave(&p->pi_lock, rf.flags);
	p->state = TASK_RUNNING;
#ifdef CONFIG_SMP
	/*
	 * Fork balancing, do it here and not earlier because:
	 *  - cpus_ptr can change in the fork path
	 *  - any previously selected CPU might disappear through hotplug
	 *
	 * Use __set_task_cpu() to avoid calling sched_class::migrate_task_rq,
	 * as we're not fully set-up yet.
	 */
	p->recent_used_cpu = task_cpu(p);
	rseq_migrate(p);
	__set_task_cpu(p, select_task_rq(p, task_cpu(p), SD_BALANCE_FORK, 0));
#endif
	rq = __task_rq_lock(p, &rf);
	update_rq_clock(rq);
	post_init_entity_util_avg(p);

	activate_task(rq, p, ENQUEUE_NOCLOCK);
	trace_sched_wakeup_new(p);
	check_preempt_curr(rq, p, WF_FORK);
#ifdef CONFIG_SMP
	if (p->sched_class->task_woken) {
		/*
		 * Nothing relies on rq->lock after this, so its fine to
		 * drop it.
		 */
		rq_unpin_lock(rq, &rf);
		p->sched_class->task_woken(rq, p);
		rq_repin_lock(rq, &rf);
	}
#endif
	task_rq_unlock(rq, p, &rf);
}

#ifdef CONFIG_PREEMPT_NOTIFIERS

static DEFINE_STATIC_KEY_FALSE(preempt_notifier_key);

void preempt_notifier_inc(void)
{
	static_branch_inc(&preempt_notifier_key);
}
EXPORT_SYMBOL_GPL(preempt_notifier_inc);

void preempt_notifier_dec(void)
{
	static_branch_dec(&preempt_notifier_key);
}
EXPORT_SYMBOL_GPL(preempt_notifier_dec);

/**
 * preempt_notifier_register - tell me when current is being preempted & rescheduled
 * @notifier: notifier struct to register
 */
void preempt_notifier_register(struct preempt_notifier *notifier)
{
	if (!static_branch_unlikely(&preempt_notifier_key))
		WARN(1, "registering preempt_notifier while notifiers disabled\n");

	hlist_add_head(&notifier->link, &current->preempt_notifiers);
}
EXPORT_SYMBOL_GPL(preempt_notifier_register);

/**
 * preempt_notifier_unregister - no longer interested in preemption notifications
 * @notifier: notifier struct to unregister
 *
 * This is *not* safe to call from within a preemption notifier.
 */
void preempt_notifier_unregister(struct preempt_notifier *notifier)
{
	hlist_del(&notifier->link);
}
EXPORT_SYMBOL_GPL(preempt_notifier_unregister);

static void __fire_sched_in_preempt_notifiers(struct task_struct *curr)
{
	struct preempt_notifier *notifier;

	hlist_for_each_entry(notifier, &curr->preempt_notifiers, link)
		notifier->ops->sched_in(notifier, raw_smp_processor_id());
}

static __always_inline void fire_sched_in_preempt_notifiers(struct task_struct *curr)
{
	if (static_branch_unlikely(&preempt_notifier_key))
		__fire_sched_in_preempt_notifiers(curr);
}

static void
__fire_sched_out_preempt_notifiers(struct task_struct *curr,
				   struct task_struct *next)
{
	struct preempt_notifier *notifier;

	hlist_for_each_entry(notifier, &curr->preempt_notifiers, link)
		notifier->ops->sched_out(notifier, next);
}

static __always_inline void
fire_sched_out_preempt_notifiers(struct task_struct *curr,
				 struct task_struct *next)
{
	if (static_branch_unlikely(&preempt_notifier_key))
		__fire_sched_out_preempt_notifiers(curr, next);
}

#else /* !CONFIG_PREEMPT_NOTIFIERS */

static inline void fire_sched_in_preempt_notifiers(struct task_struct *curr)
{
}

static inline void
fire_sched_out_preempt_notifiers(struct task_struct *curr,
				 struct task_struct *next)
{
}

#endif /* CONFIG_PREEMPT_NOTIFIERS */

static inline void prepare_task(struct task_struct *next)
{
#ifdef CONFIG_SMP
	/*
	 * Claim the task as running, we do this before switching to it
	 * such that any running task will have this set.
	 *
	 * See the ttwu() WF_ON_CPU case and its ordering comment.
	 */
	WRITE_ONCE(next->on_cpu, 1);
#endif
}

static inline void finish_task(struct task_struct *prev)
{
#ifdef CONFIG_SMP
	/*
	 * This must be the very last reference to @prev from this CPU. After
	 * p->on_cpu is cleared, the task can be moved to a different CPU. We
	 * must ensure this doesn't happen until the switch is completely
	 * finished.
	 *
	 * In particular, the load of prev->state in finish_task_switch() must
	 * happen before this.
	 *
	 * Pairs with the smp_cond_load_acquire() in try_to_wake_up().
	 */
	smp_store_release(&prev->on_cpu, 0);
#endif
}

static inline void
prepare_lock_switch(struct rq *rq, struct task_struct *next, struct rq_flags *rf)
{
	/*
	 * Since the runqueue lock will be released by the next
	 * task (which is an invalid locking op but in the case
	 * of the scheduler it's an obvious special-case), so we
	 * do an early lockdep release here:
	 */
	rq_unpin_lock(rq, rf);
	spin_release(&rq->lock.dep_map, _THIS_IP_);
#ifdef CONFIG_DEBUG_SPINLOCK
	/* this is a valid case when another task releases the spinlock */
	rq->lock.owner = next;
#endif
}

static inline void finish_lock_switch(struct rq *rq)
{
	/*
	 * If we are tracking spinlock dependencies then we have to
	 * fix up the runqueue lock - which gets 'carried over' from
	 * prev into current:
	 */
	spin_acquire(&rq->lock.dep_map, 0, 0, _THIS_IP_);
	raw_spin_unlock_irq(&rq->lock);
}

/*
 * NOP if the arch has not defined these:
 */

#ifndef prepare_arch_switch
# define prepare_arch_switch(next)	do { } while (0)
#endif

#ifndef finish_arch_post_lock_switch
# define finish_arch_post_lock_switch()	do { } while (0)
#endif

/**
 * prepare_task_switch - prepare to switch tasks
 * @rq: the runqueue preparing to switch
 * @prev: the current task that is being switched out
 * @next: the task we are going to switch to.
 *
 * This is called with the rq lock held and interrupts off. It must
 * be paired with a subsequent finish_task_switch after the context
 * switch.
 *
 * prepare_task_switch sets up locking and calls architecture specific
 * hooks.
 */
static inline void
prepare_task_switch(struct rq *rq, struct task_struct *prev,
		    struct task_struct *next)
{
	kcov_prepare_switch(prev);
	sched_info_switch(rq, prev, next);
	perf_event_task_sched_out(prev, next);
	rseq_preempt(prev);
	fire_sched_out_preempt_notifiers(prev, next);
	prepare_task(next);
	prepare_arch_switch(next);
}

/**
 * finish_task_switch - clean up after a task-switch
 * @prev: the thread we just switched away from.
 *
 * finish_task_switch must be called after the context switch, paired
 * with a prepare_task_switch call before the context switch.
 * finish_task_switch will reconcile locking set up by prepare_task_switch,
 * and do any other architecture-specific cleanup actions.
 *
 * Note that we may have delayed dropping an mm in context_switch(). If
 * so, we finish that here outside of the runqueue lock. (Doing it
 * with the lock held can cause deadlocks; see schedule() for
 * details.)
 *
 * The context switch have flipped the stack from under us and restored the
 * local variables which were saved when this task called schedule() in the
 * past. prev == current is still correct but we need to recalculate this_rq
 * because prev may have moved to another CPU.
 */
static struct rq *finish_task_switch(struct task_struct *prev)
	__releases(rq->lock)
{
	struct rq *rq = this_rq();
	struct mm_struct *mm = rq->prev_mm;
	long prev_state;

	/*
	 * The previous task will have left us with a preempt_count of 2
	 * because it left us after:
	 *
	 *	schedule()
	 *	  preempt_disable();			// 1
	 *	  __schedule()
	 *	    raw_spin_lock_irq(&rq->lock)	// 2
	 *
	 * Also, see FORK_PREEMPT_COUNT.
	 */
	if (WARN_ONCE(preempt_count() != 2*PREEMPT_DISABLE_OFFSET,
		      "corrupted preempt_count: %s/%d/0x%x\n",
		      current->comm, current->pid, preempt_count()))
		preempt_count_set(FORK_PREEMPT_COUNT);

	rq->prev_mm = NULL;

	/*
	 * A task struct has one reference for the use as "current".
	 * If a task dies, then it sets TASK_DEAD in tsk->state and calls
	 * schedule one last time. The schedule call will never return, and
	 * the scheduled task must drop that reference.
	 *
	 * We must observe prev->state before clearing prev->on_cpu (in
	 * finish_task), otherwise a concurrent wakeup can get prev
	 * running on another CPU and we could rave with its RUNNING -> DEAD
	 * transition, resulting in a double drop.
	 */
	prev_state = prev->state;
	vtime_task_switch(prev);
	perf_event_task_sched_in(prev, current);
	finish_task(prev);
	finish_lock_switch(rq);
	finish_arch_post_lock_switch();
	kcov_finish_switch(current);

	fire_sched_in_preempt_notifiers(current);
	/*
	 * When switching through a kernel thread, the loop in
	 * membarrier_{private,global}_expedited() may have observed that
	 * kernel thread and not issued an IPI. It is therefore possible to
	 * schedule between user->kernel->user threads without passing though
	 * switch_mm(). Membarrier requires a barrier after storing to
	 * rq->curr, before returning to userspace, so provide them here:
	 *
	 * - a full memory barrier for {PRIVATE,GLOBAL}_EXPEDITED, implicitly
	 *   provided by mmdrop(),
	 * - a sync_core for SYNC_CORE.
	 */
	if (mm) {
		membarrier_mm_sync_core_before_usermode(mm);
		mmdrop(mm);
	}
	if (unlikely(prev_state == TASK_DEAD)) {
		if (prev->sched_class->task_dead)
			prev->sched_class->task_dead(prev);

		/*
		 * Remove function-return probe instances associated with this
		 * task and put them back on the free list.
		 */
		kprobe_flush_task(prev);

		/* Task is done with its stack. */
		put_task_stack(prev);

		put_task_struct_rcu_user(prev);
	}

	tick_nohz_task_switch();
	return rq;
}

#ifdef CONFIG_SMP

/* rq->lock is NOT held, but preemption is disabled */
static void __balance_callback(struct rq *rq)
{
	struct callback_head *head, *next;
	void (*func)(struct rq *rq);
	unsigned long flags;

	raw_spin_lock_irqsave(&rq->lock, flags);
	head = rq->balance_callback;
	rq->balance_callback = NULL;
	while (head) {
		func = (void (*)(struct rq *))head->func;
		next = head->next;
		head->next = NULL;
		head = next;

		func(rq);
	}
	raw_spin_unlock_irqrestore(&rq->lock, flags);
}

static inline void balance_callback(struct rq *rq)
{
	if (unlikely(rq->balance_callback))
		__balance_callback(rq);
}

#else

static inline void balance_callback(struct rq *rq)
{
}

#endif

/**
 * schedule_tail - first thing a freshly forked thread must call.
 * @prev: the thread we just switched away from.
 */
asmlinkage __visible void schedule_tail(struct task_struct *prev)
	__releases(rq->lock)
{
	struct rq *rq;

	/*
	 * New tasks start with FORK_PREEMPT_COUNT, see there and
	 * finish_task_switch() for details.
	 *
	 * finish_task_switch() will drop rq->lock() and lower preempt_count
	 * and the preempt_enable() will end up enabling preemption (on
	 * PREEMPT_COUNT kernels).
	 */

	rq = finish_task_switch(prev);
	balance_callback(rq);
	preempt_enable();

	if (current->set_child_tid)
		put_user(task_pid_vnr(current), current->set_child_tid);

	calculate_sigpending();
}

/*
 * context_switch - switch to the new MM and the new thread's register state.
 */
static __always_inline struct rq *
context_switch(struct rq *rq, struct task_struct *prev,
	       struct task_struct *next, struct rq_flags *rf)
{
	prepare_task_switch(rq, prev, next);

	/*
	 * For paravirt, this is coupled with an exit in switch_to to
	 * combine the page table reload and the switch backend into
	 * one hypercall.
	 */
	arch_start_context_switch(prev);

	/*
	 * kernel -> kernel   lazy + transfer active
	 *   user -> kernel   lazy + mmgrab() active
	 *
	 * kernel ->   user   switch + mmdrop() active
	 *   user ->   user   switch
	 */
	if (!next->mm) {                                // to kernel
		enter_lazy_tlb(prev->active_mm, next);

		next->active_mm = prev->active_mm;
		if (prev->mm)                           // from user
			mmgrab(prev->active_mm);
		else
			prev->active_mm = NULL;
	} else {                                        // to user
		membarrier_switch_mm(rq, prev->active_mm, next->mm);
		/*
		 * sys_membarrier() requires an smp_mb() between setting
		 * rq->curr / membarrier_switch_mm() and returning to userspace.
		 *
		 * The below provides this either through switch_mm(), or in
		 * case 'prev->active_mm == next->mm' through
		 * finish_task_switch()'s mmdrop().
		 */
		switch_mm_irqs_off(prev->active_mm, next->mm, next);

		if (!prev->mm) {                        // from kernel
			/* will mmdrop() in finish_task_switch(). */
			rq->prev_mm = prev->active_mm;
			prev->active_mm = NULL;
		}
	}

	rq->clock_update_flags &= ~(RQCF_ACT_SKIP|RQCF_REQ_SKIP);

	prepare_lock_switch(rq, next, rf);

	/* Here we just switch the register state and the stack. */
	switch_to(prev, next, prev);
	barrier();

	return finish_task_switch(prev);
}

/*
 * nr_running and nr_context_switches:
 *
 * externally visible scheduler statistics: current number of runnable
 * threads, total number of context switches performed since bootup.
 */
unsigned long nr_running(void)
{
	unsigned long i, sum = 0;

	for_each_online_cpu(i)
		sum += cpu_rq(i)->nr_running;

	return sum;
}

/*
 * Check if only the current task is running on the CPU.
 *
 * Caution: this function does not check that the caller has disabled
 * preemption, thus the result might have a time-of-check-to-time-of-use
 * race.  The caller is responsible to use it correctly, for example:
 *
 * - from a non-preemptible section (of course)
 *
 * - from a thread that is bound to a single CPU
 *
 * - in a loop with very short iterations (e.g. a polling loop)
 */
bool single_task_running(void)
{
	return raw_rq()->nr_running == 1;
}
EXPORT_SYMBOL(single_task_running);

unsigned long long nr_context_switches(void)
{
	int i;
	unsigned long long sum = 0;

	for_each_possible_cpu(i)
		sum += cpu_rq(i)->nr_switches;

	return sum;
}

/*
 * Consumers of these two interfaces, like for example the cpuidle menu
 * governor, are using nonsensical data. Preferring shallow idle state selection
 * for a CPU that has IO-wait which might not even end up running the task when
 * it does become runnable.
 */

unsigned long nr_iowait_cpu(int cpu)
{
	return atomic_read(&cpu_rq(cpu)->nr_iowait);
}

/*
 * IO-wait accounting, and how its mostly bollocks (on SMP).
 *
 * The idea behind IO-wait account is to account the idle time that we could
 * have spend running if it were not for IO. That is, if we were to improve the
 * storage performance, we'd have a proportional reduction in IO-wait time.
 *
 * This all works nicely on UP, where, when a task blocks on IO, we account
 * idle time as IO-wait, because if the storage were faster, it could've been
 * running and we'd not be idle.
 *
 * This has been extended to SMP, by doing the same for each CPU. This however
 * is broken.
 *
 * Imagine for instance the case where two tasks block on one CPU, only the one
 * CPU will have IO-wait accounted, while the other has regular idle. Even
 * though, if the storage were faster, both could've ran at the same time,
 * utilising both CPUs.
 *
 * This means, that when looking globally, the current IO-wait accounting on
 * SMP is a lower bound, by reason of under accounting.
 *
 * Worse, since the numbers are provided per CPU, they are sometimes
 * interpreted per CPU, and that is nonsensical. A blocked task isn't strictly
 * associated with any one particular CPU, it can wake to another CPU than it
 * blocked on. This means the per CPU IO-wait number is meaningless.
 *
 * Task CPU affinities can make all that even more 'interesting'.
 */

unsigned long nr_iowait(void)
{
	unsigned long i, sum = 0;

	for_each_possible_cpu(i)
		sum += nr_iowait_cpu(i);

	return sum;
}

#ifdef CONFIG_SMP

/*
 * sched_exec - execve() is a valuable balancing opportunity, because at
 * this point the task has the smallest effective memory and cache footprint.
 */
void sched_exec(void)
{
	struct task_struct *p = current;
	unsigned long flags;
	int dest_cpu;

	raw_spin_lock_irqsave(&p->pi_lock, flags);
	dest_cpu = p->sched_class->select_task_rq(p, task_cpu(p), SD_BALANCE_EXEC, 0);
	if (dest_cpu == smp_processor_id())
		goto unlock;

	if (likely(cpu_active(dest_cpu))) {
		struct migration_arg arg = { p, dest_cpu };

		raw_spin_unlock_irqrestore(&p->pi_lock, flags);
		stop_one_cpu(task_cpu(p), migration_cpu_stop, &arg);
		return;
	}
unlock:
	raw_spin_unlock_irqrestore(&p->pi_lock, flags);
}

#endif

DEFINE_PER_CPU(struct kernel_stat, kstat);
DEFINE_PER_CPU(struct kernel_cpustat, kernel_cpustat);

EXPORT_PER_CPU_SYMBOL(kstat);
EXPORT_PER_CPU_SYMBOL(kernel_cpustat);

/*
 * The function fair_sched_class.update_curr accesses the struct curr
 * and its field curr->exec_start; when called from task_sched_runtime(),
 * we observe a high rate of cache misses in practice.
 * Prefetching this data results in improved performance.
 */
static inline void prefetch_curr_exec_start(struct task_struct *p)
{
#ifdef CONFIG_FAIR_GROUP_SCHED
	struct sched_entity *curr = (&p->se)->cfs_rq->curr;
#else
	struct sched_entity *curr = (&task_rq(p)->cfs)->curr;
#endif
	prefetch(curr);
	prefetch(&curr->exec_start);
}

/*
 * Return accounted runtime for the task.
 * In case the task is currently running, return the runtime plus current's
 * pending runtime that have not been accounted yet.
 */
unsigned long long task_sched_runtime(struct task_struct *p)
{
	struct rq_flags rf;
	struct rq *rq;
	u64 ns;

#if defined(CONFIG_64BIT) && defined(CONFIG_SMP)
	/*
	 * 64-bit doesn't need locks to atomically read a 64-bit value.
	 * So we have a optimization chance when the task's delta_exec is 0.
	 * Reading ->on_cpu is racy, but this is ok.
	 *
	 * If we race with it leaving CPU, we'll take a lock. So we're correct.
	 * If we race with it entering CPU, unaccounted time is 0. This is
	 * indistinguishable from the read occurring a few cycles earlier.
	 * If we see ->on_cpu without ->on_rq, the task is leaving, and has
	 * been accounted, so we're correct here as well.
	 */
	if (!p->on_cpu || !task_on_rq_queued(p))
		return p->se.sum_exec_runtime;
#endif

	rq = task_rq_lock(p, &rf);
	/*
	 * Must be ->curr _and_ ->on_rq.  If dequeued, we would
	 * project cycles that may never be accounted to this
	 * thread, breaking clock_gettime().
	 */
	if (task_current(rq, p) && task_on_rq_queued(p)) {
		prefetch_curr_exec_start(p);
		update_rq_clock(rq);
		p->sched_class->update_curr(rq);
	}
	ns = p->se.sum_exec_runtime;
	task_rq_unlock(rq, p, &rf);

	return ns;
}

/*
 * This function gets called by the timer code, with HZ frequency.
 * We call it with interrupts disabled.
 */
void scheduler_tick(void)
{
	int cpu = smp_processor_id();
	struct rq *rq = cpu_rq(cpu);
	struct task_struct *curr = rq->curr;
	struct rq_flags rf;
	unsigned long thermal_pressure;

	arch_scale_freq_tick();
	sched_clock_tick();

	rq_lock(rq, &rf);

	update_rq_clock(rq);
	thermal_pressure = arch_scale_thermal_pressure(cpu_of(rq));
	update_thermal_load_avg(rq_clock_thermal(rq), rq, thermal_pressure);
	curr->sched_class->task_tick(rq, curr, 0);
	calc_global_load_tick(rq);
	psi_task_tick(rq);

	rq_unlock(rq, &rf);

	perf_event_task_tick();

#ifdef CONFIG_SMP
	rq->idle_balance = idle_cpu(cpu);
	trigger_load_balance(rq);
#endif
}

#ifdef CONFIG_NO_HZ_FULL

struct tick_work {
	int			cpu;
	atomic_t		state;
	struct delayed_work	work;
};
/* Values for ->state, see diagram below. */
#define TICK_SCHED_REMOTE_OFFLINE	0
#define TICK_SCHED_REMOTE_OFFLINING	1
#define TICK_SCHED_REMOTE_RUNNING	2

/*
 * State diagram for ->state:
 *
 *
 *          TICK_SCHED_REMOTE_OFFLINE
 *                    |   ^
 *                    |   |
 *                    |   | sched_tick_remote()
 *                    |   |
 *                    |   |
 *                    +--TICK_SCHED_REMOTE_OFFLINING
 *                    |   ^
 *                    |   |
 * sched_tick_start() |   | sched_tick_stop()
 *                    |   |
 *                    V   |
 *          TICK_SCHED_REMOTE_RUNNING
 *
 *
 * Other transitions get WARN_ON_ONCE(), except that sched_tick_remote()
 * and sched_tick_start() are happy to leave the state in RUNNING.
 */

static struct tick_work __percpu *tick_work_cpu;

static void sched_tick_remote(struct work_struct *work)
{
	struct delayed_work *dwork = to_delayed_work(work);
	struct tick_work *twork = container_of(dwork, struct tick_work, work);
	int cpu = twork->cpu;
	struct rq *rq = cpu_rq(cpu);
	struct task_struct *curr;
	struct rq_flags rf;
	u64 delta;
	int os;

	/*
	 * Handle the tick only if it appears the remote CPU is running in full
	 * dynticks mode. The check is racy by nature, but missing a tick or
	 * having one too much is no big deal because the scheduler tick updates
	 * statistics and checks timeslices in a time-independent way, regardless
	 * of when exactly it is running.
	 */
	if (!tick_nohz_tick_stopped_cpu(cpu))
		goto out_requeue;

	rq_lock_irq(rq, &rf);
	curr = rq->curr;
	if (cpu_is_offline(cpu))
		goto out_unlock;

	update_rq_clock(rq);

	if (!is_idle_task(curr)) {
		/*
		 * Make sure the next tick runs within a reasonable
		 * amount of time.
		 */
		delta = rq_clock_task(rq) - curr->se.exec_start;
		WARN_ON_ONCE(delta > (u64)NSEC_PER_SEC * 3);
	}
	curr->sched_class->task_tick(rq, curr, 0);

	calc_load_nohz_remote(rq);
out_unlock:
	rq_unlock_irq(rq, &rf);
out_requeue:

	/*
	 * Run the remote tick once per second (1Hz). This arbitrary
	 * frequency is large enough to avoid overload but short enough
	 * to keep scheduler internal stats reasonably up to date.  But
	 * first update state to reflect hotplug activity if required.
	 */
	os = atomic_fetch_add_unless(&twork->state, -1, TICK_SCHED_REMOTE_RUNNING);
	WARN_ON_ONCE(os == TICK_SCHED_REMOTE_OFFLINE);
	if (os == TICK_SCHED_REMOTE_RUNNING)
		queue_delayed_work(system_unbound_wq, dwork, HZ);
}

static void sched_tick_start(int cpu)
{
	int os;
	struct tick_work *twork;

	if (housekeeping_cpu(cpu, HK_FLAG_TICK))
		return;

	WARN_ON_ONCE(!tick_work_cpu);

	twork = per_cpu_ptr(tick_work_cpu, cpu);
	os = atomic_xchg(&twork->state, TICK_SCHED_REMOTE_RUNNING);
	WARN_ON_ONCE(os == TICK_SCHED_REMOTE_RUNNING);
	if (os == TICK_SCHED_REMOTE_OFFLINE) {
		twork->cpu = cpu;
		INIT_DELAYED_WORK(&twork->work, sched_tick_remote);
		queue_delayed_work(system_unbound_wq, &twork->work, HZ);
	}
}

#ifdef CONFIG_HOTPLUG_CPU
static void sched_tick_stop(int cpu)
{
	struct tick_work *twork;
	int os;

	if (housekeeping_cpu(cpu, HK_FLAG_TICK))
		return;

	WARN_ON_ONCE(!tick_work_cpu);

	twork = per_cpu_ptr(tick_work_cpu, cpu);
	/* There cannot be competing actions, but don't rely on stop-machine. */
	os = atomic_xchg(&twork->state, TICK_SCHED_REMOTE_OFFLINING);
	WARN_ON_ONCE(os != TICK_SCHED_REMOTE_RUNNING);
	/* Don't cancel, as this would mess up the state machine. */
}
#endif /* CONFIG_HOTPLUG_CPU */

int __init sched_tick_offload_init(void)
{
	tick_work_cpu = alloc_percpu(struct tick_work);
	BUG_ON(!tick_work_cpu);
	return 0;
}

#else /* !CONFIG_NO_HZ_FULL */
static inline void sched_tick_start(int cpu) { }
static inline void sched_tick_stop(int cpu) { }
#endif

#if defined(CONFIG_PREEMPTION) && (defined(CONFIG_DEBUG_PREEMPT) || \
				defined(CONFIG_TRACE_PREEMPT_TOGGLE))
/*
 * If the value passed in is equal to the current preempt count
 * then we just disabled preemption. Start timing the latency.
 */
static inline void preempt_latency_start(int val)
{
	if (preempt_count() == val) {
		unsigned long ip = get_lock_parent_ip();
#ifdef CONFIG_DEBUG_PREEMPT
		current->preempt_disable_ip = ip;
#endif
		trace_preempt_off(CALLER_ADDR0, ip);
	}
}

void preempt_count_add(int val)
{
#ifdef CONFIG_DEBUG_PREEMPT
	/*
	 * Underflow?
	 */
	if (DEBUG_LOCKS_WARN_ON((preempt_count() < 0)))
		return;
#endif
	__preempt_count_add(val);
#ifdef CONFIG_DEBUG_PREEMPT
	/*
	 * Spinlock count overflowing soon?
	 */
	DEBUG_LOCKS_WARN_ON((preempt_count() & PREEMPT_MASK) >=
				PREEMPT_MASK - 10);
#endif
	preempt_latency_start(val);
}
EXPORT_SYMBOL(preempt_count_add);
NOKPROBE_SYMBOL(preempt_count_add);

/*
 * If the value passed in equals to the current preempt count
 * then we just enabled preemption. Stop timing the latency.
 */
static inline void preempt_latency_stop(int val)
{
	if (preempt_count() == val)
		trace_preempt_on(CALLER_ADDR0, get_lock_parent_ip());
}

void preempt_count_sub(int val)
{
#ifdef CONFIG_DEBUG_PREEMPT
	/*
	 * Underflow?
	 */
	if (DEBUG_LOCKS_WARN_ON(val > preempt_count()))
		return;
	/*
	 * Is the spinlock portion underflowing?
	 */
	if (DEBUG_LOCKS_WARN_ON((val < PREEMPT_MASK) &&
			!(preempt_count() & PREEMPT_MASK)))
		return;
#endif

	preempt_latency_stop(val);
	__preempt_count_sub(val);
}
EXPORT_SYMBOL(preempt_count_sub);
NOKPROBE_SYMBOL(preempt_count_sub);

#else
static inline void preempt_latency_start(int val) { }
static inline void preempt_latency_stop(int val) { }
#endif

static inline unsigned long get_preempt_disable_ip(struct task_struct *p)
{
#ifdef CONFIG_DEBUG_PREEMPT
	return p->preempt_disable_ip;
#else
	return 0;
#endif
}

/*
 * Print scheduling while atomic bug:
 */
static noinline void __schedule_bug(struct task_struct *prev)
{
	/* Save this before calling printk(), since that will clobber it */
	unsigned long preempt_disable_ip = get_preempt_disable_ip(current);

	if (oops_in_progress)
		return;

	printk(KERN_ERR "BUG: scheduling while atomic: %s/%d/0x%08x\n",
		prev->comm, prev->pid, preempt_count());

	debug_show_held_locks(prev);
	print_modules();
	if (irqs_disabled())
		print_irqtrace_events(prev);
	if (IS_ENABLED(CONFIG_DEBUG_PREEMPT)
	    && in_atomic_preempt_off()) {
		pr_err("Preemption disabled at:");
		print_ip_sym(KERN_ERR, preempt_disable_ip);
	}
	if (panic_on_warn)
		panic("scheduling while atomic\n");

	dump_stack();
	add_taint(TAINT_WARN, LOCKDEP_STILL_OK);
}

/*
 * Various schedule()-time debugging checks and statistics:
 */
static inline void schedule_debug(struct task_struct *prev, bool preempt)
{
#ifdef CONFIG_SCHED_STACK_END_CHECK
	if (task_stack_end_corrupted(prev))
		panic("corrupted stack end detected inside scheduler\n");

	if (task_scs_end_corrupted(prev))
		panic("corrupted shadow stack detected inside scheduler\n");
#endif

#ifdef CONFIG_DEBUG_ATOMIC_SLEEP
	if (!preempt && prev->state && prev->non_block_count) {
		printk(KERN_ERR "BUG: scheduling in a non-blocking section: %s/%d/%i\n",
			prev->comm, prev->pid, prev->non_block_count);
		dump_stack();
		add_taint(TAINT_WARN, LOCKDEP_STILL_OK);
	}
#endif

	if (unlikely(in_atomic_preempt_off())) {
		__schedule_bug(prev);
		preempt_count_set(PREEMPT_DISABLED);
	}
	rcu_sleep_check();

	profile_hit(SCHED_PROFILING, __builtin_return_address(0));

	schedstat_inc(this_rq()->sched_count);
}

static void put_prev_task_balance(struct rq *rq, struct task_struct *prev,
				  struct rq_flags *rf)
{
#ifdef CONFIG_SMP
	const struct sched_class *class;
	/*
	 * We must do the balancing pass before put_prev_task(), such
	 * that when we release the rq->lock the task is in the same
	 * state as before we took rq->lock.
	 *
	 * We can terminate the balance pass as soon as we know there is
	 * a runnable task of @class priority or higher.
	 */
	for_class_range(class, prev->sched_class, &idle_sched_class) {
		if (class->balance(rq, prev, rf))
			break;
	}
#endif

	put_prev_task(rq, prev);
}

/*
 * Pick up the highest-prio task:
 */
static inline struct task_struct *
pick_next_task(struct rq *rq, struct task_struct *prev, struct rq_flags *rf)
{
	const struct sched_class *class;
	struct task_struct *p;

	/*
	 * Optimization: we know that if all tasks are in the fair class we can
	 * call that function directly, but only if the @prev task wasn't of a
	 * higher scheduling class, because otherwise those loose the
	 * opportunity to pull in more work from other CPUs.
	 */
	if (likely(prev->sched_class <= &fair_sched_class &&
		   rq->nr_running == rq->cfs.h_nr_running)) {

		p = pick_next_task_fair(rq, prev, rf);
		if (unlikely(p == RETRY_TASK))
			goto restart;

		/* Assumes fair_sched_class->next == idle_sched_class */
		if (!p) {
			put_prev_task(rq, prev);
			p = pick_next_task_idle(rq);
		}

		return p;
	}

restart:
	put_prev_task_balance(rq, prev, rf);

	for_each_class(class) {
		p = class->pick_next_task(rq);
		if (p)
			return p;
	}

	/* The idle class should always have a runnable task: */
	BUG();
}

/*
 * __schedule() is the main scheduler function.
 *
 * The main means of driving the scheduler and thus entering this function are:
 *
 *   1. Explicit blocking: mutex, semaphore, waitqueue, etc.
 *
 *   2. TIF_NEED_RESCHED flag is checked on interrupt and userspace return
 *      paths. For example, see arch/x86/entry_64.S.
 *
 *      To drive preemption between tasks, the scheduler sets the flag in timer
 *      interrupt handler scheduler_tick().
 *
 *   3. Wakeups don't really cause entry into schedule(). They add a
 *      task to the run-queue and that's it.
 *
 *      Now, if the new task added to the run-queue preempts the current
 *      task, then the wakeup sets TIF_NEED_RESCHED and schedule() gets
 *      called on the nearest possible occasion:
 *
 *       - If the kernel is preemptible (CONFIG_PREEMPTION=y):
 *
 *         - in syscall or exception context, at the next outmost
 *           preempt_enable(). (this might be as soon as the wake_up()'s
 *           spin_unlock()!)
 *
 *         - in IRQ context, return from interrupt-handler to
 *           preemptible context
 *
 *       - If the kernel is not preemptible (CONFIG_PREEMPTION is not set)
 *         then at the next:
 *
 *          - cond_resched() call
 *          - explicit schedule() call
 *          - return from syscall or exception to user-space
 *          - return from interrupt-handler to user-space
 *
 * WARNING: must be called with preemption disabled!
 */
static void __sched notrace __schedule(bool preempt)
{
	struct task_struct *prev, *next;
	unsigned long *switch_count;
	unsigned long prev_state;
	struct rq_flags rf;
	struct rq *rq;
	int cpu;

	cpu = smp_processor_id();
	rq = cpu_rq(cpu);
	prev = rq->curr;

	schedule_debug(prev, preempt);

	if (sched_feat(HRTICK))
		hrtick_clear(rq);

	local_irq_disable();
	rcu_note_context_switch(preempt);

	/* See deactivate_task() below. */
	prev_state = prev->state;

	/*
	 * Make sure that signal_pending_state()->signal_pending() below
	 * can't be reordered with __set_current_state(TASK_INTERRUPTIBLE)
	 * done by the caller to avoid the race with signal_wake_up():
	 *
	 * __set_current_state(@state)		signal_wake_up()
	 * schedule()				  set_tsk_thread_flag(p, TIF_SIGPENDING)
	 *					  wake_up_state(p, state)
	 *   LOCK rq->lock			    LOCK p->pi_state
	 *   smp_mb__after_spinlock()		    smp_mb__after_spinlock()
	 *     if (signal_pending_state())	    if (p->state & @state)
	 *
	 * Also, the membarrier system call requires a full memory barrier
	 * after coming from user-space, before storing to rq->curr.
	 */
	rq_lock(rq, &rf);
	smp_mb__after_spinlock();

	/* Promote REQ to ACT */
	rq->clock_update_flags <<= 1;
	update_rq_clock(rq);

	switch_count = &prev->nivcsw;
<<<<<<< HEAD
	/*
	 * We must re-load prev->state in case ttwu_remote() changed it
	 * before we acquired rq->lock.
	 */
	if (!preempt && prev_state && prev_state == prev->state) {
=======

	/*
	 * We must load prev->state once (task_struct::state is volatile), such
	 * that:
	 *
	 *  - we form a control dependency vs deactivate_task() below.
	 *  - ptrace_{,un}freeze_traced() can change ->state underneath us.
	 */
	prev_state = prev->state;
	if (!preempt && prev_state) {
>>>>>>> bbf5c979
		if (signal_pending_state(prev_state, prev)) {
			prev->state = TASK_RUNNING;
		} else {
			prev->sched_contributes_to_load =
				(prev_state & TASK_UNINTERRUPTIBLE) &&
				!(prev_state & TASK_NOLOAD) &&
				!(prev->flags & PF_FROZEN);

			if (prev->sched_contributes_to_load)
				rq->nr_uninterruptible++;

			/*
			 * __schedule()			ttwu()
<<<<<<< HEAD
			 *   prev_state = prev->state;	  if (READ_ONCE(p->on_rq) && ...)
			 *   LOCK rq->lock		    goto out;
			 *   smp_mb__after_spinlock();	  smp_acquire__after_ctrl_dep();
			 *   p->on_rq = 0;		  p->state = TASK_WAKING;
=======
			 *   prev_state = prev->state;    if (p->on_rq && ...)
			 *   if (prev_state)		    goto out;
			 *     p->on_rq = 0;		  smp_acquire__after_ctrl_dep();
			 *				  p->state = TASK_WAKING
			 *
			 * Where __schedule() and ttwu() have matching control dependencies.
>>>>>>> bbf5c979
			 *
			 * After this, schedule() must not care about p->state any more.
			 */
			deactivate_task(rq, prev, DEQUEUE_SLEEP | DEQUEUE_NOCLOCK);

			if (prev->in_iowait) {
				atomic_inc(&rq->nr_iowait);
				delayacct_blkio_start();
			}
		}
		switch_count = &prev->nvcsw;
	}

	next = pick_next_task(rq, prev, &rf);
	clear_tsk_need_resched(prev);
	clear_preempt_need_resched();

	if (likely(prev != next)) {
		rq->nr_switches++;
		/*
		 * RCU users of rcu_dereference(rq->curr) may not see
		 * changes to task_struct made by pick_next_task().
		 */
		RCU_INIT_POINTER(rq->curr, next);
		/*
		 * The membarrier system call requires each architecture
		 * to have a full memory barrier after updating
		 * rq->curr, before returning to user-space.
		 *
		 * Here are the schemes providing that barrier on the
		 * various architectures:
		 * - mm ? switch_mm() : mmdrop() for x86, s390, sparc, PowerPC.
		 *   switch_mm() rely on membarrier_arch_switch_mm() on PowerPC.
		 * - finish_lock_switch() for weakly-ordered
		 *   architectures where spin_unlock is a full barrier,
		 * - switch_to() for arm64 (weakly-ordered, spin_unlock
		 *   is a RELEASE barrier),
		 */
		++*switch_count;

		psi_sched_switch(prev, next, !task_on_rq_queued(prev));

		trace_sched_switch(preempt, prev, next);

		/* Also unlocks the rq: */
		rq = context_switch(rq, prev, next, &rf);
	} else {
		rq->clock_update_flags &= ~(RQCF_ACT_SKIP|RQCF_REQ_SKIP);
		rq_unlock_irq(rq, &rf);
	}

	balance_callback(rq);
}

void __noreturn do_task_dead(void)
{
	/* Causes final put_task_struct in finish_task_switch(): */
	set_special_state(TASK_DEAD);

	/* Tell freezer to ignore us: */
	current->flags |= PF_NOFREEZE;

	__schedule(false);
	BUG();

	/* Avoid "noreturn function does return" - but don't continue if BUG() is a NOP: */
	for (;;)
		cpu_relax();
}

static inline void sched_submit_work(struct task_struct *tsk)
{
	if (!tsk->state)
		return;

	/*
	 * If a worker went to sleep, notify and ask workqueue whether
	 * it wants to wake up a task to maintain concurrency.
	 * As this function is called inside the schedule() context,
	 * we disable preemption to avoid it calling schedule() again
	 * in the possible wakeup of a kworker and because wq_worker_sleeping()
	 * requires it.
	 */
	if (tsk->flags & (PF_WQ_WORKER | PF_IO_WORKER)) {
		preempt_disable();
		if (tsk->flags & PF_WQ_WORKER)
			wq_worker_sleeping(tsk);
		else
			io_wq_worker_sleeping(tsk);
		preempt_enable_no_resched();
	}

	if (tsk_is_pi_blocked(tsk))
		return;

	/*
	 * If we are going to sleep and we have plugged IO queued,
	 * make sure to submit it to avoid deadlocks.
	 */
	if (blk_needs_flush_plug(tsk))
		blk_schedule_flush_plug(tsk);
}

static void sched_update_worker(struct task_struct *tsk)
{
	if (tsk->flags & (PF_WQ_WORKER | PF_IO_WORKER)) {
		if (tsk->flags & PF_WQ_WORKER)
			wq_worker_running(tsk);
		else
			io_wq_worker_running(tsk);
	}
}

asmlinkage __visible void __sched schedule(void)
{
	struct task_struct *tsk = current;

	sched_submit_work(tsk);
	do {
		preempt_disable();
		__schedule(false);
		sched_preempt_enable_no_resched();
	} while (need_resched());
	sched_update_worker(tsk);
}
EXPORT_SYMBOL(schedule);

/*
 * synchronize_rcu_tasks() makes sure that no task is stuck in preempted
 * state (have scheduled out non-voluntarily) by making sure that all
 * tasks have either left the run queue or have gone into user space.
 * As idle tasks do not do either, they must not ever be preempted
 * (schedule out non-voluntarily).
 *
 * schedule_idle() is similar to schedule_preempt_disable() except that it
 * never enables preemption because it does not call sched_submit_work().
 */
void __sched schedule_idle(void)
{
	/*
	 * As this skips calling sched_submit_work(), which the idle task does
	 * regardless because that function is a nop when the task is in a
	 * TASK_RUNNING state, make sure this isn't used someplace that the
	 * current task can be in any other state. Note, idle is always in the
	 * TASK_RUNNING state.
	 */
	WARN_ON_ONCE(current->state);
	do {
		__schedule(false);
	} while (need_resched());
}

#ifdef CONFIG_CONTEXT_TRACKING
asmlinkage __visible void __sched schedule_user(void)
{
	/*
	 * If we come here after a random call to set_need_resched(),
	 * or we have been woken up remotely but the IPI has not yet arrived,
	 * we haven't yet exited the RCU idle mode. Do it here manually until
	 * we find a better solution.
	 *
	 * NB: There are buggy callers of this function.  Ideally we
	 * should warn if prev_state != CONTEXT_USER, but that will trigger
	 * too frequently to make sense yet.
	 */
	enum ctx_state prev_state = exception_enter();
	schedule();
	exception_exit(prev_state);
}
#endif

/**
 * schedule_preempt_disabled - called with preemption disabled
 *
 * Returns with preemption disabled. Note: preempt_count must be 1
 */
void __sched schedule_preempt_disabled(void)
{
	sched_preempt_enable_no_resched();
	schedule();
	preempt_disable();
}

static void __sched notrace preempt_schedule_common(void)
{
	do {
		/*
		 * Because the function tracer can trace preempt_count_sub()
		 * and it also uses preempt_enable/disable_notrace(), if
		 * NEED_RESCHED is set, the preempt_enable_notrace() called
		 * by the function tracer will call this function again and
		 * cause infinite recursion.
		 *
		 * Preemption must be disabled here before the function
		 * tracer can trace. Break up preempt_disable() into two
		 * calls. One to disable preemption without fear of being
		 * traced. The other to still record the preemption latency,
		 * which can also be traced by the function tracer.
		 */
		preempt_disable_notrace();
		preempt_latency_start(1);
		__schedule(true);
		preempt_latency_stop(1);
		preempt_enable_no_resched_notrace();

		/*
		 * Check again in case we missed a preemption opportunity
		 * between schedule and now.
		 */
	} while (need_resched());
}

#ifdef CONFIG_PREEMPTION
/*
 * This is the entry point to schedule() from in-kernel preemption
 * off of preempt_enable.
 */
asmlinkage __visible void __sched notrace preempt_schedule(void)
{
	/*
	 * If there is a non-zero preempt_count or interrupts are disabled,
	 * we do not want to preempt the current task. Just return..
	 */
	if (likely(!preemptible()))
		return;

	preempt_schedule_common();
}
NOKPROBE_SYMBOL(preempt_schedule);
EXPORT_SYMBOL(preempt_schedule);

/**
 * preempt_schedule_notrace - preempt_schedule called by tracing
 *
 * The tracing infrastructure uses preempt_enable_notrace to prevent
 * recursion and tracing preempt enabling caused by the tracing
 * infrastructure itself. But as tracing can happen in areas coming
 * from userspace or just about to enter userspace, a preempt enable
 * can occur before user_exit() is called. This will cause the scheduler
 * to be called when the system is still in usermode.
 *
 * To prevent this, the preempt_enable_notrace will use this function
 * instead of preempt_schedule() to exit user context if needed before
 * calling the scheduler.
 */
asmlinkage __visible void __sched notrace preempt_schedule_notrace(void)
{
	enum ctx_state prev_ctx;

	if (likely(!preemptible()))
		return;

	do {
		/*
		 * Because the function tracer can trace preempt_count_sub()
		 * and it also uses preempt_enable/disable_notrace(), if
		 * NEED_RESCHED is set, the preempt_enable_notrace() called
		 * by the function tracer will call this function again and
		 * cause infinite recursion.
		 *
		 * Preemption must be disabled here before the function
		 * tracer can trace. Break up preempt_disable() into two
		 * calls. One to disable preemption without fear of being
		 * traced. The other to still record the preemption latency,
		 * which can also be traced by the function tracer.
		 */
		preempt_disable_notrace();
		preempt_latency_start(1);
		/*
		 * Needs preempt disabled in case user_exit() is traced
		 * and the tracer calls preempt_enable_notrace() causing
		 * an infinite recursion.
		 */
		prev_ctx = exception_enter();
		__schedule(true);
		exception_exit(prev_ctx);

		preempt_latency_stop(1);
		preempt_enable_no_resched_notrace();
	} while (need_resched());
}
EXPORT_SYMBOL_GPL(preempt_schedule_notrace);

#endif /* CONFIG_PREEMPTION */

/*
 * This is the entry point to schedule() from kernel preemption
 * off of irq context.
 * Note, that this is called and return with irqs disabled. This will
 * protect us against recursive calling from irq.
 */
asmlinkage __visible void __sched preempt_schedule_irq(void)
{
	enum ctx_state prev_state;

	/* Catch callers which need to be fixed */
	BUG_ON(preempt_count() || !irqs_disabled());

	prev_state = exception_enter();

	do {
		preempt_disable();
		local_irq_enable();
		__schedule(true);
		local_irq_disable();
		sched_preempt_enable_no_resched();
	} while (need_resched());

	exception_exit(prev_state);
}

int default_wake_function(wait_queue_entry_t *curr, unsigned mode, int wake_flags,
			  void *key)
{
	WARN_ON_ONCE(IS_ENABLED(CONFIG_SCHED_DEBUG) && wake_flags & ~WF_SYNC);
	return try_to_wake_up(curr->private, mode, wake_flags);
}
EXPORT_SYMBOL(default_wake_function);

#ifdef CONFIG_RT_MUTEXES

static inline int __rt_effective_prio(struct task_struct *pi_task, int prio)
{
	if (pi_task)
		prio = min(prio, pi_task->prio);

	return prio;
}

static inline int rt_effective_prio(struct task_struct *p, int prio)
{
	struct task_struct *pi_task = rt_mutex_get_top_task(p);

	return __rt_effective_prio(pi_task, prio);
}

/*
 * rt_mutex_setprio - set the current priority of a task
 * @p: task to boost
 * @pi_task: donor task
 *
 * This function changes the 'effective' priority of a task. It does
 * not touch ->normal_prio like __setscheduler().
 *
 * Used by the rt_mutex code to implement priority inheritance
 * logic. Call site only calls if the priority of the task changed.
 */
void rt_mutex_setprio(struct task_struct *p, struct task_struct *pi_task)
{
	int prio, oldprio, queued, running, queue_flag =
		DEQUEUE_SAVE | DEQUEUE_MOVE | DEQUEUE_NOCLOCK;
	const struct sched_class *prev_class;
	struct rq_flags rf;
	struct rq *rq;

	/* XXX used to be waiter->prio, not waiter->task->prio */
	prio = __rt_effective_prio(pi_task, p->normal_prio);

	/*
	 * If nothing changed; bail early.
	 */
	if (p->pi_top_task == pi_task && prio == p->prio && !dl_prio(prio))
		return;

	rq = __task_rq_lock(p, &rf);
	update_rq_clock(rq);
	/*
	 * Set under pi_lock && rq->lock, such that the value can be used under
	 * either lock.
	 *
	 * Note that there is loads of tricky to make this pointer cache work
	 * right. rt_mutex_slowunlock()+rt_mutex_postunlock() work together to
	 * ensure a task is de-boosted (pi_task is set to NULL) before the
	 * task is allowed to run again (and can exit). This ensures the pointer
	 * points to a blocked task -- which guaratees the task is present.
	 */
	p->pi_top_task = pi_task;

	/*
	 * For FIFO/RR we only need to set prio, if that matches we're done.
	 */
	if (prio == p->prio && !dl_prio(prio))
		goto out_unlock;

	/*
	 * Idle task boosting is a nono in general. There is one
	 * exception, when PREEMPT_RT and NOHZ is active:
	 *
	 * The idle task calls get_next_timer_interrupt() and holds
	 * the timer wheel base->lock on the CPU and another CPU wants
	 * to access the timer (probably to cancel it). We can safely
	 * ignore the boosting request, as the idle CPU runs this code
	 * with interrupts disabled and will complete the lock
	 * protected section without being interrupted. So there is no
	 * real need to boost.
	 */
	if (unlikely(p == rq->idle)) {
		WARN_ON(p != rq->curr);
		WARN_ON(p->pi_blocked_on);
		goto out_unlock;
	}

	trace_sched_pi_setprio(p, pi_task);
	oldprio = p->prio;

	if (oldprio == prio)
		queue_flag &= ~DEQUEUE_MOVE;

	prev_class = p->sched_class;
	queued = task_on_rq_queued(p);
	running = task_current(rq, p);
	if (queued)
		dequeue_task(rq, p, queue_flag);
	if (running)
		put_prev_task(rq, p);

	/*
	 * Boosting condition are:
	 * 1. -rt task is running and holds mutex A
	 *      --> -dl task blocks on mutex A
	 *
	 * 2. -dl task is running and holds mutex A
	 *      --> -dl task blocks on mutex A and could preempt the
	 *          running task
	 */
	if (dl_prio(prio)) {
		if (!dl_prio(p->normal_prio) ||
		    (pi_task && dl_prio(pi_task->prio) &&
		     dl_entity_preempt(&pi_task->dl, &p->dl))) {
			p->dl.dl_boosted = 1;
			queue_flag |= ENQUEUE_REPLENISH;
		} else
			p->dl.dl_boosted = 0;
		p->sched_class = &dl_sched_class;
	} else if (rt_prio(prio)) {
		if (dl_prio(oldprio))
			p->dl.dl_boosted = 0;
		if (oldprio < prio)
			queue_flag |= ENQUEUE_HEAD;
		p->sched_class = &rt_sched_class;
	} else {
		if (dl_prio(oldprio))
			p->dl.dl_boosted = 0;
		if (rt_prio(oldprio))
			p->rt.timeout = 0;
		p->sched_class = &fair_sched_class;
	}

	p->prio = prio;

	if (queued)
		enqueue_task(rq, p, queue_flag);
	if (running)
		set_next_task(rq, p);

	check_class_changed(rq, p, prev_class, oldprio);
out_unlock:
	/* Avoid rq from going away on us: */
	preempt_disable();
	__task_rq_unlock(rq, &rf);

	balance_callback(rq);
	preempt_enable();
}
#else
static inline int rt_effective_prio(struct task_struct *p, int prio)
{
	return prio;
}
#endif

void set_user_nice(struct task_struct *p, long nice)
{
	bool queued, running;
	int old_prio;
	struct rq_flags rf;
	struct rq *rq;

	if (task_nice(p) == nice || nice < MIN_NICE || nice > MAX_NICE)
		return;
	/*
	 * We have to be careful, if called from sys_setpriority(),
	 * the task might be in the middle of scheduling on another CPU.
	 */
	rq = task_rq_lock(p, &rf);
	update_rq_clock(rq);

	/*
	 * The RT priorities are set via sched_setscheduler(), but we still
	 * allow the 'normal' nice value to be set - but as expected
	 * it wont have any effect on scheduling until the task is
	 * SCHED_DEADLINE, SCHED_FIFO or SCHED_RR:
	 */
	if (task_has_dl_policy(p) || task_has_rt_policy(p)) {
		p->static_prio = NICE_TO_PRIO(nice);
		goto out_unlock;
	}
	queued = task_on_rq_queued(p);
	running = task_current(rq, p);
	if (queued)
		dequeue_task(rq, p, DEQUEUE_SAVE | DEQUEUE_NOCLOCK);
	if (running)
		put_prev_task(rq, p);

	p->static_prio = NICE_TO_PRIO(nice);
	set_load_weight(p, true);
	old_prio = p->prio;
	p->prio = effective_prio(p);

	if (queued)
		enqueue_task(rq, p, ENQUEUE_RESTORE | ENQUEUE_NOCLOCK);
	if (running)
		set_next_task(rq, p);

	/*
	 * If the task increased its priority or is running and
	 * lowered its priority, then reschedule its CPU:
	 */
	p->sched_class->prio_changed(rq, p, old_prio);

out_unlock:
	task_rq_unlock(rq, p, &rf);
}
EXPORT_SYMBOL(set_user_nice);

/*
 * can_nice - check if a task can reduce its nice value
 * @p: task
 * @nice: nice value
 */
int can_nice(const struct task_struct *p, const int nice)
{
	/* Convert nice value [19,-20] to rlimit style value [1,40]: */
	int nice_rlim = nice_to_rlimit(nice);

	return (nice_rlim <= task_rlimit(p, RLIMIT_NICE) ||
		capable(CAP_SYS_NICE));
}

#ifdef __ARCH_WANT_SYS_NICE

/*
 * sys_nice - change the priority of the current process.
 * @increment: priority increment
 *
 * sys_setpriority is a more generic, but much slower function that
 * does similar things.
 */
SYSCALL_DEFINE1(nice, int, increment)
{
	long nice, retval;

	/*
	 * Setpriority might change our priority at the same moment.
	 * We don't have to worry. Conceptually one call occurs first
	 * and we have a single winner.
	 */
	increment = clamp(increment, -NICE_WIDTH, NICE_WIDTH);
	nice = task_nice(current) + increment;

	nice = clamp_val(nice, MIN_NICE, MAX_NICE);
	if (increment < 0 && !can_nice(current, nice))
		return -EPERM;

	retval = security_task_setnice(current, nice);
	if (retval)
		return retval;

	set_user_nice(current, nice);
	return 0;
}

#endif

/**
 * task_prio - return the priority value of a given task.
 * @p: the task in question.
 *
 * Return: The priority value as seen by users in /proc.
 * RT tasks are offset by -200. Normal tasks are centered
 * around 0, value goes from -16 to +15.
 */
int task_prio(const struct task_struct *p)
{
	return p->prio - MAX_RT_PRIO;
}

/**
 * idle_cpu - is a given CPU idle currently?
 * @cpu: the processor in question.
 *
 * Return: 1 if the CPU is currently idle. 0 otherwise.
 */
int idle_cpu(int cpu)
{
	struct rq *rq = cpu_rq(cpu);

	if (rq->curr != rq->idle)
		return 0;

	if (rq->nr_running)
		return 0;

#ifdef CONFIG_SMP
	if (rq->ttwu_pending)
		return 0;
#endif

	return 1;
}

/**
 * available_idle_cpu - is a given CPU idle for enqueuing work.
 * @cpu: the CPU in question.
 *
 * Return: 1 if the CPU is currently idle. 0 otherwise.
 */
int available_idle_cpu(int cpu)
{
	if (!idle_cpu(cpu))
		return 0;

	if (vcpu_is_preempted(cpu))
		return 0;

	return 1;
}

/**
 * idle_task - return the idle task for a given CPU.
 * @cpu: the processor in question.
 *
 * Return: The idle task for the CPU @cpu.
 */
struct task_struct *idle_task(int cpu)
{
	return cpu_rq(cpu)->idle;
}

/**
 * find_process_by_pid - find a process with a matching PID value.
 * @pid: the pid in question.
 *
 * The task of @pid, if found. %NULL otherwise.
 */
static struct task_struct *find_process_by_pid(pid_t pid)
{
	return pid ? find_task_by_vpid(pid) : current;
}

/*
 * sched_setparam() passes in -1 for its policy, to let the functions
 * it calls know not to change it.
 */
#define SETPARAM_POLICY	-1

static void __setscheduler_params(struct task_struct *p,
		const struct sched_attr *attr)
{
	int policy = attr->sched_policy;

	if (policy == SETPARAM_POLICY)
		policy = p->policy;

	p->policy = policy;

	if (dl_policy(policy))
		__setparam_dl(p, attr);
	else if (fair_policy(policy))
		p->static_prio = NICE_TO_PRIO(attr->sched_nice);

	/*
	 * __sched_setscheduler() ensures attr->sched_priority == 0 when
	 * !rt_policy. Always setting this ensures that things like
	 * getparam()/getattr() don't report silly values for !rt tasks.
	 */
	p->rt_priority = attr->sched_priority;
	p->normal_prio = normal_prio(p);
	set_load_weight(p, true);
}

/* Actually do priority change: must hold pi & rq lock. */
static void __setscheduler(struct rq *rq, struct task_struct *p,
			   const struct sched_attr *attr, bool keep_boost)
{
	/*
	 * If params can't change scheduling class changes aren't allowed
	 * either.
	 */
	if (attr->sched_flags & SCHED_FLAG_KEEP_PARAMS)
		return;

	__setscheduler_params(p, attr);

	/*
	 * Keep a potential priority boosting if called from
	 * sched_setscheduler().
	 */
	p->prio = normal_prio(p);
	if (keep_boost)
		p->prio = rt_effective_prio(p, p->prio);

	if (dl_prio(p->prio))
		p->sched_class = &dl_sched_class;
	else if (rt_prio(p->prio))
		p->sched_class = &rt_sched_class;
	else
		p->sched_class = &fair_sched_class;
}

/*
 * Check the target process has a UID that matches the current process's:
 */
static bool check_same_owner(struct task_struct *p)
{
	const struct cred *cred = current_cred(), *pcred;
	bool match;

	rcu_read_lock();
	pcred = __task_cred(p);
	match = (uid_eq(cred->euid, pcred->euid) ||
		 uid_eq(cred->euid, pcred->uid));
	rcu_read_unlock();
	return match;
}

static int __sched_setscheduler(struct task_struct *p,
				const struct sched_attr *attr,
				bool user, bool pi)
{
	int newprio = dl_policy(attr->sched_policy) ? MAX_DL_PRIO - 1 :
		      MAX_RT_PRIO - 1 - attr->sched_priority;
	int retval, oldprio, oldpolicy = -1, queued, running;
	int new_effective_prio, policy = attr->sched_policy;
	const struct sched_class *prev_class;
	struct rq_flags rf;
	int reset_on_fork;
	int queue_flags = DEQUEUE_SAVE | DEQUEUE_MOVE | DEQUEUE_NOCLOCK;
	struct rq *rq;

	/* The pi code expects interrupts enabled */
	BUG_ON(pi && in_interrupt());
recheck:
	/* Double check policy once rq lock held: */
	if (policy < 0) {
		reset_on_fork = p->sched_reset_on_fork;
		policy = oldpolicy = p->policy;
	} else {
		reset_on_fork = !!(attr->sched_flags & SCHED_FLAG_RESET_ON_FORK);

		if (!valid_policy(policy))
			return -EINVAL;
	}

	if (attr->sched_flags & ~(SCHED_FLAG_ALL | SCHED_FLAG_SUGOV))
		return -EINVAL;

	/*
	 * Valid priorities for SCHED_FIFO and SCHED_RR are
	 * 1..MAX_USER_RT_PRIO-1, valid priority for SCHED_NORMAL,
	 * SCHED_BATCH and SCHED_IDLE is 0.
	 */
	if ((p->mm && attr->sched_priority > MAX_USER_RT_PRIO-1) ||
	    (!p->mm && attr->sched_priority > MAX_RT_PRIO-1))
		return -EINVAL;
	if ((dl_policy(policy) && !__checkparam_dl(attr)) ||
	    (rt_policy(policy) != (attr->sched_priority != 0)))
		return -EINVAL;

	/*
	 * Allow unprivileged RT tasks to decrease priority:
	 */
	if (user && !capable(CAP_SYS_NICE)) {
		if (fair_policy(policy)) {
			if (attr->sched_nice < task_nice(p) &&
			    !can_nice(p, attr->sched_nice))
				return -EPERM;
		}

		if (rt_policy(policy)) {
			unsigned long rlim_rtprio =
					task_rlimit(p, RLIMIT_RTPRIO);

			/* Can't set/change the rt policy: */
			if (policy != p->policy && !rlim_rtprio)
				return -EPERM;

			/* Can't increase priority: */
			if (attr->sched_priority > p->rt_priority &&
			    attr->sched_priority > rlim_rtprio)
				return -EPERM;
		}

		 /*
		  * Can't set/change SCHED_DEADLINE policy at all for now
		  * (safest behavior); in the future we would like to allow
		  * unprivileged DL tasks to increase their relative deadline
		  * or reduce their runtime (both ways reducing utilization)
		  */
		if (dl_policy(policy))
			return -EPERM;

		/*
		 * Treat SCHED_IDLE as nice 20. Only allow a switch to
		 * SCHED_NORMAL if the RLIMIT_NICE would normally permit it.
		 */
		if (task_has_idle_policy(p) && !idle_policy(policy)) {
			if (!can_nice(p, task_nice(p)))
				return -EPERM;
		}

		/* Can't change other user's priorities: */
		if (!check_same_owner(p))
			return -EPERM;

		/* Normal users shall not reset the sched_reset_on_fork flag: */
		if (p->sched_reset_on_fork && !reset_on_fork)
			return -EPERM;
	}

	if (user) {
		if (attr->sched_flags & SCHED_FLAG_SUGOV)
			return -EINVAL;

		retval = security_task_setscheduler(p);
		if (retval)
			return retval;
	}

	/* Update task specific "requested" clamps */
	if (attr->sched_flags & SCHED_FLAG_UTIL_CLAMP) {
		retval = uclamp_validate(p, attr);
		if (retval)
			return retval;
	}

	if (pi)
		cpuset_read_lock();

	/*
	 * Make sure no PI-waiters arrive (or leave) while we are
	 * changing the priority of the task:
	 *
	 * To be able to change p->policy safely, the appropriate
	 * runqueue lock must be held.
	 */
	rq = task_rq_lock(p, &rf);
	update_rq_clock(rq);

	/*
	 * Changing the policy of the stop threads its a very bad idea:
	 */
	if (p == rq->stop) {
		retval = -EINVAL;
		goto unlock;
	}

	/*
	 * If not changing anything there's no need to proceed further,
	 * but store a possible modification of reset_on_fork.
	 */
	if (unlikely(policy == p->policy)) {
		if (fair_policy(policy) && attr->sched_nice != task_nice(p))
			goto change;
		if (rt_policy(policy) && attr->sched_priority != p->rt_priority)
			goto change;
		if (dl_policy(policy) && dl_param_changed(p, attr))
			goto change;
		if (attr->sched_flags & SCHED_FLAG_UTIL_CLAMP)
			goto change;

		p->sched_reset_on_fork = reset_on_fork;
		retval = 0;
		goto unlock;
	}
change:

	if (user) {
#ifdef CONFIG_RT_GROUP_SCHED
		/*
		 * Do not allow realtime tasks into groups that have no runtime
		 * assigned.
		 */
		if (rt_bandwidth_enabled() && rt_policy(policy) &&
				task_group(p)->rt_bandwidth.rt_runtime == 0 &&
				!task_group_is_autogroup(task_group(p))) {
			retval = -EPERM;
			goto unlock;
		}
#endif
#ifdef CONFIG_SMP
		if (dl_bandwidth_enabled() && dl_policy(policy) &&
				!(attr->sched_flags & SCHED_FLAG_SUGOV)) {
			cpumask_t *span = rq->rd->span;

			/*
			 * Don't allow tasks with an affinity mask smaller than
			 * the entire root_domain to become SCHED_DEADLINE. We
			 * will also fail if there's no bandwidth available.
			 */
			if (!cpumask_subset(span, p->cpus_ptr) ||
			    rq->rd->dl_bw.bw == 0) {
				retval = -EPERM;
				goto unlock;
			}
		}
#endif
	}

	/* Re-check policy now with rq lock held: */
	if (unlikely(oldpolicy != -1 && oldpolicy != p->policy)) {
		policy = oldpolicy = -1;
		task_rq_unlock(rq, p, &rf);
		if (pi)
			cpuset_read_unlock();
		goto recheck;
	}

	/*
	 * If setscheduling to SCHED_DEADLINE (or changing the parameters
	 * of a SCHED_DEADLINE task) we need to check if enough bandwidth
	 * is available.
	 */
	if ((dl_policy(policy) || dl_task(p)) && sched_dl_overflow(p, policy, attr)) {
		retval = -EBUSY;
		goto unlock;
	}

	p->sched_reset_on_fork = reset_on_fork;
	oldprio = p->prio;

	if (pi) {
		/*
		 * Take priority boosted tasks into account. If the new
		 * effective priority is unchanged, we just store the new
		 * normal parameters and do not touch the scheduler class and
		 * the runqueue. This will be done when the task deboost
		 * itself.
		 */
		new_effective_prio = rt_effective_prio(p, newprio);
		if (new_effective_prio == oldprio)
			queue_flags &= ~DEQUEUE_MOVE;
	}

	queued = task_on_rq_queued(p);
	running = task_current(rq, p);
	if (queued)
		dequeue_task(rq, p, queue_flags);
	if (running)
		put_prev_task(rq, p);

	prev_class = p->sched_class;

	__setscheduler(rq, p, attr, pi);
	__setscheduler_uclamp(p, attr);

	if (queued) {
		/*
		 * We enqueue to tail when the priority of a task is
		 * increased (user space view).
		 */
		if (oldprio < p->prio)
			queue_flags |= ENQUEUE_HEAD;

		enqueue_task(rq, p, queue_flags);
	}
	if (running)
		set_next_task(rq, p);

	check_class_changed(rq, p, prev_class, oldprio);

	/* Avoid rq from going away on us: */
	preempt_disable();
	task_rq_unlock(rq, p, &rf);

	if (pi) {
		cpuset_read_unlock();
		rt_mutex_adjust_pi(p);
	}

	/* Run balance callbacks after we've adjusted the PI chain: */
	balance_callback(rq);
	preempt_enable();

	return 0;

unlock:
	task_rq_unlock(rq, p, &rf);
	if (pi)
		cpuset_read_unlock();
	return retval;
}

static int _sched_setscheduler(struct task_struct *p, int policy,
			       const struct sched_param *param, bool check)
{
	struct sched_attr attr = {
		.sched_policy   = policy,
		.sched_priority = param->sched_priority,
		.sched_nice	= PRIO_TO_NICE(p->static_prio),
	};

	/* Fixup the legacy SCHED_RESET_ON_FORK hack. */
	if ((policy != SETPARAM_POLICY) && (policy & SCHED_RESET_ON_FORK)) {
		attr.sched_flags |= SCHED_FLAG_RESET_ON_FORK;
		policy &= ~SCHED_RESET_ON_FORK;
		attr.sched_policy = policy;
	}

	return __sched_setscheduler(p, &attr, check, true);
}
/**
 * sched_setscheduler - change the scheduling policy and/or RT priority of a thread.
 * @p: the task in question.
 * @policy: new policy.
 * @param: structure containing the new RT priority.
 *
 * Use sched_set_fifo(), read its comment.
 *
 * Return: 0 on success. An error code otherwise.
 *
 * NOTE that the task may be already dead.
 */
int sched_setscheduler(struct task_struct *p, int policy,
		       const struct sched_param *param)
{
	return _sched_setscheduler(p, policy, param, true);
}

int sched_setattr(struct task_struct *p, const struct sched_attr *attr)
{
	return __sched_setscheduler(p, attr, true, true);
}

int sched_setattr_nocheck(struct task_struct *p, const struct sched_attr *attr)
{
	return __sched_setscheduler(p, attr, false, true);
}

/**
 * sched_setscheduler_nocheck - change the scheduling policy and/or RT priority of a thread from kernelspace.
 * @p: the task in question.
 * @policy: new policy.
 * @param: structure containing the new RT priority.
 *
 * Just like sched_setscheduler, only don't bother checking if the
 * current context has permission.  For example, this is needed in
 * stop_machine(): we create temporary high priority worker threads,
 * but our caller might not have that capability.
 *
 * Return: 0 on success. An error code otherwise.
 */
int sched_setscheduler_nocheck(struct task_struct *p, int policy,
			       const struct sched_param *param)
{
	return _sched_setscheduler(p, policy, param, false);
}

/*
 * SCHED_FIFO is a broken scheduler model; that is, it is fundamentally
 * incapable of resource management, which is the one thing an OS really should
 * be doing.
 *
 * This is of course the reason it is limited to privileged users only.
 *
 * Worse still; it is fundamentally impossible to compose static priority
 * workloads. You cannot take two correctly working static prio workloads
 * and smash them together and still expect them to work.
 *
 * For this reason 'all' FIFO tasks the kernel creates are basically at:
 *
 *   MAX_RT_PRIO / 2
 *
 * The administrator _MUST_ configure the system, the kernel simply doesn't
 * know enough information to make a sensible choice.
 */
void sched_set_fifo(struct task_struct *p)
{
	struct sched_param sp = { .sched_priority = MAX_RT_PRIO / 2 };
	WARN_ON_ONCE(sched_setscheduler_nocheck(p, SCHED_FIFO, &sp) != 0);
}
EXPORT_SYMBOL_GPL(sched_set_fifo);

/*
 * For when you don't much care about FIFO, but want to be above SCHED_NORMAL.
 */
void sched_set_fifo_low(struct task_struct *p)
{
	struct sched_param sp = { .sched_priority = 1 };
	WARN_ON_ONCE(sched_setscheduler_nocheck(p, SCHED_FIFO, &sp) != 0);
}
EXPORT_SYMBOL_GPL(sched_set_fifo_low);

void sched_set_normal(struct task_struct *p, int nice)
{
	struct sched_attr attr = {
		.sched_policy = SCHED_NORMAL,
		.sched_nice = nice,
	};
	WARN_ON_ONCE(sched_setattr_nocheck(p, &attr) != 0);
}
EXPORT_SYMBOL_GPL(sched_set_normal);

static int
do_sched_setscheduler(pid_t pid, int policy, struct sched_param __user *param)
{
	struct sched_param lparam;
	struct task_struct *p;
	int retval;

	if (!param || pid < 0)
		return -EINVAL;
	if (copy_from_user(&lparam, param, sizeof(struct sched_param)))
		return -EFAULT;

	rcu_read_lock();
	retval = -ESRCH;
	p = find_process_by_pid(pid);
	if (likely(p))
		get_task_struct(p);
	rcu_read_unlock();

	if (likely(p)) {
		retval = sched_setscheduler(p, policy, &lparam);
		put_task_struct(p);
	}

	return retval;
}

/*
 * Mimics kernel/events/core.c perf_copy_attr().
 */
static int sched_copy_attr(struct sched_attr __user *uattr, struct sched_attr *attr)
{
	u32 size;
	int ret;

	/* Zero the full structure, so that a short copy will be nice: */
	memset(attr, 0, sizeof(*attr));

	ret = get_user(size, &uattr->size);
	if (ret)
		return ret;

	/* ABI compatibility quirk: */
	if (!size)
		size = SCHED_ATTR_SIZE_VER0;
	if (size < SCHED_ATTR_SIZE_VER0 || size > PAGE_SIZE)
		goto err_size;

	ret = copy_struct_from_user(attr, sizeof(*attr), uattr, size);
	if (ret) {
		if (ret == -E2BIG)
			goto err_size;
		return ret;
	}

	if ((attr->sched_flags & SCHED_FLAG_UTIL_CLAMP) &&
	    size < SCHED_ATTR_SIZE_VER1)
		return -EINVAL;

	/*
	 * XXX: Do we want to be lenient like existing syscalls; or do we want
	 * to be strict and return an error on out-of-bounds values?
	 */
	attr->sched_nice = clamp(attr->sched_nice, MIN_NICE, MAX_NICE);

	return 0;

err_size:
	put_user(sizeof(*attr), &uattr->size);
	return -E2BIG;
}

/**
 * sys_sched_setscheduler - set/change the scheduler policy and RT priority
 * @pid: the pid in question.
 * @policy: new policy.
 * @param: structure containing the new RT priority.
 *
 * Return: 0 on success. An error code otherwise.
 */
SYSCALL_DEFINE3(sched_setscheduler, pid_t, pid, int, policy, struct sched_param __user *, param)
{
	if (policy < 0)
		return -EINVAL;

	return do_sched_setscheduler(pid, policy, param);
}

/**
 * sys_sched_setparam - set/change the RT priority of a thread
 * @pid: the pid in question.
 * @param: structure containing the new RT priority.
 *
 * Return: 0 on success. An error code otherwise.
 */
SYSCALL_DEFINE2(sched_setparam, pid_t, pid, struct sched_param __user *, param)
{
	return do_sched_setscheduler(pid, SETPARAM_POLICY, param);
}

/**
 * sys_sched_setattr - same as above, but with extended sched_attr
 * @pid: the pid in question.
 * @uattr: structure containing the extended parameters.
 * @flags: for future extension.
 */
SYSCALL_DEFINE3(sched_setattr, pid_t, pid, struct sched_attr __user *, uattr,
			       unsigned int, flags)
{
	struct sched_attr attr;
	struct task_struct *p;
	int retval;

	if (!uattr || pid < 0 || flags)
		return -EINVAL;

	retval = sched_copy_attr(uattr, &attr);
	if (retval)
		return retval;

	if ((int)attr.sched_policy < 0)
		return -EINVAL;
	if (attr.sched_flags & SCHED_FLAG_KEEP_POLICY)
		attr.sched_policy = SETPARAM_POLICY;

	rcu_read_lock();
	retval = -ESRCH;
	p = find_process_by_pid(pid);
	if (likely(p))
		get_task_struct(p);
	rcu_read_unlock();

	if (likely(p)) {
		retval = sched_setattr(p, &attr);
		put_task_struct(p);
	}

	return retval;
}

/**
 * sys_sched_getscheduler - get the policy (scheduling class) of a thread
 * @pid: the pid in question.
 *
 * Return: On success, the policy of the thread. Otherwise, a negative error
 * code.
 */
SYSCALL_DEFINE1(sched_getscheduler, pid_t, pid)
{
	struct task_struct *p;
	int retval;

	if (pid < 0)
		return -EINVAL;

	retval = -ESRCH;
	rcu_read_lock();
	p = find_process_by_pid(pid);
	if (p) {
		retval = security_task_getscheduler(p);
		if (!retval)
			retval = p->policy
				| (p->sched_reset_on_fork ? SCHED_RESET_ON_FORK : 0);
	}
	rcu_read_unlock();
	return retval;
}

/**
 * sys_sched_getparam - get the RT priority of a thread
 * @pid: the pid in question.
 * @param: structure containing the RT priority.
 *
 * Return: On success, 0 and the RT priority is in @param. Otherwise, an error
 * code.
 */
SYSCALL_DEFINE2(sched_getparam, pid_t, pid, struct sched_param __user *, param)
{
	struct sched_param lp = { .sched_priority = 0 };
	struct task_struct *p;
	int retval;

	if (!param || pid < 0)
		return -EINVAL;

	rcu_read_lock();
	p = find_process_by_pid(pid);
	retval = -ESRCH;
	if (!p)
		goto out_unlock;

	retval = security_task_getscheduler(p);
	if (retval)
		goto out_unlock;

	if (task_has_rt_policy(p))
		lp.sched_priority = p->rt_priority;
	rcu_read_unlock();

	/*
	 * This one might sleep, we cannot do it with a spinlock held ...
	 */
	retval = copy_to_user(param, &lp, sizeof(*param)) ? -EFAULT : 0;

	return retval;

out_unlock:
	rcu_read_unlock();
	return retval;
}

/*
 * Copy the kernel size attribute structure (which might be larger
 * than what user-space knows about) to user-space.
 *
 * Note that all cases are valid: user-space buffer can be larger or
 * smaller than the kernel-space buffer. The usual case is that both
 * have the same size.
 */
static int
sched_attr_copy_to_user(struct sched_attr __user *uattr,
			struct sched_attr *kattr,
			unsigned int usize)
{
	unsigned int ksize = sizeof(*kattr);

	if (!access_ok(uattr, usize))
		return -EFAULT;

	/*
	 * sched_getattr() ABI forwards and backwards compatibility:
	 *
	 * If usize == ksize then we just copy everything to user-space and all is good.
	 *
	 * If usize < ksize then we only copy as much as user-space has space for,
	 * this keeps ABI compatibility as well. We skip the rest.
	 *
	 * If usize > ksize then user-space is using a newer version of the ABI,
	 * which part the kernel doesn't know about. Just ignore it - tooling can
	 * detect the kernel's knowledge of attributes from the attr->size value
	 * which is set to ksize in this case.
	 */
	kattr->size = min(usize, ksize);

	if (copy_to_user(uattr, kattr, kattr->size))
		return -EFAULT;

	return 0;
}

/**
 * sys_sched_getattr - similar to sched_getparam, but with sched_attr
 * @pid: the pid in question.
 * @uattr: structure containing the extended parameters.
 * @usize: sizeof(attr) for fwd/bwd comp.
 * @flags: for future extension.
 */
SYSCALL_DEFINE4(sched_getattr, pid_t, pid, struct sched_attr __user *, uattr,
		unsigned int, usize, unsigned int, flags)
{
	struct sched_attr kattr = { };
	struct task_struct *p;
	int retval;

	if (!uattr || pid < 0 || usize > PAGE_SIZE ||
	    usize < SCHED_ATTR_SIZE_VER0 || flags)
		return -EINVAL;

	rcu_read_lock();
	p = find_process_by_pid(pid);
	retval = -ESRCH;
	if (!p)
		goto out_unlock;

	retval = security_task_getscheduler(p);
	if (retval)
		goto out_unlock;

	kattr.sched_policy = p->policy;
	if (p->sched_reset_on_fork)
		kattr.sched_flags |= SCHED_FLAG_RESET_ON_FORK;
	if (task_has_dl_policy(p))
		__getparam_dl(p, &kattr);
	else if (task_has_rt_policy(p))
		kattr.sched_priority = p->rt_priority;
	else
		kattr.sched_nice = task_nice(p);

#ifdef CONFIG_UCLAMP_TASK
	/*
	 * This could race with another potential updater, but this is fine
	 * because it'll correctly read the old or the new value. We don't need
	 * to guarantee who wins the race as long as it doesn't return garbage.
	 */
	kattr.sched_util_min = p->uclamp_req[UCLAMP_MIN].value;
	kattr.sched_util_max = p->uclamp_req[UCLAMP_MAX].value;
#endif

	rcu_read_unlock();

	return sched_attr_copy_to_user(uattr, &kattr, usize);

out_unlock:
	rcu_read_unlock();
	return retval;
}

long sched_setaffinity(pid_t pid, const struct cpumask *in_mask)
{
	cpumask_var_t cpus_allowed, new_mask;
	struct task_struct *p;
	int retval;

	rcu_read_lock();

	p = find_process_by_pid(pid);
	if (!p) {
		rcu_read_unlock();
		return -ESRCH;
	}

	/* Prevent p going away */
	get_task_struct(p);
	rcu_read_unlock();

	if (p->flags & PF_NO_SETAFFINITY) {
		retval = -EINVAL;
		goto out_put_task;
	}
	if (!alloc_cpumask_var(&cpus_allowed, GFP_KERNEL)) {
		retval = -ENOMEM;
		goto out_put_task;
	}
	if (!alloc_cpumask_var(&new_mask, GFP_KERNEL)) {
		retval = -ENOMEM;
		goto out_free_cpus_allowed;
	}
	retval = -EPERM;
	if (!check_same_owner(p)) {
		rcu_read_lock();
		if (!ns_capable(__task_cred(p)->user_ns, CAP_SYS_NICE)) {
			rcu_read_unlock();
			goto out_free_new_mask;
		}
		rcu_read_unlock();
	}

	retval = security_task_setscheduler(p);
	if (retval)
		goto out_free_new_mask;


	cpuset_cpus_allowed(p, cpus_allowed);
	cpumask_and(new_mask, in_mask, cpus_allowed);

	/*
	 * Since bandwidth control happens on root_domain basis,
	 * if admission test is enabled, we only admit -deadline
	 * tasks allowed to run on all the CPUs in the task's
	 * root_domain.
	 */
#ifdef CONFIG_SMP
	if (task_has_dl_policy(p) && dl_bandwidth_enabled()) {
		rcu_read_lock();
		if (!cpumask_subset(task_rq(p)->rd->span, new_mask)) {
			retval = -EBUSY;
			rcu_read_unlock();
			goto out_free_new_mask;
		}
		rcu_read_unlock();
	}
#endif
again:
	retval = __set_cpus_allowed_ptr(p, new_mask, true);

	if (!retval) {
		cpuset_cpus_allowed(p, cpus_allowed);
		if (!cpumask_subset(new_mask, cpus_allowed)) {
			/*
			 * We must have raced with a concurrent cpuset
			 * update. Just reset the cpus_allowed to the
			 * cpuset's cpus_allowed
			 */
			cpumask_copy(new_mask, cpus_allowed);
			goto again;
		}
	}
out_free_new_mask:
	free_cpumask_var(new_mask);
out_free_cpus_allowed:
	free_cpumask_var(cpus_allowed);
out_put_task:
	put_task_struct(p);
	return retval;
}

static int get_user_cpu_mask(unsigned long __user *user_mask_ptr, unsigned len,
			     struct cpumask *new_mask)
{
	if (len < cpumask_size())
		cpumask_clear(new_mask);
	else if (len > cpumask_size())
		len = cpumask_size();

	return copy_from_user(new_mask, user_mask_ptr, len) ? -EFAULT : 0;
}

/**
 * sys_sched_setaffinity - set the CPU affinity of a process
 * @pid: pid of the process
 * @len: length in bytes of the bitmask pointed to by user_mask_ptr
 * @user_mask_ptr: user-space pointer to the new CPU mask
 *
 * Return: 0 on success. An error code otherwise.
 */
SYSCALL_DEFINE3(sched_setaffinity, pid_t, pid, unsigned int, len,
		unsigned long __user *, user_mask_ptr)
{
	cpumask_var_t new_mask;
	int retval;

	if (!alloc_cpumask_var(&new_mask, GFP_KERNEL))
		return -ENOMEM;

	retval = get_user_cpu_mask(user_mask_ptr, len, new_mask);
	if (retval == 0)
		retval = sched_setaffinity(pid, new_mask);
	free_cpumask_var(new_mask);
	return retval;
}

long sched_getaffinity(pid_t pid, struct cpumask *mask)
{
	struct task_struct *p;
	unsigned long flags;
	int retval;

	rcu_read_lock();

	retval = -ESRCH;
	p = find_process_by_pid(pid);
	if (!p)
		goto out_unlock;

	retval = security_task_getscheduler(p);
	if (retval)
		goto out_unlock;

	raw_spin_lock_irqsave(&p->pi_lock, flags);
	cpumask_and(mask, &p->cpus_mask, cpu_active_mask);
	raw_spin_unlock_irqrestore(&p->pi_lock, flags);

out_unlock:
	rcu_read_unlock();

	return retval;
}

/**
 * sys_sched_getaffinity - get the CPU affinity of a process
 * @pid: pid of the process
 * @len: length in bytes of the bitmask pointed to by user_mask_ptr
 * @user_mask_ptr: user-space pointer to hold the current CPU mask
 *
 * Return: size of CPU mask copied to user_mask_ptr on success. An
 * error code otherwise.
 */
SYSCALL_DEFINE3(sched_getaffinity, pid_t, pid, unsigned int, len,
		unsigned long __user *, user_mask_ptr)
{
	int ret;
	cpumask_var_t mask;

	if ((len * BITS_PER_BYTE) < nr_cpu_ids)
		return -EINVAL;
	if (len & (sizeof(unsigned long)-1))
		return -EINVAL;

	if (!alloc_cpumask_var(&mask, GFP_KERNEL))
		return -ENOMEM;

	ret = sched_getaffinity(pid, mask);
	if (ret == 0) {
		unsigned int retlen = min(len, cpumask_size());

		if (copy_to_user(user_mask_ptr, mask, retlen))
			ret = -EFAULT;
		else
			ret = retlen;
	}
	free_cpumask_var(mask);

	return ret;
}

/**
 * sys_sched_yield - yield the current processor to other threads.
 *
 * This function yields the current CPU to other tasks. If there are no
 * other threads running on this CPU then this function will return.
 *
 * Return: 0.
 */
static void do_sched_yield(void)
{
	struct rq_flags rf;
	struct rq *rq;

	rq = this_rq_lock_irq(&rf);

	schedstat_inc(rq->yld_count);
	current->sched_class->yield_task(rq);

	/*
	 * Since we are going to call schedule() anyway, there's
	 * no need to preempt or enable interrupts:
	 */
	preempt_disable();
	rq_unlock(rq, &rf);
	sched_preempt_enable_no_resched();

	schedule();
}

SYSCALL_DEFINE0(sched_yield)
{
	do_sched_yield();
	return 0;
}

#ifndef CONFIG_PREEMPTION
int __sched _cond_resched(void)
{
	if (should_resched(0)) {
		preempt_schedule_common();
		return 1;
	}
	rcu_all_qs();
	return 0;
}
EXPORT_SYMBOL(_cond_resched);
#endif

/*
 * __cond_resched_lock() - if a reschedule is pending, drop the given lock,
 * call schedule, and on return reacquire the lock.
 *
 * This works OK both with and without CONFIG_PREEMPTION. We do strange low-level
 * operations here to prevent schedule() from being called twice (once via
 * spin_unlock(), once by hand).
 */
int __cond_resched_lock(spinlock_t *lock)
{
	int resched = should_resched(PREEMPT_LOCK_OFFSET);
	int ret = 0;

	lockdep_assert_held(lock);

	if (spin_needbreak(lock) || resched) {
		spin_unlock(lock);
		if (resched)
			preempt_schedule_common();
		else
			cpu_relax();
		ret = 1;
		spin_lock(lock);
	}
	return ret;
}
EXPORT_SYMBOL(__cond_resched_lock);

/**
 * yield - yield the current processor to other threads.
 *
 * Do not ever use this function, there's a 99% chance you're doing it wrong.
 *
 * The scheduler is at all times free to pick the calling task as the most
 * eligible task to run, if removing the yield() call from your code breaks
 * it, its already broken.
 *
 * Typical broken usage is:
 *
 * while (!event)
 *	yield();
 *
 * where one assumes that yield() will let 'the other' process run that will
 * make event true. If the current task is a SCHED_FIFO task that will never
 * happen. Never use yield() as a progress guarantee!!
 *
 * If you want to use yield() to wait for something, use wait_event().
 * If you want to use yield() to be 'nice' for others, use cond_resched().
 * If you still want to use yield(), do not!
 */
void __sched yield(void)
{
	set_current_state(TASK_RUNNING);
	do_sched_yield();
}
EXPORT_SYMBOL(yield);

/**
 * yield_to - yield the current processor to another thread in
 * your thread group, or accelerate that thread toward the
 * processor it's on.
 * @p: target task
 * @preempt: whether task preemption is allowed or not
 *
 * It's the caller's job to ensure that the target task struct
 * can't go away on us before we can do any checks.
 *
 * Return:
 *	true (>0) if we indeed boosted the target task.
 *	false (0) if we failed to boost the target.
 *	-ESRCH if there's no task to yield to.
 */
int __sched yield_to(struct task_struct *p, bool preempt)
{
	struct task_struct *curr = current;
	struct rq *rq, *p_rq;
	unsigned long flags;
	int yielded = 0;

	local_irq_save(flags);
	rq = this_rq();

again:
	p_rq = task_rq(p);
	/*
	 * If we're the only runnable task on the rq and target rq also
	 * has only one task, there's absolutely no point in yielding.
	 */
	if (rq->nr_running == 1 && p_rq->nr_running == 1) {
		yielded = -ESRCH;
		goto out_irq;
	}

	double_rq_lock(rq, p_rq);
	if (task_rq(p) != p_rq) {
		double_rq_unlock(rq, p_rq);
		goto again;
	}

	if (!curr->sched_class->yield_to_task)
		goto out_unlock;

	if (curr->sched_class != p->sched_class)
		goto out_unlock;

	if (task_running(p_rq, p) || p->state)
		goto out_unlock;

	yielded = curr->sched_class->yield_to_task(rq, p);
	if (yielded) {
		schedstat_inc(rq->yld_count);
		/*
		 * Make p's CPU reschedule; pick_next_entity takes care of
		 * fairness.
		 */
		if (preempt && rq != p_rq)
			resched_curr(p_rq);
	}

out_unlock:
	double_rq_unlock(rq, p_rq);
out_irq:
	local_irq_restore(flags);

	if (yielded > 0)
		schedule();

	return yielded;
}
EXPORT_SYMBOL_GPL(yield_to);

int io_schedule_prepare(void)
{
	int old_iowait = current->in_iowait;

	current->in_iowait = 1;
	blk_schedule_flush_plug(current);

	return old_iowait;
}

void io_schedule_finish(int token)
{
	current->in_iowait = token;
}

/*
 * This task is about to go to sleep on IO. Increment rq->nr_iowait so
 * that process accounting knows that this is a task in IO wait state.
 */
long __sched io_schedule_timeout(long timeout)
{
	int token;
	long ret;

	token = io_schedule_prepare();
	ret = schedule_timeout(timeout);
	io_schedule_finish(token);

	return ret;
}
EXPORT_SYMBOL(io_schedule_timeout);

void __sched io_schedule(void)
{
	int token;

	token = io_schedule_prepare();
	schedule();
	io_schedule_finish(token);
}
EXPORT_SYMBOL(io_schedule);

/**
 * sys_sched_get_priority_max - return maximum RT priority.
 * @policy: scheduling class.
 *
 * Return: On success, this syscall returns the maximum
 * rt_priority that can be used by a given scheduling class.
 * On failure, a negative error code is returned.
 */
SYSCALL_DEFINE1(sched_get_priority_max, int, policy)
{
	int ret = -EINVAL;

	switch (policy) {
	case SCHED_FIFO:
	case SCHED_RR:
		ret = MAX_USER_RT_PRIO-1;
		break;
	case SCHED_DEADLINE:
	case SCHED_NORMAL:
	case SCHED_BATCH:
	case SCHED_IDLE:
		ret = 0;
		break;
	}
	return ret;
}

/**
 * sys_sched_get_priority_min - return minimum RT priority.
 * @policy: scheduling class.
 *
 * Return: On success, this syscall returns the minimum
 * rt_priority that can be used by a given scheduling class.
 * On failure, a negative error code is returned.
 */
SYSCALL_DEFINE1(sched_get_priority_min, int, policy)
{
	int ret = -EINVAL;

	switch (policy) {
	case SCHED_FIFO:
	case SCHED_RR:
		ret = 1;
		break;
	case SCHED_DEADLINE:
	case SCHED_NORMAL:
	case SCHED_BATCH:
	case SCHED_IDLE:
		ret = 0;
	}
	return ret;
}

static int sched_rr_get_interval(pid_t pid, struct timespec64 *t)
{
	struct task_struct *p;
	unsigned int time_slice;
	struct rq_flags rf;
	struct rq *rq;
	int retval;

	if (pid < 0)
		return -EINVAL;

	retval = -ESRCH;
	rcu_read_lock();
	p = find_process_by_pid(pid);
	if (!p)
		goto out_unlock;

	retval = security_task_getscheduler(p);
	if (retval)
		goto out_unlock;

	rq = task_rq_lock(p, &rf);
	time_slice = 0;
	if (p->sched_class->get_rr_interval)
		time_slice = p->sched_class->get_rr_interval(rq, p);
	task_rq_unlock(rq, p, &rf);

	rcu_read_unlock();
	jiffies_to_timespec64(time_slice, t);
	return 0;

out_unlock:
	rcu_read_unlock();
	return retval;
}

/**
 * sys_sched_rr_get_interval - return the default timeslice of a process.
 * @pid: pid of the process.
 * @interval: userspace pointer to the timeslice value.
 *
 * this syscall writes the default timeslice value of a given process
 * into the user-space timespec buffer. A value of '0' means infinity.
 *
 * Return: On success, 0 and the timeslice is in @interval. Otherwise,
 * an error code.
 */
SYSCALL_DEFINE2(sched_rr_get_interval, pid_t, pid,
		struct __kernel_timespec __user *, interval)
{
	struct timespec64 t;
	int retval = sched_rr_get_interval(pid, &t);

	if (retval == 0)
		retval = put_timespec64(&t, interval);

	return retval;
}

#ifdef CONFIG_COMPAT_32BIT_TIME
SYSCALL_DEFINE2(sched_rr_get_interval_time32, pid_t, pid,
		struct old_timespec32 __user *, interval)
{
	struct timespec64 t;
	int retval = sched_rr_get_interval(pid, &t);

	if (retval == 0)
		retval = put_old_timespec32(&t, interval);
	return retval;
}
#endif

void sched_show_task(struct task_struct *p)
{
	unsigned long free = 0;
	int ppid;

	if (!try_get_task_stack(p))
		return;

	pr_info("task:%-15.15s state:%c", p->comm, task_state_to_char(p));

	if (p->state == TASK_RUNNING)
		pr_cont("  running task    ");
#ifdef CONFIG_DEBUG_STACK_USAGE
	free = stack_not_used(p);
#endif
	ppid = 0;
	rcu_read_lock();
	if (pid_alive(p))
		ppid = task_pid_nr(rcu_dereference(p->real_parent));
	rcu_read_unlock();
	pr_cont(" stack:%5lu pid:%5d ppid:%6d flags:0x%08lx\n",
		free, task_pid_nr(p), ppid,
		(unsigned long)task_thread_info(p)->flags);

	print_worker_info(KERN_INFO, p);
	show_stack(p, NULL, KERN_INFO);
	put_task_stack(p);
}
EXPORT_SYMBOL_GPL(sched_show_task);

static inline bool
state_filter_match(unsigned long state_filter, struct task_struct *p)
{
	/* no filter, everything matches */
	if (!state_filter)
		return true;

	/* filter, but doesn't match */
	if (!(p->state & state_filter))
		return false;

	/*
	 * When looking for TASK_UNINTERRUPTIBLE skip TASK_IDLE (allows
	 * TASK_KILLABLE).
	 */
	if (state_filter == TASK_UNINTERRUPTIBLE && p->state == TASK_IDLE)
		return false;

	return true;
}


void show_state_filter(unsigned long state_filter)
{
	struct task_struct *g, *p;

	rcu_read_lock();
	for_each_process_thread(g, p) {
		/*
		 * reset the NMI-timeout, listing all files on a slow
		 * console might take a lot of time:
		 * Also, reset softlockup watchdogs on all CPUs, because
		 * another CPU might be blocked waiting for us to process
		 * an IPI.
		 */
		touch_nmi_watchdog();
		touch_all_softlockup_watchdogs();
		if (state_filter_match(state_filter, p))
			sched_show_task(p);
	}

#ifdef CONFIG_SCHED_DEBUG
	if (!state_filter)
		sysrq_sched_debug_show();
#endif
	rcu_read_unlock();
	/*
	 * Only show locks if all tasks are dumped:
	 */
	if (!state_filter)
		debug_show_all_locks();
}

/**
 * init_idle - set up an idle thread for a given CPU
 * @idle: task in question
 * @cpu: CPU the idle task belongs to
 *
 * NOTE: this function does not set the idle thread's NEED_RESCHED
 * flag, to make booting more robust.
 */
void init_idle(struct task_struct *idle, int cpu)
{
	struct rq *rq = cpu_rq(cpu);
	unsigned long flags;

	__sched_fork(0, idle);

	raw_spin_lock_irqsave(&idle->pi_lock, flags);
	raw_spin_lock(&rq->lock);

	idle->state = TASK_RUNNING;
	idle->se.exec_start = sched_clock();
	idle->flags |= PF_IDLE;

	scs_task_reset(idle);
	kasan_unpoison_task_stack(idle);

#ifdef CONFIG_SMP
	/*
	 * Its possible that init_idle() gets called multiple times on a task,
	 * in that case do_set_cpus_allowed() will not do the right thing.
	 *
	 * And since this is boot we can forgo the serialization.
	 */
	set_cpus_allowed_common(idle, cpumask_of(cpu));
#endif
	/*
	 * We're having a chicken and egg problem, even though we are
	 * holding rq->lock, the CPU isn't yet set to this CPU so the
	 * lockdep check in task_group() will fail.
	 *
	 * Similar case to sched_fork(). / Alternatively we could
	 * use task_rq_lock() here and obtain the other rq->lock.
	 *
	 * Silence PROVE_RCU
	 */
	rcu_read_lock();
	__set_task_cpu(idle, cpu);
	rcu_read_unlock();

	rq->idle = idle;
	rcu_assign_pointer(rq->curr, idle);
	idle->on_rq = TASK_ON_RQ_QUEUED;
#ifdef CONFIG_SMP
	idle->on_cpu = 1;
#endif
	raw_spin_unlock(&rq->lock);
	raw_spin_unlock_irqrestore(&idle->pi_lock, flags);

	/* Set the preempt count _outside_ the spinlocks! */
	init_idle_preempt_count(idle, cpu);

	/*
	 * The idle tasks have their own, simple scheduling class:
	 */
	idle->sched_class = &idle_sched_class;
	ftrace_graph_init_idle_task(idle, cpu);
	vtime_init_idle(idle, cpu);
#ifdef CONFIG_SMP
	sprintf(idle->comm, "%s/%d", INIT_TASK_COMM, cpu);
#endif
}

#ifdef CONFIG_SMP

int cpuset_cpumask_can_shrink(const struct cpumask *cur,
			      const struct cpumask *trial)
{
	int ret = 1;

	if (!cpumask_weight(cur))
		return ret;

	ret = dl_cpuset_cpumask_can_shrink(cur, trial);

	return ret;
}

int task_can_attach(struct task_struct *p,
		    const struct cpumask *cs_cpus_allowed)
{
	int ret = 0;

	/*
	 * Kthreads which disallow setaffinity shouldn't be moved
	 * to a new cpuset; we don't want to change their CPU
	 * affinity and isolating such threads by their set of
	 * allowed nodes is unnecessary.  Thus, cpusets are not
	 * applicable for such threads.  This prevents checking for
	 * success of set_cpus_allowed_ptr() on all attached tasks
	 * before cpus_mask may be changed.
	 */
	if (p->flags & PF_NO_SETAFFINITY) {
		ret = -EINVAL;
		goto out;
	}

	if (dl_task(p) && !cpumask_intersects(task_rq(p)->rd->span,
					      cs_cpus_allowed))
		ret = dl_task_can_attach(p, cs_cpus_allowed);

out:
	return ret;
}

bool sched_smp_initialized __read_mostly;

#ifdef CONFIG_NUMA_BALANCING
/* Migrate current task p to target_cpu */
int migrate_task_to(struct task_struct *p, int target_cpu)
{
	struct migration_arg arg = { p, target_cpu };
	int curr_cpu = task_cpu(p);

	if (curr_cpu == target_cpu)
		return 0;

	if (!cpumask_test_cpu(target_cpu, p->cpus_ptr))
		return -EINVAL;

	/* TODO: This is not properly updating schedstats */

	trace_sched_move_numa(p, curr_cpu, target_cpu);
	return stop_one_cpu(curr_cpu, migration_cpu_stop, &arg);
}

/*
 * Requeue a task on a given node and accurately track the number of NUMA
 * tasks on the runqueues
 */
void sched_setnuma(struct task_struct *p, int nid)
{
	bool queued, running;
	struct rq_flags rf;
	struct rq *rq;

	rq = task_rq_lock(p, &rf);
	queued = task_on_rq_queued(p);
	running = task_current(rq, p);

	if (queued)
		dequeue_task(rq, p, DEQUEUE_SAVE);
	if (running)
		put_prev_task(rq, p);

	p->numa_preferred_nid = nid;

	if (queued)
		enqueue_task(rq, p, ENQUEUE_RESTORE | ENQUEUE_NOCLOCK);
	if (running)
		set_next_task(rq, p);
	task_rq_unlock(rq, p, &rf);
}
#endif /* CONFIG_NUMA_BALANCING */

#ifdef CONFIG_HOTPLUG_CPU
/*
 * Ensure that the idle task is using init_mm right before its CPU goes
 * offline.
 */
void idle_task_exit(void)
{
	struct mm_struct *mm = current->active_mm;

	BUG_ON(cpu_online(smp_processor_id()));
	BUG_ON(current != this_rq()->idle);

	if (mm != &init_mm) {
		switch_mm(mm, &init_mm, current);
		finish_arch_post_lock_switch();
	}

	/* finish_cpu(), as ran on the BP, will clean up the active_mm state */
}

/*
 * Since this CPU is going 'away' for a while, fold any nr_active delta
 * we might have. Assumes we're called after migrate_tasks() so that the
 * nr_active count is stable. We need to take the teardown thread which
 * is calling this into account, so we hand in adjust = 1 to the load
 * calculation.
 *
 * Also see the comment "Global load-average calculations".
 */
static void calc_load_migrate(struct rq *rq)
{
	long delta = calc_load_fold_active(rq, 1);
	if (delta)
		atomic_long_add(delta, &calc_load_tasks);
}

static struct task_struct *__pick_migrate_task(struct rq *rq)
{
	const struct sched_class *class;
	struct task_struct *next;

	for_each_class(class) {
		next = class->pick_next_task(rq);
		if (next) {
			next->sched_class->put_prev_task(rq, next);
			return next;
		}
	}

	/* The idle class should always have a runnable task */
	BUG();
}

/*
 * Migrate all tasks from the rq, sleeping tasks will be migrated by
 * try_to_wake_up()->select_task_rq().
 *
 * Called with rq->lock held even though we'er in stop_machine() and
 * there's no concurrency possible, we hold the required locks anyway
 * because of lock validation efforts.
 */
static void migrate_tasks(struct rq *dead_rq, struct rq_flags *rf)
{
	struct rq *rq = dead_rq;
	struct task_struct *next, *stop = rq->stop;
	struct rq_flags orf = *rf;
	int dest_cpu;

	/*
	 * Fudge the rq selection such that the below task selection loop
	 * doesn't get stuck on the currently eligible stop task.
	 *
	 * We're currently inside stop_machine() and the rq is either stuck
	 * in the stop_machine_cpu_stop() loop, or we're executing this code,
	 * either way we should never end up calling schedule() until we're
	 * done here.
	 */
	rq->stop = NULL;

	/*
	 * put_prev_task() and pick_next_task() sched
	 * class method both need to have an up-to-date
	 * value of rq->clock[_task]
	 */
	update_rq_clock(rq);

	for (;;) {
		/*
		 * There's this thread running, bail when that's the only
		 * remaining thread:
		 */
		if (rq->nr_running == 1)
			break;

		next = __pick_migrate_task(rq);

		/*
		 * Rules for changing task_struct::cpus_mask are holding
		 * both pi_lock and rq->lock, such that holding either
		 * stabilizes the mask.
		 *
		 * Drop rq->lock is not quite as disastrous as it usually is
		 * because !cpu_active at this point, which means load-balance
		 * will not interfere. Also, stop-machine.
		 */
		rq_unlock(rq, rf);
		raw_spin_lock(&next->pi_lock);
		rq_relock(rq, rf);

		/*
		 * Since we're inside stop-machine, _nothing_ should have
		 * changed the task, WARN if weird stuff happened, because in
		 * that case the above rq->lock drop is a fail too.
		 */
		if (WARN_ON(task_rq(next) != rq || !task_on_rq_queued(next))) {
			raw_spin_unlock(&next->pi_lock);
			continue;
		}

		/* Find suitable destination for @next, with force if needed. */
		dest_cpu = select_fallback_rq(dead_rq->cpu, next);
		rq = __migrate_task(rq, rf, next, dest_cpu);
		if (rq != dead_rq) {
			rq_unlock(rq, rf);
			rq = dead_rq;
			*rf = orf;
			rq_relock(rq, rf);
		}
		raw_spin_unlock(&next->pi_lock);
	}

	rq->stop = stop;
}
#endif /* CONFIG_HOTPLUG_CPU */

void set_rq_online(struct rq *rq)
{
	if (!rq->online) {
		const struct sched_class *class;

		cpumask_set_cpu(rq->cpu, rq->rd->online);
		rq->online = 1;

		for_each_class(class) {
			if (class->rq_online)
				class->rq_online(rq);
		}
	}
}

void set_rq_offline(struct rq *rq)
{
	if (rq->online) {
		const struct sched_class *class;

		for_each_class(class) {
			if (class->rq_offline)
				class->rq_offline(rq);
		}

		cpumask_clear_cpu(rq->cpu, rq->rd->online);
		rq->online = 0;
	}
}

/*
 * used to mark begin/end of suspend/resume:
 */
static int num_cpus_frozen;

/*
 * Update cpusets according to cpu_active mask.  If cpusets are
 * disabled, cpuset_update_active_cpus() becomes a simple wrapper
 * around partition_sched_domains().
 *
 * If we come here as part of a suspend/resume, don't touch cpusets because we
 * want to restore it back to its original state upon resume anyway.
 */
static void cpuset_cpu_active(void)
{
	if (cpuhp_tasks_frozen) {
		/*
		 * num_cpus_frozen tracks how many CPUs are involved in suspend
		 * resume sequence. As long as this is not the last online
		 * operation in the resume sequence, just build a single sched
		 * domain, ignoring cpusets.
		 */
		partition_sched_domains(1, NULL, NULL);
		if (--num_cpus_frozen)
			return;
		/*
		 * This is the last CPU online operation. So fall through and
		 * restore the original sched domains by considering the
		 * cpuset configurations.
		 */
		cpuset_force_rebuild();
	}
	cpuset_update_active_cpus();
}

static int cpuset_cpu_inactive(unsigned int cpu)
{
	if (!cpuhp_tasks_frozen) {
		if (dl_cpu_busy(cpu))
			return -EBUSY;
		cpuset_update_active_cpus();
	} else {
		num_cpus_frozen++;
		partition_sched_domains(1, NULL, NULL);
	}
	return 0;
}

int sched_cpu_activate(unsigned int cpu)
{
	struct rq *rq = cpu_rq(cpu);
	struct rq_flags rf;

#ifdef CONFIG_SCHED_SMT
	/*
	 * When going up, increment the number of cores with SMT present.
	 */
	if (cpumask_weight(cpu_smt_mask(cpu)) == 2)
		static_branch_inc_cpuslocked(&sched_smt_present);
#endif
	set_cpu_active(cpu, true);

	if (sched_smp_initialized) {
		sched_domains_numa_masks_set(cpu);
		cpuset_cpu_active();
	}

	/*
	 * Put the rq online, if not already. This happens:
	 *
	 * 1) In the early boot process, because we build the real domains
	 *    after all CPUs have been brought up.
	 *
	 * 2) At runtime, if cpuset_cpu_active() fails to rebuild the
	 *    domains.
	 */
	rq_lock_irqsave(rq, &rf);
	if (rq->rd) {
		BUG_ON(!cpumask_test_cpu(cpu, rq->rd->span));
		set_rq_online(rq);
	}
	rq_unlock_irqrestore(rq, &rf);

	return 0;
}

int sched_cpu_deactivate(unsigned int cpu)
{
	int ret;

	set_cpu_active(cpu, false);
	/*
	 * We've cleared cpu_active_mask, wait for all preempt-disabled and RCU
	 * users of this state to go away such that all new such users will
	 * observe it.
	 *
	 * Do sync before park smpboot threads to take care the rcu boost case.
	 */
	synchronize_rcu();

#ifdef CONFIG_SCHED_SMT
	/*
	 * When going down, decrement the number of cores with SMT present.
	 */
	if (cpumask_weight(cpu_smt_mask(cpu)) == 2)
		static_branch_dec_cpuslocked(&sched_smt_present);
#endif

	if (!sched_smp_initialized)
		return 0;

	ret = cpuset_cpu_inactive(cpu);
	if (ret) {
		set_cpu_active(cpu, true);
		return ret;
	}
	sched_domains_numa_masks_clear(cpu);
	return 0;
}

static void sched_rq_cpu_starting(unsigned int cpu)
{
	struct rq *rq = cpu_rq(cpu);

	rq->calc_load_update = calc_load_update;
	update_max_interval();
}

int sched_cpu_starting(unsigned int cpu)
{
	sched_rq_cpu_starting(cpu);
	sched_tick_start(cpu);
	return 0;
}

#ifdef CONFIG_HOTPLUG_CPU
int sched_cpu_dying(unsigned int cpu)
{
	struct rq *rq = cpu_rq(cpu);
	struct rq_flags rf;

	/* Handle pending wakeups and then migrate everything off */
	sched_tick_stop(cpu);

	rq_lock_irqsave(rq, &rf);
	if (rq->rd) {
		BUG_ON(!cpumask_test_cpu(cpu, rq->rd->span));
		set_rq_offline(rq);
	}
	migrate_tasks(rq, &rf);
	BUG_ON(rq->nr_running != 1);
	rq_unlock_irqrestore(rq, &rf);

	calc_load_migrate(rq);
	update_max_interval();
	nohz_balance_exit_idle(rq);
	hrtick_clear(rq);
	return 0;
}
#endif

void __init sched_init_smp(void)
{
	sched_init_numa();

	/*
	 * There's no userspace yet to cause hotplug operations; hence all the
	 * CPU masks are stable and all blatant races in the below code cannot
	 * happen.
	 */
	mutex_lock(&sched_domains_mutex);
	sched_init_domains(cpu_active_mask);
	mutex_unlock(&sched_domains_mutex);

	/* Move init over to a non-isolated CPU */
	if (set_cpus_allowed_ptr(current, housekeeping_cpumask(HK_FLAG_DOMAIN)) < 0)
		BUG();
	sched_init_granularity();

	init_sched_rt_class();
	init_sched_dl_class();

	sched_smp_initialized = true;
}

static int __init migration_init(void)
{
	sched_cpu_starting(smp_processor_id());
	return 0;
}
early_initcall(migration_init);

#else
void __init sched_init_smp(void)
{
	sched_init_granularity();
}
#endif /* CONFIG_SMP */

int in_sched_functions(unsigned long addr)
{
	return in_lock_functions(addr) ||
		(addr >= (unsigned long)__sched_text_start
		&& addr < (unsigned long)__sched_text_end);
}

#ifdef CONFIG_CGROUP_SCHED
/*
 * Default task group.
 * Every task in system belongs to this group at bootup.
 */
struct task_group root_task_group;
LIST_HEAD(task_groups);

/* Cacheline aligned slab cache for task_group */
static struct kmem_cache *task_group_cache __read_mostly;
#endif

DECLARE_PER_CPU(cpumask_var_t, load_balance_mask);
DECLARE_PER_CPU(cpumask_var_t, select_idle_mask);

void __init sched_init(void)
{
	unsigned long ptr = 0;
	int i;

	/* Make sure the linker didn't screw up */
	BUG_ON(&idle_sched_class + 1 != &fair_sched_class ||
	       &fair_sched_class + 1 != &rt_sched_class ||
	       &rt_sched_class + 1   != &dl_sched_class);
#ifdef CONFIG_SMP
	BUG_ON(&dl_sched_class + 1 != &stop_sched_class);
#endif

	wait_bit_init();

#ifdef CONFIG_FAIR_GROUP_SCHED
	ptr += 2 * nr_cpu_ids * sizeof(void **);
#endif
#ifdef CONFIG_RT_GROUP_SCHED
	ptr += 2 * nr_cpu_ids * sizeof(void **);
#endif
	if (ptr) {
		ptr = (unsigned long)kzalloc(ptr, GFP_NOWAIT);

#ifdef CONFIG_FAIR_GROUP_SCHED
		root_task_group.se = (struct sched_entity **)ptr;
		ptr += nr_cpu_ids * sizeof(void **);

		root_task_group.cfs_rq = (struct cfs_rq **)ptr;
		ptr += nr_cpu_ids * sizeof(void **);

		root_task_group.shares = ROOT_TASK_GROUP_LOAD;
		init_cfs_bandwidth(&root_task_group.cfs_bandwidth);
#endif /* CONFIG_FAIR_GROUP_SCHED */
#ifdef CONFIG_RT_GROUP_SCHED
		root_task_group.rt_se = (struct sched_rt_entity **)ptr;
		ptr += nr_cpu_ids * sizeof(void **);

		root_task_group.rt_rq = (struct rt_rq **)ptr;
		ptr += nr_cpu_ids * sizeof(void **);

#endif /* CONFIG_RT_GROUP_SCHED */
	}
#ifdef CONFIG_CPUMASK_OFFSTACK
	for_each_possible_cpu(i) {
		per_cpu(load_balance_mask, i) = (cpumask_var_t)kzalloc_node(
			cpumask_size(), GFP_KERNEL, cpu_to_node(i));
		per_cpu(select_idle_mask, i) = (cpumask_var_t)kzalloc_node(
			cpumask_size(), GFP_KERNEL, cpu_to_node(i));
	}
#endif /* CONFIG_CPUMASK_OFFSTACK */

	init_rt_bandwidth(&def_rt_bandwidth, global_rt_period(), global_rt_runtime());
	init_dl_bandwidth(&def_dl_bandwidth, global_rt_period(), global_rt_runtime());

#ifdef CONFIG_SMP
	init_defrootdomain();
#endif

#ifdef CONFIG_RT_GROUP_SCHED
	init_rt_bandwidth(&root_task_group.rt_bandwidth,
			global_rt_period(), global_rt_runtime());
#endif /* CONFIG_RT_GROUP_SCHED */

#ifdef CONFIG_CGROUP_SCHED
	task_group_cache = KMEM_CACHE(task_group, 0);

	list_add(&root_task_group.list, &task_groups);
	INIT_LIST_HEAD(&root_task_group.children);
	INIT_LIST_HEAD(&root_task_group.siblings);
	autogroup_init(&init_task);
#endif /* CONFIG_CGROUP_SCHED */

	for_each_possible_cpu(i) {
		struct rq *rq;

		rq = cpu_rq(i);
		raw_spin_lock_init(&rq->lock);
		rq->nr_running = 0;
		rq->calc_load_active = 0;
		rq->calc_load_update = jiffies + LOAD_FREQ;
		init_cfs_rq(&rq->cfs);
		init_rt_rq(&rq->rt);
		init_dl_rq(&rq->dl);
#ifdef CONFIG_FAIR_GROUP_SCHED
		INIT_LIST_HEAD(&rq->leaf_cfs_rq_list);
		rq->tmp_alone_branch = &rq->leaf_cfs_rq_list;
		/*
		 * How much CPU bandwidth does root_task_group get?
		 *
		 * In case of task-groups formed thr' the cgroup filesystem, it
		 * gets 100% of the CPU resources in the system. This overall
		 * system CPU resource is divided among the tasks of
		 * root_task_group and its child task-groups in a fair manner,
		 * based on each entity's (task or task-group's) weight
		 * (se->load.weight).
		 *
		 * In other words, if root_task_group has 10 tasks of weight
		 * 1024) and two child groups A0 and A1 (of weight 1024 each),
		 * then A0's share of the CPU resource is:
		 *
		 *	A0's bandwidth = 1024 / (10*1024 + 1024 + 1024) = 8.33%
		 *
		 * We achieve this by letting root_task_group's tasks sit
		 * directly in rq->cfs (i.e root_task_group->se[] = NULL).
		 */
		init_tg_cfs_entry(&root_task_group, &rq->cfs, NULL, i, NULL);
#endif /* CONFIG_FAIR_GROUP_SCHED */

		rq->rt.rt_runtime = def_rt_bandwidth.rt_runtime;
#ifdef CONFIG_RT_GROUP_SCHED
		init_tg_rt_entry(&root_task_group, &rq->rt, NULL, i, NULL);
#endif
#ifdef CONFIG_SMP
		rq->sd = NULL;
		rq->rd = NULL;
		rq->cpu_capacity = rq->cpu_capacity_orig = SCHED_CAPACITY_SCALE;
		rq->balance_callback = NULL;
		rq->active_balance = 0;
		rq->next_balance = jiffies;
		rq->push_cpu = 0;
		rq->cpu = i;
		rq->online = 0;
		rq->idle_stamp = 0;
		rq->avg_idle = 2*sysctl_sched_migration_cost;
		rq->max_idle_balance_cost = sysctl_sched_migration_cost;

		INIT_LIST_HEAD(&rq->cfs_tasks);

		rq_attach_root(rq, &def_root_domain);
#ifdef CONFIG_NO_HZ_COMMON
		rq->last_blocked_load_update_tick = jiffies;
		atomic_set(&rq->nohz_flags, 0);

		rq_csd_init(rq, &rq->nohz_csd, nohz_csd_func);
#endif
#endif /* CONFIG_SMP */
		hrtick_rq_init(rq);
		atomic_set(&rq->nr_iowait, 0);
	}

	set_load_weight(&init_task, false);

	/*
	 * The boot idle thread does lazy MMU switching as well:
	 */
	mmgrab(&init_mm);
	enter_lazy_tlb(&init_mm, current);

	/*
	 * Make us the idle thread. Technically, schedule() should not be
	 * called from this thread, however somewhere below it might be,
	 * but because we are the idle thread, we just pick up running again
	 * when this runqueue becomes "idle".
	 */
	init_idle(current, smp_processor_id());

	calc_load_update = jiffies + LOAD_FREQ;

#ifdef CONFIG_SMP
	idle_thread_set_boot_cpu();
#endif
	init_sched_fair_class();

	init_schedstats();

	psi_init();

	init_uclamp();

	scheduler_running = 1;
}

#ifdef CONFIG_DEBUG_ATOMIC_SLEEP
static inline int preempt_count_equals(int preempt_offset)
{
	int nested = preempt_count() + rcu_preempt_depth();

	return (nested == preempt_offset);
}

void __might_sleep(const char *file, int line, int preempt_offset)
{
	/*
	 * Blocking primitives will set (and therefore destroy) current->state,
	 * since we will exit with TASK_RUNNING make sure we enter with it,
	 * otherwise we will destroy state.
	 */
	WARN_ONCE(current->state != TASK_RUNNING && current->task_state_change,
			"do not call blocking ops when !TASK_RUNNING; "
			"state=%lx set at [<%p>] %pS\n",
			current->state,
			(void *)current->task_state_change,
			(void *)current->task_state_change);

	___might_sleep(file, line, preempt_offset);
}
EXPORT_SYMBOL(__might_sleep);

void ___might_sleep(const char *file, int line, int preempt_offset)
{
	/* Ratelimiting timestamp: */
	static unsigned long prev_jiffy;

	unsigned long preempt_disable_ip;

	/* WARN_ON_ONCE() by default, no rate limit required: */
	rcu_sleep_check();

	if ((preempt_count_equals(preempt_offset) && !irqs_disabled() &&
	     !is_idle_task(current) && !current->non_block_count) ||
	    system_state == SYSTEM_BOOTING || system_state > SYSTEM_RUNNING ||
	    oops_in_progress)
		return;

	if (time_before(jiffies, prev_jiffy + HZ) && prev_jiffy)
		return;
	prev_jiffy = jiffies;

	/* Save this before calling printk(), since that will clobber it: */
	preempt_disable_ip = get_preempt_disable_ip(current);

	printk(KERN_ERR
		"BUG: sleeping function called from invalid context at %s:%d\n",
			file, line);
	printk(KERN_ERR
		"in_atomic(): %d, irqs_disabled(): %d, non_block: %d, pid: %d, name: %s\n",
			in_atomic(), irqs_disabled(), current->non_block_count,
			current->pid, current->comm);

	if (task_stack_end_corrupted(current))
		printk(KERN_EMERG "Thread overran stack, or stack corrupted\n");

	debug_show_held_locks(current);
	if (irqs_disabled())
		print_irqtrace_events(current);
	if (IS_ENABLED(CONFIG_DEBUG_PREEMPT)
	    && !preempt_count_equals(preempt_offset)) {
		pr_err("Preemption disabled at:");
		print_ip_sym(KERN_ERR, preempt_disable_ip);
	}
	dump_stack();
	add_taint(TAINT_WARN, LOCKDEP_STILL_OK);
}
EXPORT_SYMBOL(___might_sleep);

void __cant_sleep(const char *file, int line, int preempt_offset)
{
	static unsigned long prev_jiffy;

	if (irqs_disabled())
		return;

	if (!IS_ENABLED(CONFIG_PREEMPT_COUNT))
		return;

	if (preempt_count() > preempt_offset)
		return;

	if (time_before(jiffies, prev_jiffy + HZ) && prev_jiffy)
		return;
	prev_jiffy = jiffies;

	printk(KERN_ERR "BUG: assuming atomic context at %s:%d\n", file, line);
	printk(KERN_ERR "in_atomic(): %d, irqs_disabled(): %d, pid: %d, name: %s\n",
			in_atomic(), irqs_disabled(),
			current->pid, current->comm);

	debug_show_held_locks(current);
	dump_stack();
	add_taint(TAINT_WARN, LOCKDEP_STILL_OK);
}
EXPORT_SYMBOL_GPL(__cant_sleep);
#endif

#ifdef CONFIG_MAGIC_SYSRQ
void normalize_rt_tasks(void)
{
	struct task_struct *g, *p;
	struct sched_attr attr = {
		.sched_policy = SCHED_NORMAL,
	};

	read_lock(&tasklist_lock);
	for_each_process_thread(g, p) {
		/*
		 * Only normalize user tasks:
		 */
		if (p->flags & PF_KTHREAD)
			continue;

		p->se.exec_start = 0;
		schedstat_set(p->se.statistics.wait_start,  0);
		schedstat_set(p->se.statistics.sleep_start, 0);
		schedstat_set(p->se.statistics.block_start, 0);

		if (!dl_task(p) && !rt_task(p)) {
			/*
			 * Renice negative nice level userspace
			 * tasks back to 0:
			 */
			if (task_nice(p) < 0)
				set_user_nice(p, 0);
			continue;
		}

		__sched_setscheduler(p, &attr, false, false);
	}
	read_unlock(&tasklist_lock);
}

#endif /* CONFIG_MAGIC_SYSRQ */

#if defined(CONFIG_IA64) || defined(CONFIG_KGDB_KDB)
/*
 * These functions are only useful for the IA64 MCA handling, or kdb.
 *
 * They can only be called when the whole system has been
 * stopped - every CPU needs to be quiescent, and no scheduling
 * activity can take place. Using them for anything else would
 * be a serious bug, and as a result, they aren't even visible
 * under any other configuration.
 */

/**
 * curr_task - return the current task for a given CPU.
 * @cpu: the processor in question.
 *
 * ONLY VALID WHEN THE WHOLE SYSTEM IS STOPPED!
 *
 * Return: The current task for @cpu.
 */
struct task_struct *curr_task(int cpu)
{
	return cpu_curr(cpu);
}

#endif /* defined(CONFIG_IA64) || defined(CONFIG_KGDB_KDB) */

#ifdef CONFIG_IA64
/**
 * ia64_set_curr_task - set the current task for a given CPU.
 * @cpu: the processor in question.
 * @p: the task pointer to set.
 *
 * Description: This function must only be used when non-maskable interrupts
 * are serviced on a separate stack. It allows the architecture to switch the
 * notion of the current task on a CPU in a non-blocking manner. This function
 * must be called with all CPU's synchronized, and interrupts disabled, the
 * and caller must save the original value of the current task (see
 * curr_task() above) and restore that value before reenabling interrupts and
 * re-starting the system.
 *
 * ONLY VALID WHEN THE WHOLE SYSTEM IS STOPPED!
 */
void ia64_set_curr_task(int cpu, struct task_struct *p)
{
	cpu_curr(cpu) = p;
}

#endif

#ifdef CONFIG_CGROUP_SCHED
/* task_group_lock serializes the addition/removal of task groups */
static DEFINE_SPINLOCK(task_group_lock);

static inline void alloc_uclamp_sched_group(struct task_group *tg,
					    struct task_group *parent)
{
#ifdef CONFIG_UCLAMP_TASK_GROUP
	enum uclamp_id clamp_id;

	for_each_clamp_id(clamp_id) {
		uclamp_se_set(&tg->uclamp_req[clamp_id],
			      uclamp_none(clamp_id), false);
		tg->uclamp[clamp_id] = parent->uclamp[clamp_id];
	}
#endif
}

static void sched_free_group(struct task_group *tg)
{
	free_fair_sched_group(tg);
	free_rt_sched_group(tg);
	autogroup_free(tg);
	kmem_cache_free(task_group_cache, tg);
}

/* allocate runqueue etc for a new task group */
struct task_group *sched_create_group(struct task_group *parent)
{
	struct task_group *tg;

	tg = kmem_cache_alloc(task_group_cache, GFP_KERNEL | __GFP_ZERO);
	if (!tg)
		return ERR_PTR(-ENOMEM);

	if (!alloc_fair_sched_group(tg, parent))
		goto err;

	if (!alloc_rt_sched_group(tg, parent))
		goto err;

	alloc_uclamp_sched_group(tg, parent);

	return tg;

err:
	sched_free_group(tg);
	return ERR_PTR(-ENOMEM);
}

void sched_online_group(struct task_group *tg, struct task_group *parent)
{
	unsigned long flags;

	spin_lock_irqsave(&task_group_lock, flags);
	list_add_rcu(&tg->list, &task_groups);

	/* Root should already exist: */
	WARN_ON(!parent);

	tg->parent = parent;
	INIT_LIST_HEAD(&tg->children);
	list_add_rcu(&tg->siblings, &parent->children);
	spin_unlock_irqrestore(&task_group_lock, flags);

	online_fair_sched_group(tg);
}

/* rcu callback to free various structures associated with a task group */
static void sched_free_group_rcu(struct rcu_head *rhp)
{
	/* Now it should be safe to free those cfs_rqs: */
	sched_free_group(container_of(rhp, struct task_group, rcu));
}

void sched_destroy_group(struct task_group *tg)
{
	/* Wait for possible concurrent references to cfs_rqs complete: */
	call_rcu(&tg->rcu, sched_free_group_rcu);
}

void sched_offline_group(struct task_group *tg)
{
	unsigned long flags;

	/* End participation in shares distribution: */
	unregister_fair_sched_group(tg);

	spin_lock_irqsave(&task_group_lock, flags);
	list_del_rcu(&tg->list);
	list_del_rcu(&tg->siblings);
	spin_unlock_irqrestore(&task_group_lock, flags);
}

static void sched_change_group(struct task_struct *tsk, int type)
{
	struct task_group *tg;

	/*
	 * All callers are synchronized by task_rq_lock(); we do not use RCU
	 * which is pointless here. Thus, we pass "true" to task_css_check()
	 * to prevent lockdep warnings.
	 */
	tg = container_of(task_css_check(tsk, cpu_cgrp_id, true),
			  struct task_group, css);
	tg = autogroup_task_group(tsk, tg);
	tsk->sched_task_group = tg;

#ifdef CONFIG_FAIR_GROUP_SCHED
	if (tsk->sched_class->task_change_group)
		tsk->sched_class->task_change_group(tsk, type);
	else
#endif
		set_task_rq(tsk, task_cpu(tsk));
}

/*
 * Change task's runqueue when it moves between groups.
 *
 * The caller of this function should have put the task in its new group by
 * now. This function just updates tsk->se.cfs_rq and tsk->se.parent to reflect
 * its new group.
 */
void sched_move_task(struct task_struct *tsk)
{
	int queued, running, queue_flags =
		DEQUEUE_SAVE | DEQUEUE_MOVE | DEQUEUE_NOCLOCK;
	struct rq_flags rf;
	struct rq *rq;

	rq = task_rq_lock(tsk, &rf);
	update_rq_clock(rq);

	running = task_current(rq, tsk);
	queued = task_on_rq_queued(tsk);

	if (queued)
		dequeue_task(rq, tsk, queue_flags);
	if (running)
		put_prev_task(rq, tsk);

	sched_change_group(tsk, TASK_MOVE_GROUP);

	if (queued)
		enqueue_task(rq, tsk, queue_flags);
	if (running) {
		set_next_task(rq, tsk);
		/*
		 * After changing group, the running task may have joined a
		 * throttled one but it's still the running task. Trigger a
		 * resched to make sure that task can still run.
		 */
		resched_curr(rq);
	}

	task_rq_unlock(rq, tsk, &rf);
}

static inline struct task_group *css_tg(struct cgroup_subsys_state *css)
{
	return css ? container_of(css, struct task_group, css) : NULL;
}

static struct cgroup_subsys_state *
cpu_cgroup_css_alloc(struct cgroup_subsys_state *parent_css)
{
	struct task_group *parent = css_tg(parent_css);
	struct task_group *tg;

	if (!parent) {
		/* This is early initialization for the top cgroup */
		return &root_task_group.css;
	}

	tg = sched_create_group(parent);
	if (IS_ERR(tg))
		return ERR_PTR(-ENOMEM);

	return &tg->css;
}

/* Expose task group only after completing cgroup initialization */
static int cpu_cgroup_css_online(struct cgroup_subsys_state *css)
{
	struct task_group *tg = css_tg(css);
	struct task_group *parent = css_tg(css->parent);

	if (parent)
		sched_online_group(tg, parent);

#ifdef CONFIG_UCLAMP_TASK_GROUP
	/* Propagate the effective uclamp value for the new group */
	cpu_util_update_eff(css);
#endif

	return 0;
}

static void cpu_cgroup_css_released(struct cgroup_subsys_state *css)
{
	struct task_group *tg = css_tg(css);

	sched_offline_group(tg);
}

static void cpu_cgroup_css_free(struct cgroup_subsys_state *css)
{
	struct task_group *tg = css_tg(css);

	/*
	 * Relies on the RCU grace period between css_released() and this.
	 */
	sched_free_group(tg);
}

/*
 * This is called before wake_up_new_task(), therefore we really only
 * have to set its group bits, all the other stuff does not apply.
 */
static void cpu_cgroup_fork(struct task_struct *task)
{
	struct rq_flags rf;
	struct rq *rq;

	rq = task_rq_lock(task, &rf);

	update_rq_clock(rq);
	sched_change_group(task, TASK_SET_GROUP);

	task_rq_unlock(rq, task, &rf);
}

static int cpu_cgroup_can_attach(struct cgroup_taskset *tset)
{
	struct task_struct *task;
	struct cgroup_subsys_state *css;
	int ret = 0;

	cgroup_taskset_for_each(task, css, tset) {
#ifdef CONFIG_RT_GROUP_SCHED
		if (!sched_rt_can_attach(css_tg(css), task))
			return -EINVAL;
#endif
		/*
		 * Serialize against wake_up_new_task() such that if its
		 * running, we're sure to observe its full state.
		 */
		raw_spin_lock_irq(&task->pi_lock);
		/*
		 * Avoid calling sched_move_task() before wake_up_new_task()
		 * has happened. This would lead to problems with PELT, due to
		 * move wanting to detach+attach while we're not attached yet.
		 */
		if (task->state == TASK_NEW)
			ret = -EINVAL;
		raw_spin_unlock_irq(&task->pi_lock);

		if (ret)
			break;
	}
	return ret;
}

static void cpu_cgroup_attach(struct cgroup_taskset *tset)
{
	struct task_struct *task;
	struct cgroup_subsys_state *css;

	cgroup_taskset_for_each(task, css, tset)
		sched_move_task(task);
}

#ifdef CONFIG_UCLAMP_TASK_GROUP
static void cpu_util_update_eff(struct cgroup_subsys_state *css)
{
	struct cgroup_subsys_state *top_css = css;
	struct uclamp_se *uc_parent = NULL;
	struct uclamp_se *uc_se = NULL;
	unsigned int eff[UCLAMP_CNT];
	enum uclamp_id clamp_id;
	unsigned int clamps;

	css_for_each_descendant_pre(css, top_css) {
		uc_parent = css_tg(css)->parent
			? css_tg(css)->parent->uclamp : NULL;

		for_each_clamp_id(clamp_id) {
			/* Assume effective clamps matches requested clamps */
			eff[clamp_id] = css_tg(css)->uclamp_req[clamp_id].value;
			/* Cap effective clamps with parent's effective clamps */
			if (uc_parent &&
			    eff[clamp_id] > uc_parent[clamp_id].value) {
				eff[clamp_id] = uc_parent[clamp_id].value;
			}
		}
		/* Ensure protection is always capped by limit */
		eff[UCLAMP_MIN] = min(eff[UCLAMP_MIN], eff[UCLAMP_MAX]);

		/* Propagate most restrictive effective clamps */
		clamps = 0x0;
		uc_se = css_tg(css)->uclamp;
		for_each_clamp_id(clamp_id) {
			if (eff[clamp_id] == uc_se[clamp_id].value)
				continue;
			uc_se[clamp_id].value = eff[clamp_id];
			uc_se[clamp_id].bucket_id = uclamp_bucket_id(eff[clamp_id]);
			clamps |= (0x1 << clamp_id);
		}
		if (!clamps) {
			css = css_rightmost_descendant(css);
			continue;
		}

		/* Immediately update descendants RUNNABLE tasks */
		uclamp_update_active_tasks(css, clamps);
	}
}

/*
 * Integer 10^N with a given N exponent by casting to integer the literal "1eN"
 * C expression. Since there is no way to convert a macro argument (N) into a
 * character constant, use two levels of macros.
 */
#define _POW10(exp) ((unsigned int)1e##exp)
#define POW10(exp) _POW10(exp)

struct uclamp_request {
#define UCLAMP_PERCENT_SHIFT	2
#define UCLAMP_PERCENT_SCALE	(100 * POW10(UCLAMP_PERCENT_SHIFT))
	s64 percent;
	u64 util;
	int ret;
};

static inline struct uclamp_request
capacity_from_percent(char *buf)
{
	struct uclamp_request req = {
		.percent = UCLAMP_PERCENT_SCALE,
		.util = SCHED_CAPACITY_SCALE,
		.ret = 0,
	};

	buf = strim(buf);
	if (strcmp(buf, "max")) {
		req.ret = cgroup_parse_float(buf, UCLAMP_PERCENT_SHIFT,
					     &req.percent);
		if (req.ret)
			return req;
		if ((u64)req.percent > UCLAMP_PERCENT_SCALE) {
			req.ret = -ERANGE;
			return req;
		}

		req.util = req.percent << SCHED_CAPACITY_SHIFT;
		req.util = DIV_ROUND_CLOSEST_ULL(req.util, UCLAMP_PERCENT_SCALE);
	}

	return req;
}

static ssize_t cpu_uclamp_write(struct kernfs_open_file *of, char *buf,
				size_t nbytes, loff_t off,
				enum uclamp_id clamp_id)
{
	struct uclamp_request req;
	struct task_group *tg;

	req = capacity_from_percent(buf);
	if (req.ret)
		return req.ret;

	static_branch_enable(&sched_uclamp_used);

	mutex_lock(&uclamp_mutex);
	rcu_read_lock();

	tg = css_tg(of_css(of));
	if (tg->uclamp_req[clamp_id].value != req.util)
		uclamp_se_set(&tg->uclamp_req[clamp_id], req.util, false);

	/*
	 * Because of not recoverable conversion rounding we keep track of the
	 * exact requested value
	 */
	tg->uclamp_pct[clamp_id] = req.percent;

	/* Update effective clamps to track the most restrictive value */
	cpu_util_update_eff(of_css(of));

	rcu_read_unlock();
	mutex_unlock(&uclamp_mutex);

	return nbytes;
}

static ssize_t cpu_uclamp_min_write(struct kernfs_open_file *of,
				    char *buf, size_t nbytes,
				    loff_t off)
{
	return cpu_uclamp_write(of, buf, nbytes, off, UCLAMP_MIN);
}

static ssize_t cpu_uclamp_max_write(struct kernfs_open_file *of,
				    char *buf, size_t nbytes,
				    loff_t off)
{
	return cpu_uclamp_write(of, buf, nbytes, off, UCLAMP_MAX);
}

static inline void cpu_uclamp_print(struct seq_file *sf,
				    enum uclamp_id clamp_id)
{
	struct task_group *tg;
	u64 util_clamp;
	u64 percent;
	u32 rem;

	rcu_read_lock();
	tg = css_tg(seq_css(sf));
	util_clamp = tg->uclamp_req[clamp_id].value;
	rcu_read_unlock();

	if (util_clamp == SCHED_CAPACITY_SCALE) {
		seq_puts(sf, "max\n");
		return;
	}

	percent = tg->uclamp_pct[clamp_id];
	percent = div_u64_rem(percent, POW10(UCLAMP_PERCENT_SHIFT), &rem);
	seq_printf(sf, "%llu.%0*u\n", percent, UCLAMP_PERCENT_SHIFT, rem);
}

static int cpu_uclamp_min_show(struct seq_file *sf, void *v)
{
	cpu_uclamp_print(sf, UCLAMP_MIN);
	return 0;
}

static int cpu_uclamp_max_show(struct seq_file *sf, void *v)
{
	cpu_uclamp_print(sf, UCLAMP_MAX);
	return 0;
}
#endif /* CONFIG_UCLAMP_TASK_GROUP */

#ifdef CONFIG_FAIR_GROUP_SCHED
static int cpu_shares_write_u64(struct cgroup_subsys_state *css,
				struct cftype *cftype, u64 shareval)
{
	if (shareval > scale_load_down(ULONG_MAX))
		shareval = MAX_SHARES;
	return sched_group_set_shares(css_tg(css), scale_load(shareval));
}

static u64 cpu_shares_read_u64(struct cgroup_subsys_state *css,
			       struct cftype *cft)
{
	struct task_group *tg = css_tg(css);

	return (u64) scale_load_down(tg->shares);
}

#ifdef CONFIG_CFS_BANDWIDTH
static DEFINE_MUTEX(cfs_constraints_mutex);

const u64 max_cfs_quota_period = 1 * NSEC_PER_SEC; /* 1s */
static const u64 min_cfs_quota_period = 1 * NSEC_PER_MSEC; /* 1ms */
/* More than 203 days if BW_SHIFT equals 20. */
static const u64 max_cfs_runtime = MAX_BW * NSEC_PER_USEC;

static int __cfs_schedulable(struct task_group *tg, u64 period, u64 runtime);

static int tg_set_cfs_bandwidth(struct task_group *tg, u64 period, u64 quota)
{
	int i, ret = 0, runtime_enabled, runtime_was_enabled;
	struct cfs_bandwidth *cfs_b = &tg->cfs_bandwidth;

	if (tg == &root_task_group)
		return -EINVAL;

	/*
	 * Ensure we have at some amount of bandwidth every period.  This is
	 * to prevent reaching a state of large arrears when throttled via
	 * entity_tick() resulting in prolonged exit starvation.
	 */
	if (quota < min_cfs_quota_period || period < min_cfs_quota_period)
		return -EINVAL;

	/*
	 * Likewise, bound things on the otherside by preventing insane quota
	 * periods.  This also allows us to normalize in computing quota
	 * feasibility.
	 */
	if (period > max_cfs_quota_period)
		return -EINVAL;

	/*
	 * Bound quota to defend quota against overflow during bandwidth shift.
	 */
	if (quota != RUNTIME_INF && quota > max_cfs_runtime)
		return -EINVAL;

	/*
	 * Prevent race between setting of cfs_rq->runtime_enabled and
	 * unthrottle_offline_cfs_rqs().
	 */
	get_online_cpus();
	mutex_lock(&cfs_constraints_mutex);
	ret = __cfs_schedulable(tg, period, quota);
	if (ret)
		goto out_unlock;

	runtime_enabled = quota != RUNTIME_INF;
	runtime_was_enabled = cfs_b->quota != RUNTIME_INF;
	/*
	 * If we need to toggle cfs_bandwidth_used, off->on must occur
	 * before making related changes, and on->off must occur afterwards
	 */
	if (runtime_enabled && !runtime_was_enabled)
		cfs_bandwidth_usage_inc();
	raw_spin_lock_irq(&cfs_b->lock);
	cfs_b->period = ns_to_ktime(period);
	cfs_b->quota = quota;

	__refill_cfs_bandwidth_runtime(cfs_b);

	/* Restart the period timer (if active) to handle new period expiry: */
	if (runtime_enabled)
		start_cfs_bandwidth(cfs_b);

	raw_spin_unlock_irq(&cfs_b->lock);

	for_each_online_cpu(i) {
		struct cfs_rq *cfs_rq = tg->cfs_rq[i];
		struct rq *rq = cfs_rq->rq;
		struct rq_flags rf;

		rq_lock_irq(rq, &rf);
		cfs_rq->runtime_enabled = runtime_enabled;
		cfs_rq->runtime_remaining = 0;

		if (cfs_rq->throttled)
			unthrottle_cfs_rq(cfs_rq);
		rq_unlock_irq(rq, &rf);
	}
	if (runtime_was_enabled && !runtime_enabled)
		cfs_bandwidth_usage_dec();
out_unlock:
	mutex_unlock(&cfs_constraints_mutex);
	put_online_cpus();

	return ret;
}

static int tg_set_cfs_quota(struct task_group *tg, long cfs_quota_us)
{
	u64 quota, period;

	period = ktime_to_ns(tg->cfs_bandwidth.period);
	if (cfs_quota_us < 0)
		quota = RUNTIME_INF;
	else if ((u64)cfs_quota_us <= U64_MAX / NSEC_PER_USEC)
		quota = (u64)cfs_quota_us * NSEC_PER_USEC;
	else
		return -EINVAL;

	return tg_set_cfs_bandwidth(tg, period, quota);
}

static long tg_get_cfs_quota(struct task_group *tg)
{
	u64 quota_us;

	if (tg->cfs_bandwidth.quota == RUNTIME_INF)
		return -1;

	quota_us = tg->cfs_bandwidth.quota;
	do_div(quota_us, NSEC_PER_USEC);

	return quota_us;
}

static int tg_set_cfs_period(struct task_group *tg, long cfs_period_us)
{
	u64 quota, period;

	if ((u64)cfs_period_us > U64_MAX / NSEC_PER_USEC)
		return -EINVAL;

	period = (u64)cfs_period_us * NSEC_PER_USEC;
	quota = tg->cfs_bandwidth.quota;

	return tg_set_cfs_bandwidth(tg, period, quota);
}

static long tg_get_cfs_period(struct task_group *tg)
{
	u64 cfs_period_us;

	cfs_period_us = ktime_to_ns(tg->cfs_bandwidth.period);
	do_div(cfs_period_us, NSEC_PER_USEC);

	return cfs_period_us;
}

static s64 cpu_cfs_quota_read_s64(struct cgroup_subsys_state *css,
				  struct cftype *cft)
{
	return tg_get_cfs_quota(css_tg(css));
}

static int cpu_cfs_quota_write_s64(struct cgroup_subsys_state *css,
				   struct cftype *cftype, s64 cfs_quota_us)
{
	return tg_set_cfs_quota(css_tg(css), cfs_quota_us);
}

static u64 cpu_cfs_period_read_u64(struct cgroup_subsys_state *css,
				   struct cftype *cft)
{
	return tg_get_cfs_period(css_tg(css));
}

static int cpu_cfs_period_write_u64(struct cgroup_subsys_state *css,
				    struct cftype *cftype, u64 cfs_period_us)
{
	return tg_set_cfs_period(css_tg(css), cfs_period_us);
}

struct cfs_schedulable_data {
	struct task_group *tg;
	u64 period, quota;
};

/*
 * normalize group quota/period to be quota/max_period
 * note: units are usecs
 */
static u64 normalize_cfs_quota(struct task_group *tg,
			       struct cfs_schedulable_data *d)
{
	u64 quota, period;

	if (tg == d->tg) {
		period = d->period;
		quota = d->quota;
	} else {
		period = tg_get_cfs_period(tg);
		quota = tg_get_cfs_quota(tg);
	}

	/* note: these should typically be equivalent */
	if (quota == RUNTIME_INF || quota == -1)
		return RUNTIME_INF;

	return to_ratio(period, quota);
}

static int tg_cfs_schedulable_down(struct task_group *tg, void *data)
{
	struct cfs_schedulable_data *d = data;
	struct cfs_bandwidth *cfs_b = &tg->cfs_bandwidth;
	s64 quota = 0, parent_quota = -1;

	if (!tg->parent) {
		quota = RUNTIME_INF;
	} else {
		struct cfs_bandwidth *parent_b = &tg->parent->cfs_bandwidth;

		quota = normalize_cfs_quota(tg, d);
		parent_quota = parent_b->hierarchical_quota;

		/*
		 * Ensure max(child_quota) <= parent_quota.  On cgroup2,
		 * always take the min.  On cgroup1, only inherit when no
		 * limit is set:
		 */
		if (cgroup_subsys_on_dfl(cpu_cgrp_subsys)) {
			quota = min(quota, parent_quota);
		} else {
			if (quota == RUNTIME_INF)
				quota = parent_quota;
			else if (parent_quota != RUNTIME_INF && quota > parent_quota)
				return -EINVAL;
		}
	}
	cfs_b->hierarchical_quota = quota;

	return 0;
}

static int __cfs_schedulable(struct task_group *tg, u64 period, u64 quota)
{
	int ret;
	struct cfs_schedulable_data data = {
		.tg = tg,
		.period = period,
		.quota = quota,
	};

	if (quota != RUNTIME_INF) {
		do_div(data.period, NSEC_PER_USEC);
		do_div(data.quota, NSEC_PER_USEC);
	}

	rcu_read_lock();
	ret = walk_tg_tree(tg_cfs_schedulable_down, tg_nop, &data);
	rcu_read_unlock();

	return ret;
}

static int cpu_cfs_stat_show(struct seq_file *sf, void *v)
{
	struct task_group *tg = css_tg(seq_css(sf));
	struct cfs_bandwidth *cfs_b = &tg->cfs_bandwidth;

	seq_printf(sf, "nr_periods %d\n", cfs_b->nr_periods);
	seq_printf(sf, "nr_throttled %d\n", cfs_b->nr_throttled);
	seq_printf(sf, "throttled_time %llu\n", cfs_b->throttled_time);

	if (schedstat_enabled() && tg != &root_task_group) {
		u64 ws = 0;
		int i;

		for_each_possible_cpu(i)
			ws += schedstat_val(tg->se[i]->statistics.wait_sum);

		seq_printf(sf, "wait_sum %llu\n", ws);
	}

	return 0;
}
#endif /* CONFIG_CFS_BANDWIDTH */
#endif /* CONFIG_FAIR_GROUP_SCHED */

#ifdef CONFIG_RT_GROUP_SCHED
static int cpu_rt_runtime_write(struct cgroup_subsys_state *css,
				struct cftype *cft, s64 val)
{
	return sched_group_set_rt_runtime(css_tg(css), val);
}

static s64 cpu_rt_runtime_read(struct cgroup_subsys_state *css,
			       struct cftype *cft)
{
	return sched_group_rt_runtime(css_tg(css));
}

static int cpu_rt_period_write_uint(struct cgroup_subsys_state *css,
				    struct cftype *cftype, u64 rt_period_us)
{
	return sched_group_set_rt_period(css_tg(css), rt_period_us);
}

static u64 cpu_rt_period_read_uint(struct cgroup_subsys_state *css,
				   struct cftype *cft)
{
	return sched_group_rt_period(css_tg(css));
}
#endif /* CONFIG_RT_GROUP_SCHED */

static struct cftype cpu_legacy_files[] = {
#ifdef CONFIG_FAIR_GROUP_SCHED
	{
		.name = "shares",
		.read_u64 = cpu_shares_read_u64,
		.write_u64 = cpu_shares_write_u64,
	},
#endif
#ifdef CONFIG_CFS_BANDWIDTH
	{
		.name = "cfs_quota_us",
		.read_s64 = cpu_cfs_quota_read_s64,
		.write_s64 = cpu_cfs_quota_write_s64,
	},
	{
		.name = "cfs_period_us",
		.read_u64 = cpu_cfs_period_read_u64,
		.write_u64 = cpu_cfs_period_write_u64,
	},
	{
		.name = "stat",
		.seq_show = cpu_cfs_stat_show,
	},
#endif
#ifdef CONFIG_RT_GROUP_SCHED
	{
		.name = "rt_runtime_us",
		.read_s64 = cpu_rt_runtime_read,
		.write_s64 = cpu_rt_runtime_write,
	},
	{
		.name = "rt_period_us",
		.read_u64 = cpu_rt_period_read_uint,
		.write_u64 = cpu_rt_period_write_uint,
	},
#endif
#ifdef CONFIG_UCLAMP_TASK_GROUP
	{
		.name = "uclamp.min",
		.flags = CFTYPE_NOT_ON_ROOT,
		.seq_show = cpu_uclamp_min_show,
		.write = cpu_uclamp_min_write,
	},
	{
		.name = "uclamp.max",
		.flags = CFTYPE_NOT_ON_ROOT,
		.seq_show = cpu_uclamp_max_show,
		.write = cpu_uclamp_max_write,
	},
#endif
	{ }	/* Terminate */
};

static int cpu_extra_stat_show(struct seq_file *sf,
			       struct cgroup_subsys_state *css)
{
#ifdef CONFIG_CFS_BANDWIDTH
	{
		struct task_group *tg = css_tg(css);
		struct cfs_bandwidth *cfs_b = &tg->cfs_bandwidth;
		u64 throttled_usec;

		throttled_usec = cfs_b->throttled_time;
		do_div(throttled_usec, NSEC_PER_USEC);

		seq_printf(sf, "nr_periods %d\n"
			   "nr_throttled %d\n"
			   "throttled_usec %llu\n",
			   cfs_b->nr_periods, cfs_b->nr_throttled,
			   throttled_usec);
	}
#endif
	return 0;
}

#ifdef CONFIG_FAIR_GROUP_SCHED
static u64 cpu_weight_read_u64(struct cgroup_subsys_state *css,
			       struct cftype *cft)
{
	struct task_group *tg = css_tg(css);
	u64 weight = scale_load_down(tg->shares);

	return DIV_ROUND_CLOSEST_ULL(weight * CGROUP_WEIGHT_DFL, 1024);
}

static int cpu_weight_write_u64(struct cgroup_subsys_state *css,
				struct cftype *cft, u64 weight)
{
	/*
	 * cgroup weight knobs should use the common MIN, DFL and MAX
	 * values which are 1, 100 and 10000 respectively.  While it loses
	 * a bit of range on both ends, it maps pretty well onto the shares
	 * value used by scheduler and the round-trip conversions preserve
	 * the original value over the entire range.
	 */
	if (weight < CGROUP_WEIGHT_MIN || weight > CGROUP_WEIGHT_MAX)
		return -ERANGE;

	weight = DIV_ROUND_CLOSEST_ULL(weight * 1024, CGROUP_WEIGHT_DFL);

	return sched_group_set_shares(css_tg(css), scale_load(weight));
}

static s64 cpu_weight_nice_read_s64(struct cgroup_subsys_state *css,
				    struct cftype *cft)
{
	unsigned long weight = scale_load_down(css_tg(css)->shares);
	int last_delta = INT_MAX;
	int prio, delta;

	/* find the closest nice value to the current weight */
	for (prio = 0; prio < ARRAY_SIZE(sched_prio_to_weight); prio++) {
		delta = abs(sched_prio_to_weight[prio] - weight);
		if (delta >= last_delta)
			break;
		last_delta = delta;
	}

	return PRIO_TO_NICE(prio - 1 + MAX_RT_PRIO);
}

static int cpu_weight_nice_write_s64(struct cgroup_subsys_state *css,
				     struct cftype *cft, s64 nice)
{
	unsigned long weight;
	int idx;

	if (nice < MIN_NICE || nice > MAX_NICE)
		return -ERANGE;

	idx = NICE_TO_PRIO(nice) - MAX_RT_PRIO;
	idx = array_index_nospec(idx, 40);
	weight = sched_prio_to_weight[idx];

	return sched_group_set_shares(css_tg(css), scale_load(weight));
}
#endif

static void __maybe_unused cpu_period_quota_print(struct seq_file *sf,
						  long period, long quota)
{
	if (quota < 0)
		seq_puts(sf, "max");
	else
		seq_printf(sf, "%ld", quota);

	seq_printf(sf, " %ld\n", period);
}

/* caller should put the current value in *@periodp before calling */
static int __maybe_unused cpu_period_quota_parse(char *buf,
						 u64 *periodp, u64 *quotap)
{
	char tok[21];	/* U64_MAX */

	if (sscanf(buf, "%20s %llu", tok, periodp) < 1)
		return -EINVAL;

	*periodp *= NSEC_PER_USEC;

	if (sscanf(tok, "%llu", quotap))
		*quotap *= NSEC_PER_USEC;
	else if (!strcmp(tok, "max"))
		*quotap = RUNTIME_INF;
	else
		return -EINVAL;

	return 0;
}

#ifdef CONFIG_CFS_BANDWIDTH
static int cpu_max_show(struct seq_file *sf, void *v)
{
	struct task_group *tg = css_tg(seq_css(sf));

	cpu_period_quota_print(sf, tg_get_cfs_period(tg), tg_get_cfs_quota(tg));
	return 0;
}

static ssize_t cpu_max_write(struct kernfs_open_file *of,
			     char *buf, size_t nbytes, loff_t off)
{
	struct task_group *tg = css_tg(of_css(of));
	u64 period = tg_get_cfs_period(tg);
	u64 quota;
	int ret;

	ret = cpu_period_quota_parse(buf, &period, &quota);
	if (!ret)
		ret = tg_set_cfs_bandwidth(tg, period, quota);
	return ret ?: nbytes;
}
#endif

static struct cftype cpu_files[] = {
#ifdef CONFIG_FAIR_GROUP_SCHED
	{
		.name = "weight",
		.flags = CFTYPE_NOT_ON_ROOT,
		.read_u64 = cpu_weight_read_u64,
		.write_u64 = cpu_weight_write_u64,
	},
	{
		.name = "weight.nice",
		.flags = CFTYPE_NOT_ON_ROOT,
		.read_s64 = cpu_weight_nice_read_s64,
		.write_s64 = cpu_weight_nice_write_s64,
	},
#endif
#ifdef CONFIG_CFS_BANDWIDTH
	{
		.name = "max",
		.flags = CFTYPE_NOT_ON_ROOT,
		.seq_show = cpu_max_show,
		.write = cpu_max_write,
	},
#endif
#ifdef CONFIG_UCLAMP_TASK_GROUP
	{
		.name = "uclamp.min",
		.flags = CFTYPE_NOT_ON_ROOT,
		.seq_show = cpu_uclamp_min_show,
		.write = cpu_uclamp_min_write,
	},
	{
		.name = "uclamp.max",
		.flags = CFTYPE_NOT_ON_ROOT,
		.seq_show = cpu_uclamp_max_show,
		.write = cpu_uclamp_max_write,
	},
#endif
	{ }	/* terminate */
};

struct cgroup_subsys cpu_cgrp_subsys = {
	.css_alloc	= cpu_cgroup_css_alloc,
	.css_online	= cpu_cgroup_css_online,
	.css_released	= cpu_cgroup_css_released,
	.css_free	= cpu_cgroup_css_free,
	.css_extra_stat_show = cpu_extra_stat_show,
	.fork		= cpu_cgroup_fork,
	.can_attach	= cpu_cgroup_can_attach,
	.attach		= cpu_cgroup_attach,
	.legacy_cftypes	= cpu_legacy_files,
	.dfl_cftypes	= cpu_files,
	.early_init	= true,
	.threaded	= true,
};

#endif	/* CONFIG_CGROUP_SCHED */

void dump_cpu_task(int cpu)
{
	pr_info("Task dump for CPU %d:\n", cpu);
	sched_show_task(cpu_curr(cpu));
}

/*
 * Nice levels are multiplicative, with a gentle 10% change for every
 * nice level changed. I.e. when a CPU-bound task goes from nice 0 to
 * nice 1, it will get ~10% less CPU time than another CPU-bound task
 * that remained on nice 0.
 *
 * The "10% effect" is relative and cumulative: from _any_ nice level,
 * if you go up 1 level, it's -10% CPU usage, if you go down 1 level
 * it's +10% CPU usage. (to achieve that we use a multiplier of 1.25.
 * If a task goes up by ~10% and another task goes down by ~10% then
 * the relative distance between them is ~25%.)
 */
const int sched_prio_to_weight[40] = {
 /* -20 */     88761,     71755,     56483,     46273,     36291,
 /* -15 */     29154,     23254,     18705,     14949,     11916,
 /* -10 */      9548,      7620,      6100,      4904,      3906,
 /*  -5 */      3121,      2501,      1991,      1586,      1277,
 /*   0 */      1024,       820,       655,       526,       423,
 /*   5 */       335,       272,       215,       172,       137,
 /*  10 */       110,        87,        70,        56,        45,
 /*  15 */        36,        29,        23,        18,        15,
};

/*
 * Inverse (2^32/x) values of the sched_prio_to_weight[] array, precalculated.
 *
 * In cases where the weight does not change often, we can use the
 * precalculated inverse to speed up arithmetics by turning divisions
 * into multiplications:
 */
const u32 sched_prio_to_wmult[40] = {
 /* -20 */     48388,     59856,     76040,     92818,    118348,
 /* -15 */    147320,    184698,    229616,    287308,    360437,
 /* -10 */    449829,    563644,    704093,    875809,   1099582,
 /*  -5 */   1376151,   1717300,   2157191,   2708050,   3363326,
 /*   0 */   4194304,   5237765,   6557202,   8165337,  10153587,
 /*   5 */  12820798,  15790321,  19976592,  24970740,  31350126,
 /*  10 */  39045157,  49367440,  61356676,  76695844,  95443717,
 /*  15 */ 119304647, 148102320, 186737708, 238609294, 286331153,
};

void call_trace_sched_update_nr_running(struct rq *rq, int count)
{
        trace_sched_update_nr_running_tp(rq, count);
}<|MERGE_RESOLUTION|>--- conflicted
+++ resolved
@@ -2889,11 +2889,7 @@
 	 * A similar smb_rmb() lives in try_invoke_on_locked_down_task().
 	 */
 	smp_rmb();
-<<<<<<< HEAD
-	if (READ_ONCE(p->on_rq) && ttwu_remote(p, wake_flags))
-=======
 	if (READ_ONCE(p->on_rq) && ttwu_runnable(p, wake_flags))
->>>>>>> bbf5c979
 		goto unlock;
 
 	if (p->in_iowait) {
@@ -4431,9 +4427,6 @@
 	local_irq_disable();
 	rcu_note_context_switch(preempt);
 
-	/* See deactivate_task() below. */
-	prev_state = prev->state;
-
 	/*
 	 * Make sure that signal_pending_state()->signal_pending() below
 	 * can't be reordered with __set_current_state(TASK_INTERRUPTIBLE)
@@ -4457,13 +4450,6 @@
 	update_rq_clock(rq);
 
 	switch_count = &prev->nivcsw;
-<<<<<<< HEAD
-	/*
-	 * We must re-load prev->state in case ttwu_remote() changed it
-	 * before we acquired rq->lock.
-	 */
-	if (!preempt && prev_state && prev_state == prev->state) {
-=======
 
 	/*
 	 * We must load prev->state once (task_struct::state is volatile), such
@@ -4474,7 +4460,6 @@
 	 */
 	prev_state = prev->state;
 	if (!preempt && prev_state) {
->>>>>>> bbf5c979
 		if (signal_pending_state(prev_state, prev)) {
 			prev->state = TASK_RUNNING;
 		} else {
@@ -4488,19 +4473,12 @@
 
 			/*
 			 * __schedule()			ttwu()
-<<<<<<< HEAD
-			 *   prev_state = prev->state;	  if (READ_ONCE(p->on_rq) && ...)
-			 *   LOCK rq->lock		    goto out;
-			 *   smp_mb__after_spinlock();	  smp_acquire__after_ctrl_dep();
-			 *   p->on_rq = 0;		  p->state = TASK_WAKING;
-=======
 			 *   prev_state = prev->state;    if (p->on_rq && ...)
 			 *   if (prev_state)		    goto out;
 			 *     p->on_rq = 0;		  smp_acquire__after_ctrl_dep();
 			 *				  p->state = TASK_WAKING
 			 *
 			 * Where __schedule() and ttwu() have matching control dependencies.
->>>>>>> bbf5c979
 			 *
 			 * After this, schedule() must not care about p->state any more.
 			 */
