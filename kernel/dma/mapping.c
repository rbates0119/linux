// SPDX-License-Identifier: GPL-2.0
/*
 * arch-independent dma-mapping routines
 *
 * Copyright (c) 2006  SUSE Linux Products GmbH
 * Copyright (c) 2006  Tejun Heo <teheo@suse.de>
 */
#include <linux/memblock.h> /* for max_pfn */
#include <linux/acpi.h>
#include <linux/dma-direct.h>
#include <linux/dma-noncoherent.h>
#include <linux/export.h>
#include <linux/gfp.h>
#include <linux/of_device.h>
#include <linux/slab.h>
#include <linux/vmalloc.h>

/*
 * Managed DMA API
 */
struct dma_devres {
	size_t		size;
	void		*vaddr;
	dma_addr_t	dma_handle;
	unsigned long	attrs;
};

static void dmam_release(struct device *dev, void *res)
{
	struct dma_devres *this = res;

	dma_free_attrs(dev, this->size, this->vaddr, this->dma_handle,
			this->attrs);
}

static int dmam_match(struct device *dev, void *res, void *match_data)
{
	struct dma_devres *this = res, *match = match_data;

	if (this->vaddr == match->vaddr) {
		WARN_ON(this->size != match->size ||
			this->dma_handle != match->dma_handle);
		return 1;
	}
	return 0;
}

/**
 * dmam_free_coherent - Managed dma_free_coherent()
 * @dev: Device to free coherent memory for
 * @size: Size of allocation
 * @vaddr: Virtual address of the memory to free
 * @dma_handle: DMA handle of the memory to free
 *
 * Managed dma_free_coherent().
 */
void dmam_free_coherent(struct device *dev, size_t size, void *vaddr,
			dma_addr_t dma_handle)
{
	struct dma_devres match_data = { size, vaddr, dma_handle };

	dma_free_coherent(dev, size, vaddr, dma_handle);
	WARN_ON(devres_destroy(dev, dmam_release, dmam_match, &match_data));
}
EXPORT_SYMBOL(dmam_free_coherent);

/**
 * dmam_alloc_attrs - Managed dma_alloc_attrs()
 * @dev: Device to allocate non_coherent memory for
 * @size: Size of allocation
 * @dma_handle: Out argument for allocated DMA handle
 * @gfp: Allocation flags
 * @attrs: Flags in the DMA_ATTR_* namespace.
 *
 * Managed dma_alloc_attrs().  Memory allocated using this function will be
 * automatically released on driver detach.
 *
 * RETURNS:
 * Pointer to allocated memory on success, NULL on failure.
 */
void *dmam_alloc_attrs(struct device *dev, size_t size, dma_addr_t *dma_handle,
		gfp_t gfp, unsigned long attrs)
{
	struct dma_devres *dr;
	void *vaddr;

	dr = devres_alloc(dmam_release, sizeof(*dr), gfp);
	if (!dr)
		return NULL;

	vaddr = dma_alloc_attrs(dev, size, dma_handle, gfp, attrs);
	if (!vaddr) {
		devres_free(dr);
		return NULL;
	}

	dr->vaddr = vaddr;
	dr->dma_handle = *dma_handle;
	dr->size = size;
	dr->attrs = attrs;

	devres_add(dev, dr);

	return vaddr;
}
EXPORT_SYMBOL(dmam_alloc_attrs);

static bool dma_go_direct(struct device *dev, dma_addr_t mask,
		const struct dma_map_ops *ops)
{
	if (likely(!ops))
		return true;
#ifdef CONFIG_DMA_OPS_BYPASS
	if (dev->dma_ops_bypass)
		return min_not_zero(mask, dev->bus_dma_limit) >=
			    dma_direct_get_required_mask(dev);
#endif
	return false;
}


/*
 * Check if the devices uses a direct mapping for streaming DMA operations.
 * This allows IOMMU drivers to set a bypass mode if the DMA mask is large
 * enough.
 */
static inline bool dma_alloc_direct(struct device *dev,
		const struct dma_map_ops *ops)
{
	return dma_go_direct(dev, dev->coherent_dma_mask, ops);
}

static inline bool dma_map_direct(struct device *dev,
		const struct dma_map_ops *ops)
{
	return dma_go_direct(dev, *dev->dma_mask, ops);
}

dma_addr_t dma_map_page_attrs(struct device *dev, struct page *page,
		size_t offset, size_t size, enum dma_data_direction dir,
		unsigned long attrs)
{
	const struct dma_map_ops *ops = get_dma_ops(dev);
	dma_addr_t addr;

	BUG_ON(!valid_dma_direction(dir));
	if (dma_map_direct(dev, ops))
		addr = dma_direct_map_page(dev, page, offset, size, dir, attrs);
	else
		addr = ops->map_page(dev, page, offset, size, dir, attrs);
	debug_dma_map_page(dev, page, offset, size, dir, addr);

	return addr;
}
EXPORT_SYMBOL(dma_map_page_attrs);

void dma_unmap_page_attrs(struct device *dev, dma_addr_t addr, size_t size,
		enum dma_data_direction dir, unsigned long attrs)
{
	const struct dma_map_ops *ops = get_dma_ops(dev);

	BUG_ON(!valid_dma_direction(dir));
	if (dma_map_direct(dev, ops))
		dma_direct_unmap_page(dev, addr, size, dir, attrs);
	else if (ops->unmap_page)
		ops->unmap_page(dev, addr, size, dir, attrs);
	debug_dma_unmap_page(dev, addr, size, dir);
}
EXPORT_SYMBOL(dma_unmap_page_attrs);

/*
 * dma_maps_sg_attrs returns 0 on error and > 0 on success.
 * It should never return a value < 0.
 */
int dma_map_sg_attrs(struct device *dev, struct scatterlist *sg, int nents,
		enum dma_data_direction dir, unsigned long attrs)
{
	const struct dma_map_ops *ops = get_dma_ops(dev);
	int ents;

	BUG_ON(!valid_dma_direction(dir));
	if (dma_map_direct(dev, ops))
		ents = dma_direct_map_sg(dev, sg, nents, dir, attrs);
	else
		ents = ops->map_sg(dev, sg, nents, dir, attrs);
	BUG_ON(ents < 0);
	debug_dma_map_sg(dev, sg, nents, ents, dir);

	return ents;
}
EXPORT_SYMBOL(dma_map_sg_attrs);

void dma_unmap_sg_attrs(struct device *dev, struct scatterlist *sg,
				      int nents, enum dma_data_direction dir,
				      unsigned long attrs)
{
	const struct dma_map_ops *ops = get_dma_ops(dev);

	BUG_ON(!valid_dma_direction(dir));
	debug_dma_unmap_sg(dev, sg, nents, dir);
	if (dma_map_direct(dev, ops))
		dma_direct_unmap_sg(dev, sg, nents, dir, attrs);
	else if (ops->unmap_sg)
		ops->unmap_sg(dev, sg, nents, dir, attrs);
}
EXPORT_SYMBOL(dma_unmap_sg_attrs);

dma_addr_t dma_map_resource(struct device *dev, phys_addr_t phys_addr,
		size_t size, enum dma_data_direction dir, unsigned long attrs)
{
	const struct dma_map_ops *ops = get_dma_ops(dev);
	dma_addr_t addr = DMA_MAPPING_ERROR;

	BUG_ON(!valid_dma_direction(dir));

	/* Don't allow RAM to be mapped */
	if (WARN_ON_ONCE(pfn_valid(PHYS_PFN(phys_addr))))
		return DMA_MAPPING_ERROR;

	if (dma_map_direct(dev, ops))
		addr = dma_direct_map_resource(dev, phys_addr, size, dir, attrs);
	else if (ops->map_resource)
		addr = ops->map_resource(dev, phys_addr, size, dir, attrs);

	debug_dma_map_resource(dev, phys_addr, size, dir, addr);
	return addr;
}
EXPORT_SYMBOL(dma_map_resource);

void dma_unmap_resource(struct device *dev, dma_addr_t addr, size_t size,
		enum dma_data_direction dir, unsigned long attrs)
{
	const struct dma_map_ops *ops = get_dma_ops(dev);

	BUG_ON(!valid_dma_direction(dir));
	if (!dma_map_direct(dev, ops) && ops->unmap_resource)
		ops->unmap_resource(dev, addr, size, dir, attrs);
	debug_dma_unmap_resource(dev, addr, size, dir);
}
EXPORT_SYMBOL(dma_unmap_resource);

void dma_sync_single_for_cpu(struct device *dev, dma_addr_t addr, size_t size,
		enum dma_data_direction dir)
{
	const struct dma_map_ops *ops = get_dma_ops(dev);

	BUG_ON(!valid_dma_direction(dir));
	if (dma_map_direct(dev, ops))
		dma_direct_sync_single_for_cpu(dev, addr, size, dir);
	else if (ops->sync_single_for_cpu)
		ops->sync_single_for_cpu(dev, addr, size, dir);
	debug_dma_sync_single_for_cpu(dev, addr, size, dir);
}
EXPORT_SYMBOL(dma_sync_single_for_cpu);

void dma_sync_single_for_device(struct device *dev, dma_addr_t addr,
		size_t size, enum dma_data_direction dir)
{
	const struct dma_map_ops *ops = get_dma_ops(dev);

	BUG_ON(!valid_dma_direction(dir));
	if (dma_map_direct(dev, ops))
		dma_direct_sync_single_for_device(dev, addr, size, dir);
	else if (ops->sync_single_for_device)
		ops->sync_single_for_device(dev, addr, size, dir);
	debug_dma_sync_single_for_device(dev, addr, size, dir);
}
EXPORT_SYMBOL(dma_sync_single_for_device);

void dma_sync_sg_for_cpu(struct device *dev, struct scatterlist *sg,
		    int nelems, enum dma_data_direction dir)
{
	const struct dma_map_ops *ops = get_dma_ops(dev);

	BUG_ON(!valid_dma_direction(dir));
	if (dma_map_direct(dev, ops))
		dma_direct_sync_sg_for_cpu(dev, sg, nelems, dir);
	else if (ops->sync_sg_for_cpu)
		ops->sync_sg_for_cpu(dev, sg, nelems, dir);
	debug_dma_sync_sg_for_cpu(dev, sg, nelems, dir);
}
EXPORT_SYMBOL(dma_sync_sg_for_cpu);

void dma_sync_sg_for_device(struct device *dev, struct scatterlist *sg,
		       int nelems, enum dma_data_direction dir)
{
	const struct dma_map_ops *ops = get_dma_ops(dev);

	BUG_ON(!valid_dma_direction(dir));
	if (dma_map_direct(dev, ops))
		dma_direct_sync_sg_for_device(dev, sg, nelems, dir);
	else if (ops->sync_sg_for_device)
		ops->sync_sg_for_device(dev, sg, nelems, dir);
	debug_dma_sync_sg_for_device(dev, sg, nelems, dir);
}
EXPORT_SYMBOL(dma_sync_sg_for_device);

/*
 * Create scatter-list for the already allocated DMA buffer.
 */
int dma_common_get_sgtable(struct device *dev, struct sg_table *sgt,
		 void *cpu_addr, dma_addr_t dma_addr, size_t size,
		 unsigned long attrs)
{
	struct page *page = virt_to_page(cpu_addr);
	int ret;

	ret = sg_alloc_table(sgt, 1, GFP_KERNEL);
	if (!ret)
		sg_set_page(sgt->sgl, page, PAGE_ALIGN(size), 0);
	return ret;
}

/*
 * The whole dma_get_sgtable() idea is fundamentally unsafe - it seems
 * that the intention is to allow exporting memory allocated via the
 * coherent DMA APIs through the dma_buf API, which only accepts a
 * scattertable.  This presents a couple of problems:
 * 1. Not all memory allocated via the coherent DMA APIs is backed by
 *    a struct page
 * 2. Passing coherent DMA memory into the streaming APIs is not allowed
 *    as we will try to flush the memory through a different alias to that
 *    actually being used (and the flushes are redundant.)
 */
int dma_get_sgtable_attrs(struct device *dev, struct sg_table *sgt,
		void *cpu_addr, dma_addr_t dma_addr, size_t size,
		unsigned long attrs)
{
	const struct dma_map_ops *ops = get_dma_ops(dev);

	if (dma_alloc_direct(dev, ops))
		return dma_direct_get_sgtable(dev, sgt, cpu_addr, dma_addr,
				size, attrs);
	if (!ops->get_sgtable)
		return -ENXIO;
	return ops->get_sgtable(dev, sgt, cpu_addr, dma_addr, size, attrs);
}
EXPORT_SYMBOL(dma_get_sgtable_attrs);

#ifdef CONFIG_MMU
/*
 * Return the page attributes used for mapping dma_alloc_* memory, either in
 * kernel space if remapping is needed, or to userspace through dma_mmap_*.
 */
pgprot_t dma_pgprot(struct device *dev, pgprot_t prot, unsigned long attrs)
{
	if (force_dma_unencrypted(dev))
		prot = pgprot_decrypted(prot);
	if (dev_is_dma_coherent(dev) ||
	    (IS_ENABLED(CONFIG_DMA_NONCOHERENT_CACHE_SYNC) &&
             (attrs & DMA_ATTR_NON_CONSISTENT)))
		return prot;
#ifdef CONFIG_ARCH_HAS_DMA_WRITE_COMBINE
	if (attrs & DMA_ATTR_WRITE_COMBINE)
		return pgprot_writecombine(prot);
#endif
	return pgprot_dmacoherent(prot);
}
#endif /* CONFIG_MMU */

/*
 * Create userspace mapping for the DMA-coherent memory.
 */
int dma_common_mmap(struct device *dev, struct vm_area_struct *vma,
		void *cpu_addr, dma_addr_t dma_addr, size_t size,
		unsigned long attrs)
{
#ifdef CONFIG_MMU
	unsigned long user_count = vma_pages(vma);
	unsigned long count = PAGE_ALIGN(size) >> PAGE_SHIFT;
	unsigned long off = vma->vm_pgoff;
	int ret = -ENXIO;

	vma->vm_page_prot = dma_pgprot(dev, vma->vm_page_prot, attrs);

	if (dma_mmap_from_dev_coherent(dev, vma, cpu_addr, size, &ret))
		return ret;

	if (off >= count || user_count > count - off)
		return -ENXIO;

	return remap_pfn_range(vma, vma->vm_start,
			page_to_pfn(virt_to_page(cpu_addr)) + vma->vm_pgoff,
			user_count << PAGE_SHIFT, vma->vm_page_prot);
#else
	return -ENXIO;
#endif /* CONFIG_MMU */
}

/**
 * dma_can_mmap - check if a given device supports dma_mmap_*
 * @dev: device to check
 *
 * Returns %true if @dev supports dma_mmap_coherent() and dma_mmap_attrs() to
 * map DMA allocations to userspace.
 */
bool dma_can_mmap(struct device *dev)
{
	const struct dma_map_ops *ops = get_dma_ops(dev);

	if (dma_alloc_direct(dev, ops))
		return dma_direct_can_mmap(dev);
	return ops->mmap != NULL;
}
EXPORT_SYMBOL_GPL(dma_can_mmap);

/**
 * dma_mmap_attrs - map a coherent DMA allocation into user space
 * @dev: valid struct device pointer, or NULL for ISA and EISA-like devices
 * @vma: vm_area_struct describing requested user mapping
 * @cpu_addr: kernel CPU-view address returned from dma_alloc_attrs
 * @dma_addr: device-view address returned from dma_alloc_attrs
 * @size: size of memory originally requested in dma_alloc_attrs
 * @attrs: attributes of mapping properties requested in dma_alloc_attrs
 *
 * Map a coherent DMA buffer previously allocated by dma_alloc_attrs into user
 * space.  The coherent DMA buffer must not be freed by the driver until the
 * user space mapping has been released.
 */
int dma_mmap_attrs(struct device *dev, struct vm_area_struct *vma,
		void *cpu_addr, dma_addr_t dma_addr, size_t size,
		unsigned long attrs)
{
	const struct dma_map_ops *ops = get_dma_ops(dev);

	if (dma_alloc_direct(dev, ops))
		return dma_direct_mmap(dev, vma, cpu_addr, dma_addr, size,
				attrs);
	if (!ops->mmap)
		return -ENXIO;
	return ops->mmap(dev, vma, cpu_addr, dma_addr, size, attrs);
}
EXPORT_SYMBOL(dma_mmap_attrs);

u64 dma_get_required_mask(struct device *dev)
{
	const struct dma_map_ops *ops = get_dma_ops(dev);

	if (dma_alloc_direct(dev, ops))
		return dma_direct_get_required_mask(dev);
	if (ops->get_required_mask)
		return ops->get_required_mask(dev);

	/*
	 * We require every DMA ops implementation to at least support a 32-bit
	 * DMA mask (and use bounce buffering if that isn't supported in
	 * hardware).  As the direct mapping code has its own routine to
	 * actually report an optimal mask we default to 32-bit here as that
	 * is the right thing for most IOMMUs, and at least not actively
	 * harmful in general.
	 */
	return DMA_BIT_MASK(32);
}
EXPORT_SYMBOL_GPL(dma_get_required_mask);

void *dma_alloc_attrs(struct device *dev, size_t size, dma_addr_t *dma_handle,
		gfp_t flag, unsigned long attrs)
{
	const struct dma_map_ops *ops = get_dma_ops(dev);
	void *cpu_addr;

	WARN_ON_ONCE(!dev->coherent_dma_mask);

	if (dma_alloc_from_dev_coherent(dev, size, dma_handle, &cpu_addr))
		return cpu_addr;

	/* let the implementation decide on the zone to allocate from: */
	flag &= ~(__GFP_DMA | __GFP_DMA32 | __GFP_HIGHMEM);

	if (dma_alloc_direct(dev, ops))
		cpu_addr = dma_direct_alloc(dev, size, dma_handle, flag, attrs);
	else if (ops->alloc)
		cpu_addr = ops->alloc(dev, size, dma_handle, flag, attrs);
	else
		return NULL;

	debug_dma_alloc_coherent(dev, size, *dma_handle, cpu_addr);
	return cpu_addr;
}
EXPORT_SYMBOL(dma_alloc_attrs);

void dma_free_attrs(struct device *dev, size_t size, void *cpu_addr,
		dma_addr_t dma_handle, unsigned long attrs)
{
	const struct dma_map_ops *ops = get_dma_ops(dev);

	if (dma_release_from_dev_coherent(dev, get_order(size), cpu_addr))
		return;
	/*
	 * On non-coherent platforms which implement DMA-coherent buffers via
	 * non-cacheable remaps, ops->free() may call vunmap(). Thus getting
	 * this far in IRQ context is a) at risk of a BUG_ON() or trying to
	 * sleep on some machines, and b) an indication that the driver is
	 * probably misusing the coherent API anyway.
	 */
	WARN_ON(irqs_disabled());

	if (!cpu_addr)
		return;

	debug_dma_free_coherent(dev, size, cpu_addr, dma_handle);
	if (dma_alloc_direct(dev, ops))
		dma_direct_free(dev, size, cpu_addr, dma_handle, attrs);
	else if (ops->free)
		ops->free(dev, size, cpu_addr, dma_handle, attrs);
}
EXPORT_SYMBOL(dma_free_attrs);

int dma_supported(struct device *dev, u64 mask)
{
	const struct dma_map_ops *ops = get_dma_ops(dev);

	/*
	 * ->dma_supported sets the bypass flag, so we must always call
	 * into the method here unless the device is truly direct mapped.
	 */
	if (!ops)
		return dma_direct_supported(dev, mask);
	if (!ops->dma_supported)
		return 1;
	return ops->dma_supported(dev, mask);
}
EXPORT_SYMBOL(dma_supported);

#ifdef CONFIG_ARCH_HAS_DMA_SET_MASK
void arch_dma_set_mask(struct device *dev, u64 mask);
#else
#define arch_dma_set_mask(dev, mask)	do { } while (0)
#endif

int dma_set_mask(struct device *dev, u64 mask)
{
	/*
	 * Truncate the mask to the actually supported dma_addr_t width to
	 * avoid generating unsupportable addresses.
	 */
	mask = (dma_addr_t)mask;

	if (!dev->dma_mask || !dma_supported(dev, mask))
		return -EIO;

	arch_dma_set_mask(dev, mask);
	*dev->dma_mask = mask;
	return 0;
}
EXPORT_SYMBOL(dma_set_mask);

#ifndef CONFIG_ARCH_HAS_DMA_SET_COHERENT_MASK
int dma_set_coherent_mask(struct device *dev, u64 mask)
{
	/*
	 * Truncate the mask to the actually supported dma_addr_t width to
	 * avoid generating unsupportable addresses.
	 */
	mask = (dma_addr_t)mask;

	if (!dma_supported(dev, mask))
		return -EIO;

	dev->coherent_dma_mask = mask;
	return 0;
}
EXPORT_SYMBOL(dma_set_coherent_mask);
#endif

void dma_cache_sync(struct device *dev, void *vaddr, size_t size,
		enum dma_data_direction dir)
{
	const struct dma_map_ops *ops = get_dma_ops(dev);

	BUG_ON(!valid_dma_direction(dir));

	if (dma_alloc_direct(dev, ops))
		arch_dma_cache_sync(dev, vaddr, size, dir);
	else if (ops->cache_sync)
		ops->cache_sync(dev, vaddr, size, dir);
}
EXPORT_SYMBOL(dma_cache_sync);

size_t dma_max_mapping_size(struct device *dev)
{
	const struct dma_map_ops *ops = get_dma_ops(dev);
	size_t size = SIZE_MAX;

	if (dma_map_direct(dev, ops))
		size = dma_direct_max_mapping_size(dev);
	else if (ops && ops->max_mapping_size)
		size = ops->max_mapping_size(dev);

	return size;
}
EXPORT_SYMBOL_GPL(dma_max_mapping_size);

bool dma_need_sync(struct device *dev, dma_addr_t dma_addr)
{
	const struct dma_map_ops *ops = get_dma_ops(dev);

<<<<<<< HEAD
	if (dma_is_direct(ops))
=======
	if (dma_map_direct(dev, ops))
>>>>>>> bbf5c979
		return dma_direct_need_sync(dev, dma_addr);
	return ops->sync_single_for_cpu || ops->sync_single_for_device;
}
EXPORT_SYMBOL_GPL(dma_need_sync);

unsigned long dma_get_merge_boundary(struct device *dev)
{
	const struct dma_map_ops *ops = get_dma_ops(dev);

	if (!ops || !ops->get_merge_boundary)
		return 0;	/* can't merge */

	return ops->get_merge_boundary(dev);
}
EXPORT_SYMBOL_GPL(dma_get_merge_boundary);<|MERGE_RESOLUTION|>--- conflicted
+++ resolved
@@ -595,11 +595,7 @@
 {
 	const struct dma_map_ops *ops = get_dma_ops(dev);
 
-<<<<<<< HEAD
-	if (dma_is_direct(ops))
-=======
-	if (dma_map_direct(dev, ops))
->>>>>>> bbf5c979
+	if (dma_map_direct(dev, ops))
 		return dma_direct_need_sync(dev, dma_addr);
 	return ops->sync_single_for_cpu || ops->sync_single_for_device;
 }
