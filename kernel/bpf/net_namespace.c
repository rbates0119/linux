// SPDX-License-Identifier: GPL-2.0

#include <linux/bpf.h>
#include <linux/filter.h>
#include <net/net_namespace.h>

/*
 * Functions to manage BPF programs attached to netns
 */

struct bpf_netns_link {
	struct bpf_link	link;
	enum bpf_attach_type type;
	enum netns_bpf_attach_type netns_type;

	/* We don't hold a ref to net in order to auto-detach the link
	 * when netns is going away. Instead we rely on pernet
	 * pre_exit callback to clear this pointer. Must be accessed
	 * with netns_bpf_mutex held.
	 */
	struct net *net;
	struct list_head node; /* node in list of links attached to net */
};

/* Protects updates to netns_bpf */
DEFINE_MUTEX(netns_bpf_mutex);

static void netns_bpf_attach_type_unneed(enum netns_bpf_attach_type type)
{
	switch (type) {
#ifdef CONFIG_INET
	case NETNS_BPF_SK_LOOKUP:
		static_branch_dec(&bpf_sk_lookup_enabled);
		break;
#endif
	default:
		break;
	}
}

static void netns_bpf_attach_type_need(enum netns_bpf_attach_type type)
{
	switch (type) {
#ifdef CONFIG_INET
	case NETNS_BPF_SK_LOOKUP:
		static_branch_inc(&bpf_sk_lookup_enabled);
		break;
#endif
	default:
		break;
	}
}

/* Must be called with netns_bpf_mutex held. */
static void netns_bpf_run_array_detach(struct net *net,
				       enum netns_bpf_attach_type type)
{
	struct bpf_prog_array *run_array;

	run_array = rcu_replace_pointer(net->bpf.run_array[type], NULL,
					lockdep_is_held(&netns_bpf_mutex));
	bpf_prog_array_free(run_array);
<<<<<<< HEAD
=======
}

static int link_index(struct net *net, enum netns_bpf_attach_type type,
		      struct bpf_netns_link *link)
{
	struct bpf_netns_link *pos;
	int i = 0;

	list_for_each_entry(pos, &net->bpf.links[type], node) {
		if (pos == link)
			return i;
		i++;
	}
	return -ENOENT;
}

static int link_count(struct net *net, enum netns_bpf_attach_type type)
{
	struct list_head *pos;
	int i = 0;

	list_for_each(pos, &net->bpf.links[type])
		i++;
	return i;
}

static void fill_prog_array(struct net *net, enum netns_bpf_attach_type type,
			    struct bpf_prog_array *prog_array)
{
	struct bpf_netns_link *pos;
	unsigned int i = 0;

	list_for_each_entry(pos, &net->bpf.links[type], node) {
		prog_array->items[i].prog = pos->link.prog;
		i++;
	}
>>>>>>> bbf5c979
}

static void bpf_netns_link_release(struct bpf_link *link)
{
	struct bpf_netns_link *net_link =
		container_of(link, struct bpf_netns_link, link);
	enum netns_bpf_attach_type type = net_link->netns_type;
	struct bpf_prog_array *old_array, *new_array;
	struct net *net;
<<<<<<< HEAD
=======
	int cnt, idx;
>>>>>>> bbf5c979

	mutex_lock(&netns_bpf_mutex);

	/* We can race with cleanup_net, but if we see a non-NULL
	 * struct net pointer, pre_exit has not run yet and wait for
	 * netns_bpf_mutex.
	 */
	net = net_link->net;
	if (!net)
		goto out_unlock;

<<<<<<< HEAD
	netns_bpf_run_array_detach(net, type);
	list_del(&net_link->node);
=======
	/* Mark attach point as unused */
	netns_bpf_attach_type_unneed(type);

	/* Remember link position in case of safe delete */
	idx = link_index(net, type, net_link);
	list_del(&net_link->node);

	cnt = link_count(net, type);
	if (!cnt) {
		netns_bpf_run_array_detach(net, type);
		goto out_unlock;
	}

	old_array = rcu_dereference_protected(net->bpf.run_array[type],
					      lockdep_is_held(&netns_bpf_mutex));
	new_array = bpf_prog_array_alloc(cnt, GFP_KERNEL);
	if (!new_array) {
		WARN_ON(bpf_prog_array_delete_safe_at(old_array, idx));
		goto out_unlock;
	}
	fill_prog_array(net, type, new_array);
	rcu_assign_pointer(net->bpf.run_array[type], new_array);
	bpf_prog_array_free(old_array);
>>>>>>> bbf5c979

out_unlock:
	net_link->net = NULL;
	mutex_unlock(&netns_bpf_mutex);
}

static int bpf_netns_link_detach(struct bpf_link *link)
{
	bpf_netns_link_release(link);
	return 0;
}

static void bpf_netns_link_dealloc(struct bpf_link *link)
{
	struct bpf_netns_link *net_link =
		container_of(link, struct bpf_netns_link, link);

	kfree(net_link);
}

static int bpf_netns_link_update_prog(struct bpf_link *link,
				      struct bpf_prog *new_prog,
				      struct bpf_prog *old_prog)
{
	struct bpf_netns_link *net_link =
		container_of(link, struct bpf_netns_link, link);
	enum netns_bpf_attach_type type = net_link->netns_type;
	struct bpf_prog_array *run_array;
	struct net *net;
	int idx, ret;

	if (old_prog && old_prog != link->prog)
		return -EPERM;
	if (new_prog->type != link->prog->type)
		return -EINVAL;

	mutex_lock(&netns_bpf_mutex);

	net = net_link->net;
	if (!net || !check_net(net)) {
		/* Link auto-detached or netns dying */
		ret = -ENOLINK;
		goto out_unlock;
	}

	run_array = rcu_dereference_protected(net->bpf.run_array[type],
					      lockdep_is_held(&netns_bpf_mutex));
<<<<<<< HEAD
	WRITE_ONCE(run_array->items[0].prog, new_prog);
=======
	idx = link_index(net, type, net_link);
	ret = bpf_prog_array_update_at(run_array, idx, new_prog);
	if (ret)
		goto out_unlock;
>>>>>>> bbf5c979

	old_prog = xchg(&link->prog, new_prog);
	bpf_prog_put(old_prog);

out_unlock:
	mutex_unlock(&netns_bpf_mutex);
	return ret;
}

static int bpf_netns_link_fill_info(const struct bpf_link *link,
				    struct bpf_link_info *info)
{
	const struct bpf_netns_link *net_link =
		container_of(link, struct bpf_netns_link, link);
	unsigned int inum = 0;
	struct net *net;

	mutex_lock(&netns_bpf_mutex);
	net = net_link->net;
	if (net && check_net(net))
		inum = net->ns.inum;
	mutex_unlock(&netns_bpf_mutex);

	info->netns.netns_ino = inum;
	info->netns.attach_type = net_link->type;
	return 0;
}

static void bpf_netns_link_show_fdinfo(const struct bpf_link *link,
				       struct seq_file *seq)
{
	struct bpf_link_info info = {};

	bpf_netns_link_fill_info(link, &info);
	seq_printf(seq,
		   "netns_ino:\t%u\n"
		   "attach_type:\t%u\n",
		   info.netns.netns_ino,
		   info.netns.attach_type);
}

static const struct bpf_link_ops bpf_netns_link_ops = {
	.release = bpf_netns_link_release,
	.dealloc = bpf_netns_link_dealloc,
	.detach = bpf_netns_link_detach,
	.update_prog = bpf_netns_link_update_prog,
	.fill_link_info = bpf_netns_link_fill_info,
	.show_fdinfo = bpf_netns_link_show_fdinfo,
};

/* Must be called with netns_bpf_mutex held. */
static int __netns_bpf_prog_query(const union bpf_attr *attr,
				  union bpf_attr __user *uattr,
				  struct net *net,
				  enum netns_bpf_attach_type type)
{
	__u32 __user *prog_ids = u64_to_user_ptr(attr->query.prog_ids);
	struct bpf_prog_array *run_array;
	u32 prog_cnt = 0, flags = 0;

	run_array = rcu_dereference_protected(net->bpf.run_array[type],
					      lockdep_is_held(&netns_bpf_mutex));
	if (run_array)
		prog_cnt = bpf_prog_array_length(run_array);

	if (copy_to_user(&uattr->query.attach_flags, &flags, sizeof(flags)))
		return -EFAULT;
	if (copy_to_user(&uattr->query.prog_cnt, &prog_cnt, sizeof(prog_cnt)))
		return -EFAULT;
	if (!attr->query.prog_cnt || !prog_ids || !prog_cnt)
		return 0;

	return bpf_prog_array_copy_to_user(run_array, prog_ids,
					   attr->query.prog_cnt);
}

int netns_bpf_prog_query(const union bpf_attr *attr,
			 union bpf_attr __user *uattr)
{
	enum netns_bpf_attach_type type;
	struct net *net;
	int ret;

	if (attr->query.query_flags)
		return -EINVAL;

	type = to_netns_bpf_attach_type(attr->query.attach_type);
	if (type < 0)
		return -EINVAL;

	net = get_net_ns_by_fd(attr->query.target_fd);
	if (IS_ERR(net))
		return PTR_ERR(net);

	mutex_lock(&netns_bpf_mutex);
	ret = __netns_bpf_prog_query(attr, uattr, net, type);
	mutex_unlock(&netns_bpf_mutex);

	put_net(net);
	return ret;
}

int netns_bpf_prog_attach(const union bpf_attr *attr, struct bpf_prog *prog)
{
	struct bpf_prog_array *run_array;
	enum netns_bpf_attach_type type;
	struct bpf_prog *attached;
	struct net *net;
	int ret;

	if (attr->target_fd || attr->attach_flags || attr->replace_bpf_fd)
		return -EINVAL;

	type = to_netns_bpf_attach_type(attr->attach_type);
	if (type < 0)
		return -EINVAL;

	net = current->nsproxy->net_ns;
	mutex_lock(&netns_bpf_mutex);

	/* Attaching prog directly is not compatible with links */
	if (!list_empty(&net->bpf.links[type])) {
		ret = -EEXIST;
		goto out_unlock;
	}

	switch (type) {
	case NETNS_BPF_FLOW_DISSECTOR:
		ret = flow_dissector_bpf_prog_attach_check(net, prog);
		break;
	default:
		ret = -EINVAL;
		break;
	}
	if (ret)
		goto out_unlock;

	attached = net->bpf.progs[type];
	if (attached == prog) {
		/* The same program cannot be attached twice */
		ret = -EINVAL;
		goto out_unlock;
	}

	run_array = rcu_dereference_protected(net->bpf.run_array[type],
					      lockdep_is_held(&netns_bpf_mutex));
	if (run_array) {
		WRITE_ONCE(run_array->items[0].prog, prog);
	} else {
		run_array = bpf_prog_array_alloc(1, GFP_KERNEL);
		if (!run_array) {
			ret = -ENOMEM;
			goto out_unlock;
		}
		run_array->items[0].prog = prog;
		rcu_assign_pointer(net->bpf.run_array[type], run_array);
	}

	net->bpf.progs[type] = prog;
	if (attached)
		bpf_prog_put(attached);

out_unlock:
	mutex_unlock(&netns_bpf_mutex);

	return ret;
}

/* Must be called with netns_bpf_mutex held. */
static int __netns_bpf_prog_detach(struct net *net,
				   enum netns_bpf_attach_type type,
				   struct bpf_prog *old)
{
	struct bpf_prog *attached;

	/* Progs attached via links cannot be detached */
	if (!list_empty(&net->bpf.links[type]))
		return -EINVAL;

	attached = net->bpf.progs[type];
	if (!attached || attached != old)
		return -ENOENT;
	netns_bpf_run_array_detach(net, type);
	net->bpf.progs[type] = NULL;
	bpf_prog_put(attached);
	return 0;
}

int netns_bpf_prog_detach(const union bpf_attr *attr, enum bpf_prog_type ptype)
{
	enum netns_bpf_attach_type type;
	struct bpf_prog *prog;
	int ret;

	if (attr->target_fd)
		return -EINVAL;

	type = to_netns_bpf_attach_type(attr->attach_type);
	if (type < 0)
		return -EINVAL;

	prog = bpf_prog_get_type(attr->attach_bpf_fd, ptype);
	if (IS_ERR(prog))
		return PTR_ERR(prog);

	mutex_lock(&netns_bpf_mutex);
	ret = __netns_bpf_prog_detach(current->nsproxy->net_ns, type, prog);
	mutex_unlock(&netns_bpf_mutex);

	bpf_prog_put(prog);

	return ret;
}

static int netns_bpf_max_progs(enum netns_bpf_attach_type type)
{
	switch (type) {
	case NETNS_BPF_FLOW_DISSECTOR:
		return 1;
	case NETNS_BPF_SK_LOOKUP:
		return 64;
	default:
		return 0;
	}
}

static int netns_bpf_link_attach(struct net *net, struct bpf_link *link,
				 enum netns_bpf_attach_type type)
{
	struct bpf_netns_link *net_link =
		container_of(link, struct bpf_netns_link, link);
	struct bpf_prog_array *run_array;
<<<<<<< HEAD
	int err;

	mutex_lock(&netns_bpf_mutex);

	/* Allow attaching only one prog or link for now */
	if (!list_empty(&net->bpf.links[type])) {
=======
	int cnt, err;

	mutex_lock(&netns_bpf_mutex);

	cnt = link_count(net, type);
	if (cnt >= netns_bpf_max_progs(type)) {
>>>>>>> bbf5c979
		err = -E2BIG;
		goto out_unlock;
	}
	/* Links are not compatible with attaching prog directly */
	if (net->bpf.progs[type]) {
		err = -EEXIST;
		goto out_unlock;
	}

	switch (type) {
	case NETNS_BPF_FLOW_DISSECTOR:
		err = flow_dissector_bpf_prog_attach_check(net, link->prog);
<<<<<<< HEAD
=======
		break;
	case NETNS_BPF_SK_LOOKUP:
		err = 0; /* nothing to check */
>>>>>>> bbf5c979
		break;
	default:
		err = -EINVAL;
		break;
	}
	if (err)
		goto out_unlock;

<<<<<<< HEAD
	run_array = bpf_prog_array_alloc(1, GFP_KERNEL);
=======
	run_array = bpf_prog_array_alloc(cnt + 1, GFP_KERNEL);
>>>>>>> bbf5c979
	if (!run_array) {
		err = -ENOMEM;
		goto out_unlock;
	}
<<<<<<< HEAD
	run_array->items[0].prog = link->prog;
	rcu_assign_pointer(net->bpf.run_array[type], run_array);

	list_add_tail(&net_link->node, &net->bpf.links[type]);
=======

	list_add_tail(&net_link->node, &net->bpf.links[type]);

	fill_prog_array(net, type, run_array);
	run_array = rcu_replace_pointer(net->bpf.run_array[type], run_array,
					lockdep_is_held(&netns_bpf_mutex));
	bpf_prog_array_free(run_array);

	/* Mark attach point as used */
	netns_bpf_attach_type_need(type);
>>>>>>> bbf5c979

out_unlock:
	mutex_unlock(&netns_bpf_mutex);
	return err;
}

int netns_bpf_link_create(const union bpf_attr *attr, struct bpf_prog *prog)
{
	enum netns_bpf_attach_type netns_type;
	struct bpf_link_primer link_primer;
	struct bpf_netns_link *net_link;
	enum bpf_attach_type type;
	struct net *net;
	int err;

	if (attr->link_create.flags)
		return -EINVAL;

	type = attr->link_create.attach_type;
	netns_type = to_netns_bpf_attach_type(type);
	if (netns_type < 0)
		return -EINVAL;

	net = get_net_ns_by_fd(attr->link_create.target_fd);
	if (IS_ERR(net))
		return PTR_ERR(net);

	net_link = kzalloc(sizeof(*net_link), GFP_USER);
	if (!net_link) {
		err = -ENOMEM;
		goto out_put_net;
	}
	bpf_link_init(&net_link->link, BPF_LINK_TYPE_NETNS,
		      &bpf_netns_link_ops, prog);
	net_link->net = net;
	net_link->type = type;
	net_link->netns_type = netns_type;

	err = bpf_link_prime(&net_link->link, &link_primer);
	if (err) {
		kfree(net_link);
		goto out_put_net;
	}

	err = netns_bpf_link_attach(net, &net_link->link, netns_type);
	if (err) {
		bpf_link_cleanup(&link_primer);
		goto out_put_net;
	}

	put_net(net);
	return bpf_link_settle(&link_primer);

out_put_net:
	put_net(net);
	return err;
}

static int __net_init netns_bpf_pernet_init(struct net *net)
{
	int type;

	for (type = 0; type < MAX_NETNS_BPF_ATTACH_TYPE; type++)
		INIT_LIST_HEAD(&net->bpf.links[type]);

	return 0;
}

static void __net_exit netns_bpf_pernet_pre_exit(struct net *net)
{
	enum netns_bpf_attach_type type;
	struct bpf_netns_link *net_link;

	mutex_lock(&netns_bpf_mutex);
	for (type = 0; type < MAX_NETNS_BPF_ATTACH_TYPE; type++) {
		netns_bpf_run_array_detach(net, type);
<<<<<<< HEAD
		list_for_each_entry(net_link, &net->bpf.links[type], node)
			net_link->net = NULL; /* auto-detach link */
=======
		list_for_each_entry(net_link, &net->bpf.links[type], node) {
			net_link->net = NULL; /* auto-detach link */
			netns_bpf_attach_type_unneed(type);
		}
>>>>>>> bbf5c979
		if (net->bpf.progs[type])
			bpf_prog_put(net->bpf.progs[type]);
	}
	mutex_unlock(&netns_bpf_mutex);
}

static struct pernet_operations netns_bpf_pernet_ops __net_initdata = {
	.init = netns_bpf_pernet_init,
	.pre_exit = netns_bpf_pernet_pre_exit,
};

static int __init netns_bpf_init(void)
{
	return register_pernet_subsys(&netns_bpf_pernet_ops);
}

subsys_initcall(netns_bpf_init);<|MERGE_RESOLUTION|>--- conflicted
+++ resolved
@@ -60,8 +60,6 @@
 	run_array = rcu_replace_pointer(net->bpf.run_array[type], NULL,
 					lockdep_is_held(&netns_bpf_mutex));
 	bpf_prog_array_free(run_array);
-<<<<<<< HEAD
-=======
 }
 
 static int link_index(struct net *net, enum netns_bpf_attach_type type,
@@ -98,7 +96,6 @@
 		prog_array->items[i].prog = pos->link.prog;
 		i++;
 	}
->>>>>>> bbf5c979
 }
 
 static void bpf_netns_link_release(struct bpf_link *link)
@@ -108,10 +105,7 @@
 	enum netns_bpf_attach_type type = net_link->netns_type;
 	struct bpf_prog_array *old_array, *new_array;
 	struct net *net;
-<<<<<<< HEAD
-=======
 	int cnt, idx;
->>>>>>> bbf5c979
 
 	mutex_lock(&netns_bpf_mutex);
 
@@ -123,10 +117,6 @@
 	if (!net)
 		goto out_unlock;
 
-<<<<<<< HEAD
-	netns_bpf_run_array_detach(net, type);
-	list_del(&net_link->node);
-=======
 	/* Mark attach point as unused */
 	netns_bpf_attach_type_unneed(type);
 
@@ -150,7 +140,6 @@
 	fill_prog_array(net, type, new_array);
 	rcu_assign_pointer(net->bpf.run_array[type], new_array);
 	bpf_prog_array_free(old_array);
->>>>>>> bbf5c979
 
 out_unlock:
 	net_link->net = NULL;
@@ -198,14 +187,10 @@
 
 	run_array = rcu_dereference_protected(net->bpf.run_array[type],
 					      lockdep_is_held(&netns_bpf_mutex));
-<<<<<<< HEAD
-	WRITE_ONCE(run_array->items[0].prog, new_prog);
-=======
 	idx = link_index(net, type, net_link);
 	ret = bpf_prog_array_update_at(run_array, idx, new_prog);
 	if (ret)
 		goto out_unlock;
->>>>>>> bbf5c979
 
 	old_prog = xchg(&link->prog, new_prog);
 	bpf_prog_put(old_prog);
@@ -438,21 +423,12 @@
 	struct bpf_netns_link *net_link =
 		container_of(link, struct bpf_netns_link, link);
 	struct bpf_prog_array *run_array;
-<<<<<<< HEAD
-	int err;
-
-	mutex_lock(&netns_bpf_mutex);
-
-	/* Allow attaching only one prog or link for now */
-	if (!list_empty(&net->bpf.links[type])) {
-=======
 	int cnt, err;
 
 	mutex_lock(&netns_bpf_mutex);
 
 	cnt = link_count(net, type);
 	if (cnt >= netns_bpf_max_progs(type)) {
->>>>>>> bbf5c979
 		err = -E2BIG;
 		goto out_unlock;
 	}
@@ -465,12 +441,9 @@
 	switch (type) {
 	case NETNS_BPF_FLOW_DISSECTOR:
 		err = flow_dissector_bpf_prog_attach_check(net, link->prog);
-<<<<<<< HEAD
-=======
 		break;
 	case NETNS_BPF_SK_LOOKUP:
 		err = 0; /* nothing to check */
->>>>>>> bbf5c979
 		break;
 	default:
 		err = -EINVAL;
@@ -479,21 +452,11 @@
 	if (err)
 		goto out_unlock;
 
-<<<<<<< HEAD
-	run_array = bpf_prog_array_alloc(1, GFP_KERNEL);
-=======
 	run_array = bpf_prog_array_alloc(cnt + 1, GFP_KERNEL);
->>>>>>> bbf5c979
 	if (!run_array) {
 		err = -ENOMEM;
 		goto out_unlock;
 	}
-<<<<<<< HEAD
-	run_array->items[0].prog = link->prog;
-	rcu_assign_pointer(net->bpf.run_array[type], run_array);
-
-	list_add_tail(&net_link->node, &net->bpf.links[type]);
-=======
 
 	list_add_tail(&net_link->node, &net->bpf.links[type]);
 
@@ -504,7 +467,6 @@
 
 	/* Mark attach point as used */
 	netns_bpf_attach_type_need(type);
->>>>>>> bbf5c979
 
 out_unlock:
 	mutex_unlock(&netns_bpf_mutex);
@@ -581,15 +543,10 @@
 	mutex_lock(&netns_bpf_mutex);
 	for (type = 0; type < MAX_NETNS_BPF_ATTACH_TYPE; type++) {
 		netns_bpf_run_array_detach(net, type);
-<<<<<<< HEAD
-		list_for_each_entry(net_link, &net->bpf.links[type], node)
-			net_link->net = NULL; /* auto-detach link */
-=======
 		list_for_each_entry(net_link, &net->bpf.links[type], node) {
 			net_link->net = NULL; /* auto-detach link */
 			netns_bpf_attach_type_unneed(type);
 		}
->>>>>>> bbf5c979
 		if (net->bpf.progs[type])
 			bpf_prog_put(net->bpf.progs[type]);
 	}
