/*
 * Copyright (c) 2000-2005 Silicon Graphics, Inc.
 * All Rights Reserved.
 *
 * This program is free software; you can redistribute it and/or
 * modify it under the terms of the GNU General Public License as
 * published by the Free Software Foundation.
 *
 * This program is distributed in the hope that it would be useful,
 * but WITHOUT ANY WARRANTY; without even the implied warranty of
 * MERCHANTABILITY or FITNESS FOR A PARTICULAR PURPOSE.  See the
 * GNU General Public License for more details.
 *
 * You should have received a copy of the GNU General Public License
 * along with this program; if not, write the Free Software Foundation,
 * Inc.,  51 Franklin St, Fifth Floor, Boston, MA  02110-1301  USA
 */
#include "xfs.h"
#include "xfs_fs.h"
#include "xfs_shared.h"
#include "xfs_format.h"
#include "xfs_log_format.h"
#include "xfs_trans_resv.h"
#include "xfs_mount.h"
#include "xfs_da_format.h"
#include "xfs_da_btree.h"
#include "xfs_inode.h"
#include "xfs_trans.h"
#include "xfs_inode_item.h"
#include "xfs_bmap.h"
#include "xfs_bmap_util.h"
#include "xfs_error.h"
#include "xfs_dir2.h"
#include "xfs_dir2_priv.h"
#include "xfs_ioctl.h"
#include "xfs_trace.h"
#include "xfs_log.h"
#include "xfs_icache.h"
#include "xfs_pnfs.h"
#include "xfs_iomap.h"
#include "xfs_reflink.h"

#include <linux/dcache.h>
#include <linux/falloc.h>
#include <linux/pagevec.h>
#include <linux/backing-dev.h>
#include <linux/mman.h>

static const struct vm_operations_struct xfs_file_vm_ops;

/*
 * Clear the specified ranges to zero through either the pagecache or DAX.
 * Holes and unwritten extents will be left as-is as they already are zeroed.
 */
int
xfs_zero_range(
	struct xfs_inode	*ip,
	xfs_off_t		pos,
	xfs_off_t		count,
	bool			*did_zero)
{
	return iomap_zero_range(VFS_I(ip), pos, count, did_zero, &xfs_iomap_ops);
}

int
xfs_update_prealloc_flags(
	struct xfs_inode	*ip,
	enum xfs_prealloc_flags	flags)
{
	struct xfs_trans	*tp;
	int			error;

	error = xfs_trans_alloc(ip->i_mount, &M_RES(ip->i_mount)->tr_writeid,
			0, 0, 0, &tp);
	if (error)
		return error;

	xfs_ilock(ip, XFS_ILOCK_EXCL);
	xfs_trans_ijoin(tp, ip, XFS_ILOCK_EXCL);

	if (!(flags & XFS_PREALLOC_INVISIBLE)) {
		VFS_I(ip)->i_mode &= ~S_ISUID;
		if (VFS_I(ip)->i_mode & S_IXGRP)
			VFS_I(ip)->i_mode &= ~S_ISGID;
		xfs_trans_ichgtime(tp, ip, XFS_ICHGTIME_MOD | XFS_ICHGTIME_CHG);
	}

	if (flags & XFS_PREALLOC_SET)
		ip->i_d.di_flags |= XFS_DIFLAG_PREALLOC;
	if (flags & XFS_PREALLOC_CLEAR)
		ip->i_d.di_flags &= ~XFS_DIFLAG_PREALLOC;

	xfs_trans_log_inode(tp, ip, XFS_ILOG_CORE);
	if (flags & XFS_PREALLOC_SYNC)
		xfs_trans_set_sync(tp);
	return xfs_trans_commit(tp);
}

/*
 * Fsync operations on directories are much simpler than on regular files,
 * as there is no file data to flush, and thus also no need for explicit
 * cache flush operations, and there are no non-transaction metadata updates
 * on directories either.
 */
STATIC int
xfs_dir_fsync(
	struct file		*file,
	loff_t			start,
	loff_t			end,
	int			datasync)
{
	struct xfs_inode	*ip = XFS_I(file->f_mapping->host);
	struct xfs_mount	*mp = ip->i_mount;
	xfs_lsn_t		lsn = 0;

	trace_xfs_dir_fsync(ip);

	xfs_ilock(ip, XFS_ILOCK_SHARED);
	if (xfs_ipincount(ip))
		lsn = ip->i_itemp->ili_last_lsn;
	xfs_iunlock(ip, XFS_ILOCK_SHARED);

	if (!lsn)
		return 0;
	return _xfs_log_force_lsn(mp, lsn, XFS_LOG_SYNC, NULL);
}

STATIC int
xfs_file_fsync(
	struct file		*file,
	loff_t			start,
	loff_t			end,
	int			datasync)
{
	struct inode		*inode = file->f_mapping->host;
	struct xfs_inode	*ip = XFS_I(inode);
	struct xfs_mount	*mp = ip->i_mount;
	int			error = 0;
	int			log_flushed = 0;
	xfs_lsn_t		lsn = 0;

	trace_xfs_file_fsync(ip);

	error = file_write_and_wait_range(file, start, end);
	if (error)
		return error;

	if (XFS_FORCED_SHUTDOWN(mp))
		return -EIO;

	xfs_iflags_clear(ip, XFS_ITRUNCATED);

	/*
	 * If we have an RT and/or log subvolume we need to make sure to flush
	 * the write cache the device used for file data first.  This is to
	 * ensure newly written file data make it to disk before logging the new
	 * inode size in case of an extending write.
	 */
	if (XFS_IS_REALTIME_INODE(ip))
		xfs_blkdev_issue_flush(mp->m_rtdev_targp);
	else if (mp->m_logdev_targp != mp->m_ddev_targp)
		xfs_blkdev_issue_flush(mp->m_ddev_targp);

	/*
	 * All metadata updates are logged, which means that we just have to
	 * flush the log up to the latest LSN that touched the inode. If we have
	 * concurrent fsync/fdatasync() calls, we need them to all block on the
	 * log force before we clear the ili_fsync_fields field. This ensures
	 * that we don't get a racing sync operation that does not wait for the
	 * metadata to hit the journal before returning. If we race with
	 * clearing the ili_fsync_fields, then all that will happen is the log
	 * force will do nothing as the lsn will already be on disk. We can't
	 * race with setting ili_fsync_fields because that is done under
	 * XFS_ILOCK_EXCL, and that can't happen because we hold the lock shared
	 * until after the ili_fsync_fields is cleared.
	 */
	xfs_ilock(ip, XFS_ILOCK_SHARED);
	if (xfs_ipincount(ip)) {
		if (!datasync ||
		    (ip->i_itemp->ili_fsync_fields & ~XFS_ILOG_TIMESTAMP))
			lsn = ip->i_itemp->ili_last_lsn;
	}

	if (lsn) {
		error = _xfs_log_force_lsn(mp, lsn, XFS_LOG_SYNC, &log_flushed);
		ip->i_itemp->ili_fsync_fields = 0;
	}
	xfs_iunlock(ip, XFS_ILOCK_SHARED);

	/*
	 * If we only have a single device, and the log force about was
	 * a no-op we might have to flush the data device cache here.
	 * This can only happen for fdatasync/O_DSYNC if we were overwriting
	 * an already allocated file and thus do not have any metadata to
	 * commit.
	 */
	if (!log_flushed && !XFS_IS_REALTIME_INODE(ip) &&
	    mp->m_logdev_targp == mp->m_ddev_targp)
		xfs_blkdev_issue_flush(mp->m_ddev_targp);

	return error;
}

STATIC ssize_t
xfs_file_dio_aio_read(
	struct kiocb		*iocb,
	struct iov_iter		*to)
{
	struct xfs_inode	*ip = XFS_I(file_inode(iocb->ki_filp));
	size_t			count = iov_iter_count(to);
	ssize_t			ret;

	trace_xfs_file_direct_read(ip, count, iocb->ki_pos);

	if (!count)
		return 0; /* skip atime */

	file_accessed(iocb->ki_filp);

	xfs_ilock(ip, XFS_IOLOCK_SHARED);
	ret = iomap_dio_rw(iocb, to, &xfs_iomap_ops, NULL);
	xfs_iunlock(ip, XFS_IOLOCK_SHARED);

	return ret;
}

static noinline ssize_t
xfs_file_dax_read(
	struct kiocb		*iocb,
	struct iov_iter		*to)
{
	struct xfs_inode	*ip = XFS_I(iocb->ki_filp->f_mapping->host);
	size_t			count = iov_iter_count(to);
	ssize_t			ret = 0;

	trace_xfs_file_dax_read(ip, count, iocb->ki_pos);

	if (!count)
		return 0; /* skip atime */

	if (iocb->ki_flags & IOCB_NOWAIT) {
		if (!xfs_ilock_nowait(ip, XFS_IOLOCK_SHARED))
			return -EAGAIN;
	} else {
		xfs_ilock(ip, XFS_IOLOCK_SHARED);
	}

	ret = dax_iomap_rw(iocb, to, &xfs_iomap_ops);
	xfs_iunlock(ip, XFS_IOLOCK_SHARED);

	file_accessed(iocb->ki_filp);
	return ret;
}

STATIC ssize_t
xfs_file_buffered_aio_read(
	struct kiocb		*iocb,
	struct iov_iter		*to)
{
	struct xfs_inode	*ip = XFS_I(file_inode(iocb->ki_filp));
	ssize_t			ret;

	trace_xfs_file_buffered_read(ip, iov_iter_count(to), iocb->ki_pos);

	if (iocb->ki_flags & IOCB_NOWAIT) {
		if (!xfs_ilock_nowait(ip, XFS_IOLOCK_SHARED))
			return -EAGAIN;
	} else {
		xfs_ilock(ip, XFS_IOLOCK_SHARED);
	}
	ret = generic_file_read_iter(iocb, to);
	xfs_iunlock(ip, XFS_IOLOCK_SHARED);

	return ret;
}

STATIC ssize_t
xfs_file_read_iter(
	struct kiocb		*iocb,
	struct iov_iter		*to)
{
	struct inode		*inode = file_inode(iocb->ki_filp);
	struct xfs_mount	*mp = XFS_I(inode)->i_mount;
	ssize_t			ret = 0;

	XFS_STATS_INC(mp, xs_read_calls);

	if (XFS_FORCED_SHUTDOWN(mp))
		return -EIO;

	if (IS_DAX(inode))
		ret = xfs_file_dax_read(iocb, to);
	else if (iocb->ki_flags & IOCB_DIRECT)
		ret = xfs_file_dio_aio_read(iocb, to);
	else
		ret = xfs_file_buffered_aio_read(iocb, to);

	if (ret > 0)
		XFS_STATS_ADD(mp, xs_read_bytes, ret);
	return ret;
}

/*
 * Zero any on disk space between the current EOF and the new, larger EOF.
 *
 * This handles the normal case of zeroing the remainder of the last block in
 * the file and the unusual case of zeroing blocks out beyond the size of the
 * file.  This second case only happens with fixed size extents and when the
 * system crashes before the inode size was updated but after blocks were
 * allocated.
 *
 * Expects the iolock to be held exclusive, and will take the ilock internally.
 */
int					/* error (positive) */
xfs_zero_eof(
	struct xfs_inode	*ip,
	xfs_off_t		offset,		/* starting I/O offset */
	xfs_fsize_t		isize,		/* current inode size */
	bool			*did_zeroing)
{
	ASSERT(xfs_isilocked(ip, XFS_IOLOCK_EXCL));
	ASSERT(offset > isize);

	trace_xfs_zero_eof(ip, isize, offset - isize);
	return xfs_zero_range(ip, isize, offset - isize, did_zeroing);
}

/*
 * Common pre-write limit and setup checks.
 *
 * Called with the iolocked held either shared and exclusive according to
 * @iolock, and returns with it held.  Might upgrade the iolock to exclusive
 * if called for a direct write beyond i_size.
 */
STATIC ssize_t
xfs_file_aio_write_checks(
	struct kiocb		*iocb,
	struct iov_iter		*from,
	int			*iolock)
{
	struct file		*file = iocb->ki_filp;
	struct inode		*inode = file->f_mapping->host;
	struct xfs_inode	*ip = XFS_I(inode);
	ssize_t			error = 0;
	size_t			count = iov_iter_count(from);
	bool			drained_dio = false;

restart:
	error = generic_write_checks(iocb, from);
	if (error <= 0)
		return error;

	error = xfs_break_layouts(inode, iolock);
	if (error)
		return error;

	/*
	 * For changing security info in file_remove_privs() we need i_rwsem
	 * exclusively.
	 */
	if (*iolock == XFS_IOLOCK_SHARED && !IS_NOSEC(inode)) {
		xfs_iunlock(ip, *iolock);
		*iolock = XFS_IOLOCK_EXCL;
		xfs_ilock(ip, *iolock);
		goto restart;
	}
	/*
	 * If the offset is beyond the size of the file, we need to zero any
	 * blocks that fall between the existing EOF and the start of this
	 * write.  If zeroing is needed and we are currently holding the
	 * iolock shared, we need to update it to exclusive which implies
	 * having to redo all checks before.
	 *
	 * We need to serialise against EOF updates that occur in IO
	 * completions here. We want to make sure that nobody is changing the
	 * size while we do this check until we have placed an IO barrier (i.e.
	 * hold the XFS_IOLOCK_EXCL) that prevents new IO from being dispatched.
	 * The spinlock effectively forms a memory barrier once we have the
	 * XFS_IOLOCK_EXCL so we are guaranteed to see the latest EOF value
	 * and hence be able to correctly determine if we need to run zeroing.
	 */
	spin_lock(&ip->i_flags_lock);
	if (iocb->ki_pos > i_size_read(inode)) {
		spin_unlock(&ip->i_flags_lock);
		if (!drained_dio) {
			if (*iolock == XFS_IOLOCK_SHARED) {
				xfs_iunlock(ip, *iolock);
				*iolock = XFS_IOLOCK_EXCL;
				xfs_ilock(ip, *iolock);
				iov_iter_reexpand(from, count);
			}
			/*
			 * We now have an IO submission barrier in place, but
			 * AIO can do EOF updates during IO completion and hence
			 * we now need to wait for all of them to drain. Non-AIO
			 * DIO will have drained before we are given the
			 * XFS_IOLOCK_EXCL, and so for most cases this wait is a
			 * no-op.
			 */
			inode_dio_wait(inode);
			drained_dio = true;
			goto restart;
		}
		error = xfs_zero_eof(ip, iocb->ki_pos, i_size_read(inode), NULL);
		if (error)
			return error;
	} else
		spin_unlock(&ip->i_flags_lock);

	/*
	 * Updating the timestamps will grab the ilock again from
	 * xfs_fs_dirty_inode, so we have to call it after dropping the
	 * lock above.  Eventually we should look into a way to avoid
	 * the pointless lock roundtrip.
	 */
	if (likely(!(file->f_mode & FMODE_NOCMTIME))) {
		error = file_update_time(file);
		if (error)
			return error;
	}

	/*
	 * If we're writing the file then make sure to clear the setuid and
	 * setgid bits if the process is not being run by root.  This keeps
	 * people from modifying setuid and setgid binaries.
	 */
	if (!IS_NOSEC(inode))
		return file_remove_privs(file);
	return 0;
}

static int
xfs_dio_write_end_io(
	struct kiocb		*iocb,
	ssize_t			size,
	unsigned		flags)
{
	struct inode		*inode = file_inode(iocb->ki_filp);
	struct xfs_inode	*ip = XFS_I(inode);
	loff_t			offset = iocb->ki_pos;
	int			error = 0;

	trace_xfs_end_io_direct_write(ip, offset, size);

	if (XFS_FORCED_SHUTDOWN(ip->i_mount))
		return -EIO;

	if (size <= 0)
		return size;

	if (flags & IOMAP_DIO_COW) {
		error = xfs_reflink_end_cow(ip, offset, size);
		if (error)
			return error;
	}

	/*
	 * Unwritten conversion updates the in-core isize after extent
	 * conversion but before updating the on-disk size. Updating isize any
	 * earlier allows a racing dio read to find unwritten extents before
	 * they are converted.
	 */
	if (flags & IOMAP_DIO_UNWRITTEN)
		return xfs_iomap_write_unwritten(ip, offset, size, true);

	/*
	 * We need to update the in-core inode size here so that we don't end up
	 * with the on-disk inode size being outside the in-core inode size. We
	 * have no other method of updating EOF for AIO, so always do it here
	 * if necessary.
	 *
	 * We need to lock the test/set EOF update as we can be racing with
	 * other IO completions here to update the EOF. Failing to serialise
	 * here can result in EOF moving backwards and Bad Things Happen when
	 * that occurs.
	 */
	spin_lock(&ip->i_flags_lock);
	if (offset + size > i_size_read(inode)) {
		i_size_write(inode, offset + size);
		spin_unlock(&ip->i_flags_lock);
		error = xfs_setfilesize(ip, offset, size);
	} else {
		spin_unlock(&ip->i_flags_lock);
	}

	return error;
}

/*
 * xfs_file_dio_aio_write - handle direct IO writes
 *
 * Lock the inode appropriately to prepare for and issue a direct IO write.
 * By separating it from the buffered write path we remove all the tricky to
 * follow locking changes and looping.
 *
 * If there are cached pages or we're extending the file, we need IOLOCK_EXCL
 * until we're sure the bytes at the new EOF have been zeroed and/or the cached
 * pages are flushed out.
 *
 * In most cases the direct IO writes will be done holding IOLOCK_SHARED
 * allowing them to be done in parallel with reads and other direct IO writes.
 * However, if the IO is not aligned to filesystem blocks, the direct IO layer
 * needs to do sub-block zeroing and that requires serialisation against other
 * direct IOs to the same block. In this case we need to serialise the
 * submission of the unaligned IOs so that we don't get racing block zeroing in
 * the dio layer.  To avoid the problem with aio, we also need to wait for
 * outstanding IOs to complete so that unwritten extent conversion is completed
 * before we try to map the overlapping block. This is currently implemented by
 * hitting it with a big hammer (i.e. inode_dio_wait()).
 *
 * Returns with locks held indicated by @iolock and errors indicated by
 * negative return values.
 */
STATIC ssize_t
xfs_file_dio_aio_write(
	struct kiocb		*iocb,
	struct iov_iter		*from)
{
	struct file		*file = iocb->ki_filp;
	struct address_space	*mapping = file->f_mapping;
	struct inode		*inode = mapping->host;
	struct xfs_inode	*ip = XFS_I(inode);
	struct xfs_mount	*mp = ip->i_mount;
	ssize_t			ret = 0;
	int			unaligned_io = 0;
	int			iolock;
	size_t			count = iov_iter_count(from);
	struct xfs_buftarg      *target = XFS_IS_REALTIME_INODE(ip) ?
					mp->m_rtdev_targp : mp->m_ddev_targp;

	/* DIO must be aligned to device logical sector size */
	if ((iocb->ki_pos | count) & target->bt_logical_sectormask)
		return -EINVAL;

	/*
	 * Don't take the exclusive iolock here unless the I/O is unaligned to
	 * the file system block size.  We don't need to consider the EOF
	 * extension case here because xfs_file_aio_write_checks() will relock
	 * the inode as necessary for EOF zeroing cases and fill out the new
	 * inode size as appropriate.
	 */
	if ((iocb->ki_pos & mp->m_blockmask) ||
	    ((iocb->ki_pos + count) & mp->m_blockmask)) {
		unaligned_io = 1;

		/*
		 * We can't properly handle unaligned direct I/O to reflink
		 * files yet, as we can't unshare a partial block.
		 */
		if (xfs_is_reflink_inode(ip)) {
			trace_xfs_reflink_bounce_dio_write(ip, iocb->ki_pos, count);
			return -EREMCHG;
		}
		iolock = XFS_IOLOCK_EXCL;
	} else {
		iolock = XFS_IOLOCK_SHARED;
	}

	if (iocb->ki_flags & IOCB_NOWAIT) {
		if (!xfs_ilock_nowait(ip, iolock))
			return -EAGAIN;
	} else {
		xfs_ilock(ip, iolock);
	}

	ret = xfs_file_aio_write_checks(iocb, from, &iolock);
	if (ret)
		goto out;
	count = iov_iter_count(from);

	/*
	 * If we are doing unaligned IO, wait for all other IO to drain,
	 * otherwise demote the lock if we had to take the exclusive lock
	 * for other reasons in xfs_file_aio_write_checks.
	 */
	if (unaligned_io) {
		/* If we are going to wait for other DIO to finish, bail */
		if (iocb->ki_flags & IOCB_NOWAIT) {
			if (atomic_read(&inode->i_dio_count))
				return -EAGAIN;
		} else {
			inode_dio_wait(inode);
		}
	} else if (iolock == XFS_IOLOCK_EXCL) {
		xfs_ilock_demote(ip, XFS_IOLOCK_EXCL);
		iolock = XFS_IOLOCK_SHARED;
	}

	trace_xfs_file_direct_write(ip, count, iocb->ki_pos);
	ret = iomap_dio_rw(iocb, from, &xfs_iomap_ops, xfs_dio_write_end_io);
out:
	xfs_iunlock(ip, iolock);

	/*
	 * No fallback to buffered IO on errors for XFS, direct IO will either
	 * complete fully or fail.
	 */
	ASSERT(ret < 0 || ret == count);
	return ret;
}

static noinline ssize_t
xfs_file_dax_write(
	struct kiocb		*iocb,
	struct iov_iter		*from)
{
	struct inode		*inode = iocb->ki_filp->f_mapping->host;
	struct xfs_inode	*ip = XFS_I(inode);
	int			iolock = XFS_IOLOCK_EXCL;
	ssize_t			ret, error = 0;
	size_t			count;
	loff_t			pos;

	if (iocb->ki_flags & IOCB_NOWAIT) {
		if (!xfs_ilock_nowait(ip, iolock))
			return -EAGAIN;
	} else {
		xfs_ilock(ip, iolock);
	}

	ret = xfs_file_aio_write_checks(iocb, from, &iolock);
	if (ret)
		goto out;

	pos = iocb->ki_pos;
	count = iov_iter_count(from);

	trace_xfs_file_dax_write(ip, count, pos);
	ret = dax_iomap_rw(iocb, from, &xfs_iomap_ops);
	if (ret > 0 && iocb->ki_pos > i_size_read(inode)) {
		i_size_write(inode, iocb->ki_pos);
		error = xfs_setfilesize(ip, pos, ret);
	}
out:
	xfs_iunlock(ip, iolock);
	return error ? error : ret;
}

STATIC ssize_t
xfs_file_buffered_aio_write(
	struct kiocb		*iocb,
	struct iov_iter		*from)
{
	struct file		*file = iocb->ki_filp;
	struct address_space	*mapping = file->f_mapping;
	struct inode		*inode = mapping->host;
	struct xfs_inode	*ip = XFS_I(inode);
	ssize_t			ret;
	int			enospc = 0;
	int			iolock;

	if (iocb->ki_flags & IOCB_NOWAIT)
		return -EOPNOTSUPP;

write_retry:
	iolock = XFS_IOLOCK_EXCL;
	xfs_ilock(ip, iolock);

	ret = xfs_file_aio_write_checks(iocb, from, &iolock);
	if (ret)
		goto out;

	/* We can write back this queue in page reclaim */
	current->backing_dev_info = inode_to_bdi(inode);

	trace_xfs_file_buffered_write(ip, iov_iter_count(from), iocb->ki_pos);
	ret = iomap_file_buffered_write(iocb, from, &xfs_iomap_ops);
	if (likely(ret >= 0))
		iocb->ki_pos += ret;

	/*
	 * If we hit a space limit, try to free up some lingering preallocated
	 * space before returning an error. In the case of ENOSPC, first try to
	 * write back all dirty inodes to free up some of the excess reserved
	 * metadata space. This reduces the chances that the eofblocks scan
	 * waits on dirty mappings. Since xfs_flush_inodes() is serialized, this
	 * also behaves as a filter to prevent too many eofblocks scans from
	 * running at the same time.
	 */
	if (ret == -EDQUOT && !enospc) {
		xfs_iunlock(ip, iolock);
		enospc = xfs_inode_free_quota_eofblocks(ip);
		if (enospc)
			goto write_retry;
		enospc = xfs_inode_free_quota_cowblocks(ip);
		if (enospc)
			goto write_retry;
		iolock = 0;
	} else if (ret == -ENOSPC && !enospc) {
		struct xfs_eofblocks eofb = {0};

		enospc = 1;
		xfs_flush_inodes(ip->i_mount);

		xfs_iunlock(ip, iolock);
		eofb.eof_flags = XFS_EOF_FLAGS_SYNC;
		xfs_icache_free_eofblocks(ip->i_mount, &eofb);
		xfs_icache_free_cowblocks(ip->i_mount, &eofb);
		goto write_retry;
	}

	current->backing_dev_info = NULL;
out:
	if (iolock)
		xfs_iunlock(ip, iolock);
	return ret;
}

STATIC ssize_t
xfs_file_write_iter(
	struct kiocb		*iocb,
	struct iov_iter		*from)
{
	struct file		*file = iocb->ki_filp;
	struct address_space	*mapping = file->f_mapping;
	struct inode		*inode = mapping->host;
	struct xfs_inode	*ip = XFS_I(inode);
	ssize_t			ret;
	size_t			ocount = iov_iter_count(from);

	XFS_STATS_INC(ip->i_mount, xs_write_calls);

	if (ocount == 0)
		return 0;

	if (XFS_FORCED_SHUTDOWN(ip->i_mount))
		return -EIO;

	if (IS_DAX(inode))
		ret = xfs_file_dax_write(iocb, from);
	else if (iocb->ki_flags & IOCB_DIRECT) {
		/*
		 * Allow a directio write to fall back to a buffered
		 * write *only* in the case that we're doing a reflink
		 * CoW.  In all other directio scenarios we do not
		 * allow an operation to fall back to buffered mode.
		 */
		ret = xfs_file_dio_aio_write(iocb, from);
		if (ret == -EREMCHG)
			goto buffered;
	} else {
buffered:
		ret = xfs_file_buffered_aio_write(iocb, from);
	}

	if (ret > 0) {
		XFS_STATS_ADD(ip->i_mount, xs_write_bytes, ret);

		/* Handle various SYNC-type writes */
		ret = generic_write_sync(iocb, ret);
	}
	return ret;
}

#define	XFS_FALLOC_FL_SUPPORTED						\
		(FALLOC_FL_KEEP_SIZE | FALLOC_FL_PUNCH_HOLE |		\
		 FALLOC_FL_COLLAPSE_RANGE | FALLOC_FL_ZERO_RANGE |	\
		 FALLOC_FL_INSERT_RANGE | FALLOC_FL_UNSHARE_RANGE)

STATIC long
xfs_file_fallocate(
	struct file		*file,
	int			mode,
	loff_t			offset,
	loff_t			len)
{
	struct inode		*inode = file_inode(file);
	struct xfs_inode	*ip = XFS_I(inode);
	long			error;
	enum xfs_prealloc_flags	flags = 0;
	uint			iolock = XFS_IOLOCK_EXCL;
	loff_t			new_size = 0;
	bool			do_file_insert = false;

	if (!S_ISREG(inode->i_mode))
		return -EINVAL;
	if (mode & ~XFS_FALLOC_FL_SUPPORTED)
		return -EOPNOTSUPP;

	xfs_ilock(ip, iolock);
	error = xfs_break_layouts(inode, &iolock);
	if (error)
		goto out_unlock;

	xfs_ilock(ip, XFS_MMAPLOCK_EXCL);
	iolock |= XFS_MMAPLOCK_EXCL;

	if (mode & FALLOC_FL_PUNCH_HOLE) {
		error = xfs_free_file_space(ip, offset, len);
		if (error)
			goto out_unlock;
	} else if (mode & FALLOC_FL_COLLAPSE_RANGE) {
		unsigned int blksize_mask = i_blocksize(inode) - 1;

		if (offset & blksize_mask || len & blksize_mask) {
			error = -EINVAL;
			goto out_unlock;
		}

		/*
		 * There is no need to overlap collapse range with EOF,
		 * in which case it is effectively a truncate operation
		 */
		if (offset + len >= i_size_read(inode)) {
			error = -EINVAL;
			goto out_unlock;
		}

		new_size = i_size_read(inode) - len;

		error = xfs_collapse_file_space(ip, offset, len);
		if (error)
			goto out_unlock;
	} else if (mode & FALLOC_FL_INSERT_RANGE) {
		unsigned int blksize_mask = i_blocksize(inode) - 1;

		new_size = i_size_read(inode) + len;
		if (offset & blksize_mask || len & blksize_mask) {
			error = -EINVAL;
			goto out_unlock;
		}

		/* check the new inode size does not wrap through zero */
		if (new_size > inode->i_sb->s_maxbytes) {
			error = -EFBIG;
			goto out_unlock;
		}

		/* Offset should be less than i_size */
		if (offset >= i_size_read(inode)) {
			error = -EINVAL;
			goto out_unlock;
		}
		do_file_insert = true;
	} else {
		flags |= XFS_PREALLOC_SET;

		if (!(mode & FALLOC_FL_KEEP_SIZE) &&
		    offset + len > i_size_read(inode)) {
			new_size = offset + len;
			error = inode_newsize_ok(inode, new_size);
			if (error)
				goto out_unlock;
		}

		if (mode & FALLOC_FL_ZERO_RANGE)
			error = xfs_zero_file_space(ip, offset, len);
		else {
			if (mode & FALLOC_FL_UNSHARE_RANGE) {
				error = xfs_reflink_unshare(ip, offset, len);
				if (error)
					goto out_unlock;
			}
			error = xfs_alloc_file_space(ip, offset, len,
						     XFS_BMAPI_PREALLOC);
		}
		if (error)
			goto out_unlock;
	}

	if (file->f_flags & O_DSYNC)
		flags |= XFS_PREALLOC_SYNC;

	error = xfs_update_prealloc_flags(ip, flags);
	if (error)
		goto out_unlock;

	/* Change file size if needed */
	if (new_size) {
		struct iattr iattr;

		iattr.ia_valid = ATTR_SIZE;
		iattr.ia_size = new_size;
		error = xfs_vn_setattr_size(file_dentry(file), &iattr);
		if (error)
			goto out_unlock;
	}

	/*
	 * Perform hole insertion now that the file size has been
	 * updated so that if we crash during the operation we don't
	 * leave shifted extents past EOF and hence losing access to
	 * the data that is contained within them.
	 */
	if (do_file_insert)
		error = xfs_insert_file_space(ip, offset, len);

out_unlock:
	xfs_iunlock(ip, iolock);
	return error;
}

STATIC int
xfs_file_clone_range(
	struct file	*file_in,
	loff_t		pos_in,
	struct file	*file_out,
	loff_t		pos_out,
	u64		len)
{
	return xfs_reflink_remap_range(file_in, pos_in, file_out, pos_out,
				     len, false);
}

STATIC ssize_t
xfs_file_dedupe_range(
	struct file	*src_file,
	u64		loff,
	u64		len,
	struct file	*dst_file,
	u64		dst_loff)
{
	int		error;

	error = xfs_reflink_remap_range(src_file, loff, dst_file, dst_loff,
				     len, true);
	if (error)
		return error;
	return len;
}

STATIC int
xfs_file_open(
	struct inode	*inode,
	struct file	*file)
{
	if (!(file->f_flags & O_LARGEFILE) && i_size_read(inode) > MAX_NON_LFS)
		return -EFBIG;
	if (XFS_FORCED_SHUTDOWN(XFS_M(inode->i_sb)))
		return -EIO;
	file->f_mode |= FMODE_NOWAIT;
	return 0;
}

STATIC int
xfs_dir_open(
	struct inode	*inode,
	struct file	*file)
{
	struct xfs_inode *ip = XFS_I(inode);
	int		mode;
	int		error;

	error = xfs_file_open(inode, file);
	if (error)
		return error;

	/*
	 * If there are any blocks, read-ahead block 0 as we're almost
	 * certain to have the next operation be a read there.
	 */
	mode = xfs_ilock_data_map_shared(ip);
	if (ip->i_d.di_nextents > 0)
		error = xfs_dir3_data_readahead(ip, 0, -1);
	xfs_iunlock(ip, mode);
	return error;
}

STATIC int
xfs_file_release(
	struct inode	*inode,
	struct file	*filp)
{
	return xfs_release(XFS_I(inode));
}

STATIC int
xfs_file_readdir(
	struct file	*file,
	struct dir_context *ctx)
{
	struct inode	*inode = file_inode(file);
	xfs_inode_t	*ip = XFS_I(inode);
	size_t		bufsize;

	/*
	 * The Linux API doesn't pass down the total size of the buffer
	 * we read into down to the filesystem.  With the filldir concept
	 * it's not needed for correct information, but the XFS dir2 leaf
	 * code wants an estimate of the buffer size to calculate it's
	 * readahead window and size the buffers used for mapping to
	 * physical blocks.
	 *
	 * Try to give it an estimate that's good enough, maybe at some
	 * point we can change the ->readdir prototype to include the
	 * buffer size.  For now we use the current glibc buffer size.
	 */
	bufsize = (size_t)min_t(loff_t, XFS_READDIR_BUFSIZE, ip->i_d.di_size);

	return xfs_readdir(NULL, ip, ctx, bufsize);
}

STATIC loff_t
xfs_file_llseek(
	struct file	*file,
	loff_t		offset,
	int		whence)
{
	struct inode		*inode = file->f_mapping->host;

	if (XFS_FORCED_SHUTDOWN(XFS_I(inode)->i_mount))
		return -EIO;

	switch (whence) {
	default:
		return generic_file_llseek(file, offset, whence);
	case SEEK_HOLE:
		offset = iomap_seek_hole(inode, offset, &xfs_iomap_ops);
		break;
	case SEEK_DATA:
		offset = iomap_seek_data(inode, offset, &xfs_iomap_ops);
		break;
	}

	if (offset < 0)
		return offset;
	return vfs_setpos(file, offset, inode->i_sb->s_maxbytes);
}

/*
 * Locking for serialisation of IO during page faults. This results in a lock
 * ordering of:
 *
 * mmap_sem (MM)
 *   sb_start_pagefault(vfs, freeze)
 *     i_mmaplock (XFS - truncate serialisation)
 *       page_lock (MM)
 *         i_lock (XFS - extent map serialisation)
 */
static int
__xfs_filemap_fault(
	struct vm_fault		*vmf,
	enum page_entry_size	pe_size,
	bool			write_fault)
{
	struct inode		*inode = file_inode(vmf->vma->vm_file);
	struct xfs_inode	*ip = XFS_I(inode);
	int			ret;

	trace_xfs_filemap_fault(ip, pe_size, write_fault);

	if (write_fault) {
		sb_start_pagefault(inode->i_sb);
		file_update_time(vmf->vma->vm_file);
	}

	xfs_ilock(XFS_I(inode), XFS_MMAPLOCK_SHARED);
	if (IS_DAX(inode)) {
		pfn_t pfn;

<<<<<<< HEAD
		ret = dax_iomap_fault(vmf, pe_size, &pfn, &xfs_iomap_ops);
=======
		ret = dax_iomap_fault(vmf, pe_size, &pfn, NULL, &xfs_iomap_ops);
>>>>>>> 661e50bc
		if (ret & VM_FAULT_NEEDDSYNC)
			ret = dax_finish_sync_fault(vmf, pe_size, pfn);
	} else {
		if (write_fault)
			ret = iomap_page_mkwrite(vmf, &xfs_iomap_ops);
		else
			ret = filemap_fault(vmf);
	}
	xfs_iunlock(XFS_I(inode), XFS_MMAPLOCK_SHARED);

	if (write_fault)
		sb_end_pagefault(inode->i_sb);
	return ret;
}

static int
xfs_filemap_fault(
	struct vm_fault		*vmf)
{
	/* DAX can shortcut the normal fault path on write faults! */
	return __xfs_filemap_fault(vmf, PE_SIZE_PTE,
			IS_DAX(file_inode(vmf->vma->vm_file)) &&
			(vmf->flags & FAULT_FLAG_WRITE));
}

static int
xfs_filemap_huge_fault(
	struct vm_fault		*vmf,
	enum page_entry_size	pe_size)
{
	if (!IS_DAX(file_inode(vmf->vma->vm_file)))
		return VM_FAULT_FALLBACK;

	/* DAX can shortcut the normal fault path on write faults! */
	return __xfs_filemap_fault(vmf, pe_size,
			(vmf->flags & FAULT_FLAG_WRITE));
}

static int
xfs_filemap_page_mkwrite(
	struct vm_fault		*vmf)
{
	return __xfs_filemap_fault(vmf, PE_SIZE_PTE, true);
}

/*
 * pfn_mkwrite was originally intended to ensure we capture time stamp updates
 * on write faults. In reality, it needs to serialise against truncate and
 * prepare memory for writing so handle is as standard write fault.
 */
static int
xfs_filemap_pfn_mkwrite(
	struct vm_fault		*vmf)
{

	return __xfs_filemap_fault(vmf, PE_SIZE_PTE, true);
}

static const struct vm_operations_struct xfs_file_vm_ops = {
	.fault		= xfs_filemap_fault,
	.huge_fault	= xfs_filemap_huge_fault,
	.map_pages	= filemap_map_pages,
	.page_mkwrite	= xfs_filemap_page_mkwrite,
	.pfn_mkwrite	= xfs_filemap_pfn_mkwrite,
};

STATIC int
xfs_file_mmap(
	struct file	*filp,
	struct vm_area_struct *vma)
{
	/*
	 * We don't support synchronous mappings for non-DAX files. At least
	 * until someone comes with a sensible use case.
	 */
	if (!IS_DAX(file_inode(filp)) && (vma->vm_flags & VM_SYNC))
		return -EOPNOTSUPP;

	file_accessed(filp);
	vma->vm_ops = &xfs_file_vm_ops;
	if (IS_DAX(file_inode(filp)))
		vma->vm_flags |= VM_MIXEDMAP | VM_HUGEPAGE;
	return 0;
}

const struct file_operations xfs_file_operations = {
	.llseek		= xfs_file_llseek,
	.read_iter	= xfs_file_read_iter,
	.write_iter	= xfs_file_write_iter,
	.splice_read	= generic_file_splice_read,
	.splice_write	= iter_file_splice_write,
	.unlocked_ioctl	= xfs_file_ioctl,
#ifdef CONFIG_COMPAT
	.compat_ioctl	= xfs_file_compat_ioctl,
#endif
	.mmap		= xfs_file_mmap,
	.mmap_supported_flags = MAP_SYNC,
	.open		= xfs_file_open,
	.release	= xfs_file_release,
	.fsync		= xfs_file_fsync,
	.get_unmapped_area = thp_get_unmapped_area,
	.fallocate	= xfs_file_fallocate,
	.clone_file_range = xfs_file_clone_range,
	.dedupe_file_range = xfs_file_dedupe_range,
};

const struct file_operations xfs_dir_file_operations = {
	.open		= xfs_dir_open,
	.read		= generic_read_dir,
	.iterate_shared	= xfs_file_readdir,
	.llseek		= generic_file_llseek,
	.unlocked_ioctl	= xfs_file_ioctl,
#ifdef CONFIG_COMPAT
	.compat_ioctl	= xfs_file_compat_ioctl,
#endif
	.fsync		= xfs_dir_fsync,
};<|MERGE_RESOLUTION|>--- conflicted
+++ resolved
@@ -1048,11 +1048,7 @@
 	if (IS_DAX(inode)) {
 		pfn_t pfn;
 
-<<<<<<< HEAD
-		ret = dax_iomap_fault(vmf, pe_size, &pfn, &xfs_iomap_ops);
-=======
 		ret = dax_iomap_fault(vmf, pe_size, &pfn, NULL, &xfs_iomap_ops);
->>>>>>> 661e50bc
 		if (ret & VM_FAULT_NEEDDSYNC)
 			ret = dax_finish_sync_fault(vmf, pe_size, pfn);
 	} else {
