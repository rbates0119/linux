// SPDX-License-Identifier: GPL-2.0-or-later
/*
 * Copyright 1997-1998 Transmeta Corporation -- All Rights Reserved
 * Copyright 2001-2006 Ian Kent <raven@themaw.net>
 */

#include <linux/sched/signal.h>
#include "autofs_i.h"

/* We make this a static variable rather than a part of the superblock; it
 * is better if we don't reassign numbers easily even across filesystems
 */
static autofs_wqt_t autofs_next_wait_queue = 1;

void autofs_catatonic_mode(struct autofs_sb_info *sbi)
{
	struct autofs_wait_queue *wq, *nwq;

	mutex_lock(&sbi->wq_mutex);
	if (sbi->flags & AUTOFS_SBI_CATATONIC) {
		mutex_unlock(&sbi->wq_mutex);
		return;
	}

	pr_debug("entering catatonic mode\n");

	sbi->flags |= AUTOFS_SBI_CATATONIC;
	wq = sbi->queues;
	sbi->queues = NULL;	/* Erase all wait queues */
	while (wq) {
		nwq = wq->next;
		wq->status = -ENOENT; /* Magic is gone - report failure */
		kfree(wq->name.name);
		wq->name.name = NULL;
		wq->wait_ctr--;
		wake_up_interruptible(&wq->queue);
		wq = nwq;
	}
	fput(sbi->pipe);	/* Close the pipe */
	sbi->pipe = NULL;
	sbi->pipefd = -1;
	mutex_unlock(&sbi->wq_mutex);
}

static int autofs_write(struct autofs_sb_info *sbi,
			struct file *file, const void *addr, int bytes)
{
	unsigned long sigpipe, flags;
	const char *data = (const char *)addr;
	ssize_t wr = 0;

	sigpipe = sigismember(&current->pending.signal, SIGPIPE);

	mutex_lock(&sbi->pipe_mutex);
	while (bytes) {
<<<<<<< HEAD
		wr = kernel_write(file, data, bytes, &file->f_pos);
=======
		wr = __kernel_write(file, data, bytes, NULL);
>>>>>>> bbf5c979
		if (wr <= 0)
			break;
		data += wr;
		bytes -= wr;
	}
	mutex_unlock(&sbi->pipe_mutex);

	/* Keep the currently executing process from receiving a
	 * SIGPIPE unless it was already supposed to get one
	 */
	if (wr == -EPIPE && !sigpipe) {
		spin_lock_irqsave(&current->sighand->siglock, flags);
		sigdelset(&current->pending.signal, SIGPIPE);
		recalc_sigpending();
		spin_unlock_irqrestore(&current->sighand->siglock, flags);
	}

	/* if 'wr' returned 0 (impossible) we assume -EIO (safe) */
	return bytes == 0 ? 0 : wr < 0 ? wr : -EIO;
}

static void autofs_notify_daemon(struct autofs_sb_info *sbi,
				 struct autofs_wait_queue *wq,
				 int type)
{
	union {
		struct autofs_packet_hdr hdr;
		union autofs_packet_union v4_pkt;
		union autofs_v5_packet_union v5_pkt;
	} pkt;
	struct file *pipe = NULL;
	size_t pktsz;
	int ret;

	pr_debug("wait id = 0x%08lx, name = %.*s, type=%d\n",
		 (unsigned long) wq->wait_queue_token,
		 wq->name.len, wq->name.name, type);

	memset(&pkt, 0, sizeof(pkt)); /* For security reasons */

	pkt.hdr.proto_version = sbi->version;
	pkt.hdr.type = type;

	switch (type) {
	/* Kernel protocol v4 missing and expire packets */
	case autofs_ptype_missing:
	{
		struct autofs_packet_missing *mp = &pkt.v4_pkt.missing;

		pktsz = sizeof(*mp);

		mp->wait_queue_token = wq->wait_queue_token;
		mp->len = wq->name.len;
		memcpy(mp->name, wq->name.name, wq->name.len);
		mp->name[wq->name.len] = '\0';
		break;
	}
	case autofs_ptype_expire_multi:
	{
		struct autofs_packet_expire_multi *ep =
					&pkt.v4_pkt.expire_multi;

		pktsz = sizeof(*ep);

		ep->wait_queue_token = wq->wait_queue_token;
		ep->len = wq->name.len;
		memcpy(ep->name, wq->name.name, wq->name.len);
		ep->name[wq->name.len] = '\0';
		break;
	}
	/*
	 * Kernel protocol v5 packet for handling indirect and direct
	 * mount missing and expire requests
	 */
	case autofs_ptype_missing_indirect:
	case autofs_ptype_expire_indirect:
	case autofs_ptype_missing_direct:
	case autofs_ptype_expire_direct:
	{
		struct autofs_v5_packet *packet = &pkt.v5_pkt.v5_packet;
		struct user_namespace *user_ns = sbi->pipe->f_cred->user_ns;

		pktsz = sizeof(*packet);

		packet->wait_queue_token = wq->wait_queue_token;
		packet->len = wq->name.len;
		memcpy(packet->name, wq->name.name, wq->name.len);
		packet->name[wq->name.len] = '\0';
		packet->dev = wq->dev;
		packet->ino = wq->ino;
		packet->uid = from_kuid_munged(user_ns, wq->uid);
		packet->gid = from_kgid_munged(user_ns, wq->gid);
		packet->pid = wq->pid;
		packet->tgid = wq->tgid;
		break;
	}
	default:
		pr_warn("bad type %d!\n", type);
		mutex_unlock(&sbi->wq_mutex);
		return;
	}

	pipe = get_file(sbi->pipe);

	mutex_unlock(&sbi->wq_mutex);

	switch (ret = autofs_write(sbi, pipe, &pkt, pktsz)) {
	case 0:
		break;
	case -ENOMEM:
	case -ERESTARTSYS:
		/* Just fail this one */
		autofs_wait_release(sbi, wq->wait_queue_token, ret);
		break;
	default:
		autofs_catatonic_mode(sbi);
		break;
	}
	fput(pipe);
}

static int autofs_getpath(struct autofs_sb_info *sbi,
			  struct dentry *dentry, char *name)
{
	struct dentry *root = sbi->sb->s_root;
	struct dentry *tmp;
	char *buf;
	char *p;
	int len;
	unsigned seq;

rename_retry:
	buf = name;
	len = 0;

	seq = read_seqbegin(&rename_lock);
	rcu_read_lock();
	spin_lock(&sbi->fs_lock);
	for (tmp = dentry ; tmp != root ; tmp = tmp->d_parent)
		len += tmp->d_name.len + 1;

	if (!len || --len > NAME_MAX) {
		spin_unlock(&sbi->fs_lock);
		rcu_read_unlock();
		if (read_seqretry(&rename_lock, seq))
			goto rename_retry;
		return 0;
	}

	*(buf + len) = '\0';
	p = buf + len - dentry->d_name.len;
	strncpy(p, dentry->d_name.name, dentry->d_name.len);

	for (tmp = dentry->d_parent; tmp != root ; tmp = tmp->d_parent) {
		*(--p) = '/';
		p -= tmp->d_name.len;
		strncpy(p, tmp->d_name.name, tmp->d_name.len);
	}
	spin_unlock(&sbi->fs_lock);
	rcu_read_unlock();
	if (read_seqretry(&rename_lock, seq))
		goto rename_retry;

	return len;
}

static struct autofs_wait_queue *
autofs_find_wait(struct autofs_sb_info *sbi, const struct qstr *qstr)
{
	struct autofs_wait_queue *wq;

	for (wq = sbi->queues; wq; wq = wq->next) {
		if (wq->name.hash == qstr->hash &&
		    wq->name.len == qstr->len &&
		    wq->name.name &&
		    !memcmp(wq->name.name, qstr->name, qstr->len))
			break;
	}
	return wq;
}

/*
 * Check if we have a valid request.
 * Returns
 * 1 if the request should continue.
 *   In this case we can return an autofs_wait_queue entry if one is
 *   found or NULL to idicate a new wait needs to be created.
 * 0 or a negative errno if the request shouldn't continue.
 */
static int validate_request(struct autofs_wait_queue **wait,
			    struct autofs_sb_info *sbi,
			    const struct qstr *qstr,
			    const struct path *path, enum autofs_notify notify)
{
	struct dentry *dentry = path->dentry;
	struct autofs_wait_queue *wq;
	struct autofs_info *ino;

	if (sbi->flags & AUTOFS_SBI_CATATONIC)
		return -ENOENT;

	/* Wait in progress, continue; */
	wq = autofs_find_wait(sbi, qstr);
	if (wq) {
		*wait = wq;
		return 1;
	}

	*wait = NULL;

	/* If we don't yet have any info this is a new request */
	ino = autofs_dentry_ino(dentry);
	if (!ino)
		return 1;

	/*
	 * If we've been asked to wait on an existing expire (NFY_NONE)
	 * but there is no wait in the queue ...
	 */
	if (notify == NFY_NONE) {
		/*
		 * Either we've betean the pending expire to post it's
		 * wait or it finished while we waited on the mutex.
		 * So we need to wait till either, the wait appears
		 * or the expire finishes.
		 */

		while (ino->flags & AUTOFS_INF_EXPIRING) {
			mutex_unlock(&sbi->wq_mutex);
			schedule_timeout_interruptible(HZ/10);
			if (mutex_lock_interruptible(&sbi->wq_mutex))
				return -EINTR;

			if (sbi->flags & AUTOFS_SBI_CATATONIC)
				return -ENOENT;

			wq = autofs_find_wait(sbi, qstr);
			if (wq) {
				*wait = wq;
				return 1;
			}
		}

		/*
		 * Not ideal but the status has already gone. Of the two
		 * cases where we wait on NFY_NONE neither depend on the
		 * return status of the wait.
		 */
		return 0;
	}

	/*
	 * If we've been asked to trigger a mount and the request
	 * completed while we waited on the mutex ...
	 */
	if (notify == NFY_MOUNT) {
		struct dentry *new = NULL;
		struct path this;
		int valid = 1;

		/*
		 * If the dentry was successfully mounted while we slept
		 * on the wait queue mutex we can return success. If it
		 * isn't mounted (doesn't have submounts for the case of
		 * a multi-mount with no mount at it's base) we can
		 * continue on and create a new request.
		 */
		if (!IS_ROOT(dentry)) {
			if (d_unhashed(dentry) &&
			    d_really_is_positive(dentry)) {
				struct dentry *parent = dentry->d_parent;

				new = d_lookup(parent, &dentry->d_name);
				if (new)
					dentry = new;
			}
		}
		this.mnt = path->mnt;
		this.dentry = dentry;
		if (path_has_submounts(&this))
			valid = 0;

		if (new)
			dput(new);
		return valid;
	}

	return 1;
}

int autofs_wait(struct autofs_sb_info *sbi,
		 const struct path *path, enum autofs_notify notify)
{
	struct dentry *dentry = path->dentry;
	struct autofs_wait_queue *wq;
	struct qstr qstr;
	char *name;
	int status, ret, type;
	pid_t pid;
	pid_t tgid;

	/* In catatonic mode, we don't wait for nobody */
	if (sbi->flags & AUTOFS_SBI_CATATONIC)
		return -ENOENT;

	/*
	 * Try translating pids to the namespace of the daemon.
	 *
	 * Zero means failure: we are in an unrelated pid namespace.
	 */
	pid = task_pid_nr_ns(current, ns_of_pid(sbi->oz_pgrp));
	tgid = task_tgid_nr_ns(current, ns_of_pid(sbi->oz_pgrp));
	if (pid == 0 || tgid == 0)
		return -ENOENT;

	if (d_really_is_negative(dentry)) {
		/*
		 * A wait for a negative dentry is invalid for certain
		 * cases. A direct or offset mount "always" has its mount
		 * point directory created and so the request dentry must
		 * be positive or the map key doesn't exist. The situation
		 * is very similar for indirect mounts except only dentrys
		 * in the root of the autofs file system may be negative.
		 */
		if (autofs_type_trigger(sbi->type))
			return -ENOENT;
		else if (!IS_ROOT(dentry->d_parent))
			return -ENOENT;
	}

	name = kmalloc(NAME_MAX + 1, GFP_KERNEL);
	if (!name)
		return -ENOMEM;

	/* If this is a direct mount request create a dummy name */
	if (IS_ROOT(dentry) && autofs_type_trigger(sbi->type))
		qstr.len = sprintf(name, "%p", dentry);
	else {
		qstr.len = autofs_getpath(sbi, dentry, name);
		if (!qstr.len) {
			kfree(name);
			return -ENOENT;
		}
	}
	qstr.name = name;
	qstr.hash = full_name_hash(dentry, name, qstr.len);

	if (mutex_lock_interruptible(&sbi->wq_mutex)) {
		kfree(qstr.name);
		return -EINTR;
	}

	ret = validate_request(&wq, sbi, &qstr, path, notify);
	if (ret <= 0) {
		if (ret != -EINTR)
			mutex_unlock(&sbi->wq_mutex);
		kfree(qstr.name);
		return ret;
	}

	if (!wq) {
		/* Create a new wait queue */
		wq = kmalloc(sizeof(struct autofs_wait_queue), GFP_KERNEL);
		if (!wq) {
			kfree(qstr.name);
			mutex_unlock(&sbi->wq_mutex);
			return -ENOMEM;
		}

		wq->wait_queue_token = autofs_next_wait_queue;
		if (++autofs_next_wait_queue == 0)
			autofs_next_wait_queue = 1;
		wq->next = sbi->queues;
		sbi->queues = wq;
		init_waitqueue_head(&wq->queue);
		memcpy(&wq->name, &qstr, sizeof(struct qstr));
		wq->dev = autofs_get_dev(sbi);
		wq->ino = autofs_get_ino(sbi);
		wq->uid = current_uid();
		wq->gid = current_gid();
		wq->pid = pid;
		wq->tgid = tgid;
		wq->status = -EINTR; /* Status return if interrupted */
		wq->wait_ctr = 2;

		if (sbi->version < 5) {
			if (notify == NFY_MOUNT)
				type = autofs_ptype_missing;
			else
				type = autofs_ptype_expire_multi;
		} else {
			if (notify == NFY_MOUNT)
				type = autofs_type_trigger(sbi->type) ?
					autofs_ptype_missing_direct :
					 autofs_ptype_missing_indirect;
			else
				type = autofs_type_trigger(sbi->type) ?
					autofs_ptype_expire_direct :
					autofs_ptype_expire_indirect;
		}

		pr_debug("new wait id = 0x%08lx, name = %.*s, nfy=%d\n",
			 (unsigned long) wq->wait_queue_token, wq->name.len,
			 wq->name.name, notify);

		/*
		 * autofs_notify_daemon() may block; it will unlock ->wq_mutex
		 */
		autofs_notify_daemon(sbi, wq, type);
	} else {
		wq->wait_ctr++;
		pr_debug("existing wait id = 0x%08lx, name = %.*s, nfy=%d\n",
			 (unsigned long) wq->wait_queue_token, wq->name.len,
			 wq->name.name, notify);
		mutex_unlock(&sbi->wq_mutex);
		kfree(qstr.name);
	}

	/*
	 * wq->name.name is NULL iff the lock is already released
	 * or the mount has been made catatonic.
	 */
	wait_event_killable(wq->queue, wq->name.name == NULL);
	status = wq->status;

	/*
	 * For direct and offset mounts we need to track the requester's
	 * uid and gid in the dentry info struct. This is so it can be
	 * supplied, on request, by the misc device ioctl interface.
	 * This is needed during daemon resatart when reconnecting
	 * to existing, active, autofs mounts. The uid and gid (and
	 * related string values) may be used for macro substitution
	 * in autofs mount maps.
	 */
	if (!status) {
		struct autofs_info *ino;
		struct dentry *de = NULL;

		/* direct mount or browsable map */
		ino = autofs_dentry_ino(dentry);
		if (!ino) {
			/* If not lookup actual dentry used */
			de = d_lookup(dentry->d_parent, &dentry->d_name);
			if (de)
				ino = autofs_dentry_ino(de);
		}

		/* Set mount requester */
		if (ino) {
			spin_lock(&sbi->fs_lock);
			ino->uid = wq->uid;
			ino->gid = wq->gid;
			spin_unlock(&sbi->fs_lock);
		}

		if (de)
			dput(de);
	}

	/* Are we the last process to need status? */
	mutex_lock(&sbi->wq_mutex);
	if (!--wq->wait_ctr)
		kfree(wq);
	mutex_unlock(&sbi->wq_mutex);

	return status;
}


int autofs_wait_release(struct autofs_sb_info *sbi,
			autofs_wqt_t wait_queue_token, int status)
{
	struct autofs_wait_queue *wq, **wql;

	mutex_lock(&sbi->wq_mutex);
	for (wql = &sbi->queues; (wq = *wql) != NULL; wql = &wq->next) {
		if (wq->wait_queue_token == wait_queue_token)
			break;
	}

	if (!wq) {
		mutex_unlock(&sbi->wq_mutex);
		return -EINVAL;
	}

	*wql = wq->next;	/* Unlink from chain */
	kfree(wq->name.name);
	wq->name.name = NULL;	/* Do not wait on this queue */
	wq->status = status;
	wake_up(&wq->queue);
	if (!--wq->wait_ctr)
		kfree(wq);
	mutex_unlock(&sbi->wq_mutex);

	return 0;
}<|MERGE_RESOLUTION|>--- conflicted
+++ resolved
@@ -53,11 +53,7 @@
 
 	mutex_lock(&sbi->pipe_mutex);
 	while (bytes) {
-<<<<<<< HEAD
-		wr = kernel_write(file, data, bytes, &file->f_pos);
-=======
 		wr = __kernel_write(file, data, bytes, NULL);
->>>>>>> bbf5c979
 		if (wr <= 0)
 			break;
 		data += wr;
