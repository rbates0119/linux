// SPDX-License-Identifier: GPL-2.0
/*
 * fs/f2fs/segment.c
 *
 * Copyright (c) 2012 Samsung Electronics Co., Ltd.
 *             http://www.samsung.com/
 */
#include <linux/fs.h>
#include <linux/f2fs_fs.h>
#include <linux/bio.h>
#include <linux/blkdev.h>
#include <linux/prefetch.h>
#include <linux/kthread.h>
#include <linux/swap.h>
#include <linux/timer.h>
#include <linux/freezer.h>
#include <linux/sched/signal.h>

#include "f2fs.h"
#include "segment.h"
#include "node.h"
#include "gc.h"
#include "trace.h"
#include <trace/events/f2fs.h>

#define __reverse_ffz(x) __reverse_ffs(~(x))

static struct kmem_cache *discard_entry_slab;
static struct kmem_cache *discard_cmd_slab;
static struct kmem_cache *sit_entry_set_slab;
static struct kmem_cache *inmem_entry_slab;

static unsigned long __reverse_ulong(unsigned char *str)
{
	unsigned long tmp = 0;
	int shift = 24, idx = 0;

#if BITS_PER_LONG == 64
	shift = 56;
#endif
	while (shift >= 0) {
		tmp |= (unsigned long)str[idx++] << shift;
		shift -= BITS_PER_BYTE;
	}
	return tmp;
}

/*
 * __reverse_ffs is copied from include/asm-generic/bitops/__ffs.h since
 * MSB and LSB are reversed in a byte by f2fs_set_bit.
 */
static inline unsigned long __reverse_ffs(unsigned long word)
{
	int num = 0;

#if BITS_PER_LONG == 64
	if ((word & 0xffffffff00000000UL) == 0)
		num += 32;
	else
		word >>= 32;
#endif
	if ((word & 0xffff0000) == 0)
		num += 16;
	else
		word >>= 16;

	if ((word & 0xff00) == 0)
		num += 8;
	else
		word >>= 8;

	if ((word & 0xf0) == 0)
		num += 4;
	else
		word >>= 4;

	if ((word & 0xc) == 0)
		num += 2;
	else
		word >>= 2;

	if ((word & 0x2) == 0)
		num += 1;
	return num;
}

/*
 * __find_rev_next(_zero)_bit is copied from lib/find_next_bit.c because
 * f2fs_set_bit makes MSB and LSB reversed in a byte.
 * @size must be integral times of unsigned long.
 * Example:
 *                             MSB <--> LSB
 *   f2fs_set_bit(0, bitmap) => 1000 0000
 *   f2fs_set_bit(7, bitmap) => 0000 0001
 */
static unsigned long __find_rev_next_bit(const unsigned long *addr,
			unsigned long size, unsigned long offset)
{
	const unsigned long *p = addr + BIT_WORD(offset);
	unsigned long result = size;
	unsigned long tmp;

	if (offset >= size)
		return size;

	size -= (offset & ~(BITS_PER_LONG - 1));
	offset %= BITS_PER_LONG;

	while (1) {
		if (*p == 0)
			goto pass;

		tmp = __reverse_ulong((unsigned char *)p);

		tmp &= ~0UL >> offset;
		if (size < BITS_PER_LONG)
			tmp &= (~0UL << (BITS_PER_LONG - size));
		if (tmp)
			goto found;
pass:
		if (size <= BITS_PER_LONG)
			break;
		size -= BITS_PER_LONG;
		offset = 0;
		p++;
	}
	return result;
found:
	return result - size + __reverse_ffs(tmp);
}

static unsigned long __find_rev_next_zero_bit(const unsigned long *addr,
			unsigned long size, unsigned long offset)
{
	const unsigned long *p = addr + BIT_WORD(offset);
	unsigned long result = size;
	unsigned long tmp;

	if (offset >= size)
		return size;

	size -= (offset & ~(BITS_PER_LONG - 1));
	offset %= BITS_PER_LONG;

	while (1) {
		if (*p == ~0UL)
			goto pass;

		tmp = __reverse_ulong((unsigned char *)p);

		if (offset)
			tmp |= ~0UL << (BITS_PER_LONG - offset);
		if (size < BITS_PER_LONG)
			tmp |= ~0UL >> size;
		if (tmp != ~0UL)
			goto found;
pass:
		if (size <= BITS_PER_LONG)
			break;
		size -= BITS_PER_LONG;
		offset = 0;
		p++;
	}
	return result;
found:
	return result - size + __reverse_ffz(tmp);
}

bool f2fs_need_SSR(struct f2fs_sb_info *sbi)
{
	int node_secs = get_blocktype_secs(sbi, F2FS_DIRTY_NODES);
	int dent_secs = get_blocktype_secs(sbi, F2FS_DIRTY_DENTS);
	int imeta_secs = get_blocktype_secs(sbi, F2FS_DIRTY_IMETA);

	if (f2fs_lfs_mode(sbi))
		return false;
	if (sbi->gc_mode == GC_URGENT_HIGH)
		return true;
	if (unlikely(is_sbi_flag_set(sbi, SBI_CP_DISABLED)))
		return true;

	return free_sections(sbi) <= (node_secs + 2 * dent_secs + imeta_secs +
			SM_I(sbi)->min_ssr_sections + reserved_sections(sbi));
}

void f2fs_register_inmem_page(struct inode *inode, struct page *page)
{
	struct inmem_pages *new;

	f2fs_trace_pid(page);

	f2fs_set_page_private(page, (unsigned long)ATOMIC_WRITTEN_PAGE);

	new = f2fs_kmem_cache_alloc(inmem_entry_slab, GFP_NOFS);

	/* add atomic page indices to the list */
	new->page = page;
	INIT_LIST_HEAD(&new->list);

	/* increase reference count with clean state */
	get_page(page);
	mutex_lock(&F2FS_I(inode)->inmem_lock);
	list_add_tail(&new->list, &F2FS_I(inode)->inmem_pages);
	inc_page_count(F2FS_I_SB(inode), F2FS_INMEM_PAGES);
	mutex_unlock(&F2FS_I(inode)->inmem_lock);

	trace_f2fs_register_inmem_page(page, INMEM);
}

static int __revoke_inmem_pages(struct inode *inode,
				struct list_head *head, bool drop, bool recover,
				bool trylock)
{
	struct f2fs_sb_info *sbi = F2FS_I_SB(inode);
	struct inmem_pages *cur, *tmp;
	int err = 0;

	list_for_each_entry_safe(cur, tmp, head, list) {
		struct page *page = cur->page;

		if (drop)
			trace_f2fs_commit_inmem_page(page, INMEM_DROP);

		if (trylock) {
			/*
			 * to avoid deadlock in between page lock and
			 * inmem_lock.
			 */
			if (!trylock_page(page))
				continue;
		} else {
			lock_page(page);
		}

		f2fs_wait_on_page_writeback(page, DATA, true, true);

		if (recover) {
			struct dnode_of_data dn;
			struct node_info ni;

			trace_f2fs_commit_inmem_page(page, INMEM_REVOKE);
retry:
			set_new_dnode(&dn, inode, NULL, NULL, 0);
			err = f2fs_get_dnode_of_data(&dn, page->index,
								LOOKUP_NODE);
			if (err) {
				if (err == -ENOMEM) {
					congestion_wait(BLK_RW_ASYNC,
							DEFAULT_IO_TIMEOUT);
					cond_resched();
					goto retry;
				}
				err = -EAGAIN;
				goto next;
			}

			err = f2fs_get_node_info(sbi, dn.nid, &ni);
			if (err) {
				f2fs_put_dnode(&dn);
				return err;
			}

			if (cur->old_addr == NEW_ADDR) {
				f2fs_invalidate_blocks(sbi, dn.data_blkaddr);
				f2fs_update_data_blkaddr(&dn, NEW_ADDR);
			} else
				f2fs_replace_block(sbi, &dn, dn.data_blkaddr,
					cur->old_addr, ni.version, true, true);
			f2fs_put_dnode(&dn);
		}
next:
		/* we don't need to invalidate this in the sccessful status */
		if (drop || recover) {
			ClearPageUptodate(page);
			clear_cold_data(page);
		}
		f2fs_clear_page_private(page);
		f2fs_put_page(page, 1);

		list_del(&cur->list);
		kmem_cache_free(inmem_entry_slab, cur);
		dec_page_count(F2FS_I_SB(inode), F2FS_INMEM_PAGES);
	}
	return err;
}

void f2fs_drop_inmem_pages_all(struct f2fs_sb_info *sbi, bool gc_failure)
{
	struct list_head *head = &sbi->inode_list[ATOMIC_FILE];
	struct inode *inode;
	struct f2fs_inode_info *fi;
	unsigned int count = sbi->atomic_files;
	unsigned int looped = 0;
next:
	spin_lock(&sbi->inode_lock[ATOMIC_FILE]);
	if (list_empty(head)) {
		spin_unlock(&sbi->inode_lock[ATOMIC_FILE]);
		return;
	}
	fi = list_first_entry(head, struct f2fs_inode_info, inmem_ilist);
	inode = igrab(&fi->vfs_inode);
	if (inode)
		list_move_tail(&fi->inmem_ilist, head);
	spin_unlock(&sbi->inode_lock[ATOMIC_FILE]);

	if (inode) {
		if (gc_failure) {
			if (!fi->i_gc_failures[GC_FAILURE_ATOMIC])
				goto skip;
		}
		set_inode_flag(inode, FI_ATOMIC_REVOKE_REQUEST);
		f2fs_drop_inmem_pages(inode);
skip:
		iput(inode);
	}
	congestion_wait(BLK_RW_ASYNC, DEFAULT_IO_TIMEOUT);
	cond_resched();
	if (gc_failure) {
		if (++looped >= count)
			return;
	}
	goto next;
}

void f2fs_drop_inmem_pages(struct inode *inode)
{
	struct f2fs_sb_info *sbi = F2FS_I_SB(inode);
	struct f2fs_inode_info *fi = F2FS_I(inode);

	while (!list_empty(&fi->inmem_pages)) {
		mutex_lock(&fi->inmem_lock);
		__revoke_inmem_pages(inode, &fi->inmem_pages,
						true, false, true);
		mutex_unlock(&fi->inmem_lock);
	}

	fi->i_gc_failures[GC_FAILURE_ATOMIC] = 0;

	spin_lock(&sbi->inode_lock[ATOMIC_FILE]);
	if (!list_empty(&fi->inmem_ilist))
		list_del_init(&fi->inmem_ilist);
	if (f2fs_is_atomic_file(inode)) {
		clear_inode_flag(inode, FI_ATOMIC_FILE);
		sbi->atomic_files--;
	}
	spin_unlock(&sbi->inode_lock[ATOMIC_FILE]);
}

void f2fs_drop_inmem_page(struct inode *inode, struct page *page)
{
	struct f2fs_inode_info *fi = F2FS_I(inode);
	struct f2fs_sb_info *sbi = F2FS_I_SB(inode);
	struct list_head *head = &fi->inmem_pages;
	struct inmem_pages *cur = NULL;

	f2fs_bug_on(sbi, !IS_ATOMIC_WRITTEN_PAGE(page));

	mutex_lock(&fi->inmem_lock);
	list_for_each_entry(cur, head, list) {
		if (cur->page == page)
			break;
	}

	f2fs_bug_on(sbi, list_empty(head) || cur->page != page);
	list_del(&cur->list);
	mutex_unlock(&fi->inmem_lock);

	dec_page_count(sbi, F2FS_INMEM_PAGES);
	kmem_cache_free(inmem_entry_slab, cur);

	ClearPageUptodate(page);
	f2fs_clear_page_private(page);
	f2fs_put_page(page, 0);

	trace_f2fs_commit_inmem_page(page, INMEM_INVALIDATE);
}

static int __f2fs_commit_inmem_pages(struct inode *inode)
{
	struct f2fs_sb_info *sbi = F2FS_I_SB(inode);
	struct f2fs_inode_info *fi = F2FS_I(inode);
	struct inmem_pages *cur, *tmp;
	struct f2fs_io_info fio = {
		.sbi = sbi,
		.ino = inode->i_ino,
		.type = DATA,
		.op = REQ_OP_WRITE,
		.op_flags = REQ_SYNC | REQ_PRIO,
		.io_type = FS_DATA_IO,
	};
	struct list_head revoke_list;
	bool submit_bio = false;
	int err = 0;

	INIT_LIST_HEAD(&revoke_list);

	list_for_each_entry_safe(cur, tmp, &fi->inmem_pages, list) {
		struct page *page = cur->page;

		lock_page(page);
		if (page->mapping == inode->i_mapping) {
			trace_f2fs_commit_inmem_page(page, INMEM);

			f2fs_wait_on_page_writeback(page, DATA, true, true);

			set_page_dirty(page);
			if (clear_page_dirty_for_io(page)) {
				inode_dec_dirty_pages(inode);
				f2fs_remove_dirty_inode(inode);
			}
retry:
			fio.page = page;
			fio.old_blkaddr = NULL_ADDR;
			fio.encrypted_page = NULL;
			fio.need_lock = LOCK_DONE;
			err = f2fs_do_write_data_page(&fio);
			if (err) {
				if (err == -ENOMEM) {
					congestion_wait(BLK_RW_ASYNC,
							DEFAULT_IO_TIMEOUT);
					cond_resched();
					goto retry;
				}
				unlock_page(page);
				break;
			}
			/* record old blkaddr for revoking */
			cur->old_addr = fio.old_blkaddr;
			submit_bio = true;
		}
		unlock_page(page);
		list_move_tail(&cur->list, &revoke_list);
	}

	if (submit_bio)
		f2fs_submit_merged_write_cond(sbi, inode, NULL, 0, DATA);

	if (err) {
		/*
		 * try to revoke all committed pages, but still we could fail
		 * due to no memory or other reason, if that happened, EAGAIN
		 * will be returned, which means in such case, transaction is
		 * already not integrity, caller should use journal to do the
		 * recovery or rewrite & commit last transaction. For other
		 * error number, revoking was done by filesystem itself.
		 */
		err = __revoke_inmem_pages(inode, &revoke_list,
						false, true, false);

		/* drop all uncommitted pages */
		__revoke_inmem_pages(inode, &fi->inmem_pages,
						true, false, false);
	} else {
		__revoke_inmem_pages(inode, &revoke_list,
						false, false, false);
	}

	return err;
}

int f2fs_commit_inmem_pages(struct inode *inode)
{
	struct f2fs_sb_info *sbi = F2FS_I_SB(inode);
	struct f2fs_inode_info *fi = F2FS_I(inode);
	int err;

	f2fs_balance_fs(sbi, true);

	down_write(&fi->i_gc_rwsem[WRITE]);

	f2fs_lock_op(sbi);
	set_inode_flag(inode, FI_ATOMIC_COMMIT);

	mutex_lock(&fi->inmem_lock);
	err = __f2fs_commit_inmem_pages(inode);
	mutex_unlock(&fi->inmem_lock);

	clear_inode_flag(inode, FI_ATOMIC_COMMIT);

	f2fs_unlock_op(sbi);
	up_write(&fi->i_gc_rwsem[WRITE]);

	return err;
}

/*
 * This function balances dirty node and dentry pages.
 * In addition, it controls garbage collection.
 */
void f2fs_balance_fs(struct f2fs_sb_info *sbi, bool need)
{
	if (time_to_inject(sbi, FAULT_CHECKPOINT)) {
		f2fs_show_injection_info(sbi, FAULT_CHECKPOINT);
		f2fs_stop_checkpoint(sbi, false);
	}

	/* balance_fs_bg is able to be pending */
	if (need && excess_cached_nats(sbi))
		f2fs_balance_fs_bg(sbi, false);

	if (!f2fs_is_checkpoint_ready(sbi))
		return;

	/*
	 * We should do GC or end up with checkpoint, if there are so many dirty
	 * dir/node pages without enough free segments.
	 */
	if (has_not_enough_free_secs(sbi, 0, 0)) {
		down_write(&sbi->gc_lock);
		f2fs_gc(sbi, false, false, NULL_SEGNO);
	}
}

void f2fs_balance_fs_bg(struct f2fs_sb_info *sbi, bool from_bg)
{
	if (unlikely(is_sbi_flag_set(sbi, SBI_POR_DOING)))
		return;

	/* try to shrink extent cache when there is no enough memory */
	if (!f2fs_available_free_memory(sbi, EXTENT_CACHE))
		f2fs_shrink_extent_tree(sbi, EXTENT_CACHE_SHRINK_NUMBER);

	/* check the # of cached NAT entries */
	if (!f2fs_available_free_memory(sbi, NAT_ENTRIES))
		f2fs_try_to_free_nats(sbi, NAT_ENTRY_PER_BLOCK);

	if (!f2fs_available_free_memory(sbi, FREE_NIDS))
		f2fs_try_to_free_nids(sbi, MAX_FREE_NIDS);
	else
		f2fs_build_free_nids(sbi, false, false);

	if (!is_idle(sbi, REQ_TIME) &&
		(!excess_dirty_nats(sbi) && !excess_dirty_nodes(sbi)))
		return;

	/* checkpoint is the only way to shrink partial cached entries */
	if (!f2fs_available_free_memory(sbi, NAT_ENTRIES) ||
			!f2fs_available_free_memory(sbi, INO_ENTRIES) ||
			excess_prefree_segs(sbi) ||
			excess_dirty_nats(sbi) ||
			excess_dirty_nodes(sbi) ||
			f2fs_time_over(sbi, CP_TIME)) {
		if (test_opt(sbi, DATA_FLUSH) && from_bg) {
			struct blk_plug plug;

			mutex_lock(&sbi->flush_lock);

			blk_start_plug(&plug);
			f2fs_sync_dirty_inodes(sbi, FILE_INODE);
			blk_finish_plug(&plug);

			mutex_unlock(&sbi->flush_lock);
		}
		f2fs_sync_fs(sbi->sb, true);
		stat_inc_bg_cp_count(sbi->stat_info);
	}
}

static int __submit_flush_wait(struct f2fs_sb_info *sbi,
				struct block_device *bdev)
{
	struct bio *bio;
	int ret;

	bio = f2fs_bio_alloc(sbi, 0, false);
	if (!bio)
		return -ENOMEM;

	bio->bi_opf = REQ_OP_WRITE | REQ_SYNC | REQ_PREFLUSH;
	bio_set_dev(bio, bdev);
	ret = submit_bio_wait(bio);
	bio_put(bio);

	trace_f2fs_issue_flush(bdev, test_opt(sbi, NOBARRIER),
				test_opt(sbi, FLUSH_MERGE), ret);
	return ret;
}

static int submit_flush_wait(struct f2fs_sb_info *sbi, nid_t ino)
{
	int ret = 0;
	int i;

	if (!f2fs_is_multi_device(sbi))
		return __submit_flush_wait(sbi, sbi->sb->s_bdev);

	for (i = 0; i < sbi->s_ndevs; i++) {
		if (!f2fs_is_dirty_device(sbi, ino, i, FLUSH_INO))
			continue;
		ret = __submit_flush_wait(sbi, FDEV(i).bdev);
		if (ret)
			break;
	}
	return ret;
}

static int issue_flush_thread(void *data)
{
	struct f2fs_sb_info *sbi = data;
	struct flush_cmd_control *fcc = SM_I(sbi)->fcc_info;
	wait_queue_head_t *q = &fcc->flush_wait_queue;
repeat:
	if (kthread_should_stop())
		return 0;

	sb_start_intwrite(sbi->sb);

	if (!llist_empty(&fcc->issue_list)) {
		struct flush_cmd *cmd, *next;
		int ret;

		fcc->dispatch_list = llist_del_all(&fcc->issue_list);
		fcc->dispatch_list = llist_reverse_order(fcc->dispatch_list);

		cmd = llist_entry(fcc->dispatch_list, struct flush_cmd, llnode);

		ret = submit_flush_wait(sbi, cmd->ino);
		atomic_inc(&fcc->issued_flush);

		llist_for_each_entry_safe(cmd, next,
					  fcc->dispatch_list, llnode) {
			cmd->ret = ret;
			complete(&cmd->wait);
		}
		fcc->dispatch_list = NULL;
	}

	sb_end_intwrite(sbi->sb);

	wait_event_interruptible(*q,
		kthread_should_stop() || !llist_empty(&fcc->issue_list));
	goto repeat;
}

int f2fs_issue_flush(struct f2fs_sb_info *sbi, nid_t ino)
{
	struct flush_cmd_control *fcc = SM_I(sbi)->fcc_info;
	struct flush_cmd cmd;
	int ret;

	if (test_opt(sbi, NOBARRIER))
		return 0;

	if (!test_opt(sbi, FLUSH_MERGE)) {
		atomic_inc(&fcc->queued_flush);
		ret = submit_flush_wait(sbi, ino);
		atomic_dec(&fcc->queued_flush);
		atomic_inc(&fcc->issued_flush);
		return ret;
	}

	if (atomic_inc_return(&fcc->queued_flush) == 1 ||
	    f2fs_is_multi_device(sbi)) {
		ret = submit_flush_wait(sbi, ino);
		atomic_dec(&fcc->queued_flush);

		atomic_inc(&fcc->issued_flush);
		return ret;
	}

	cmd.ino = ino;
	init_completion(&cmd.wait);

	llist_add(&cmd.llnode, &fcc->issue_list);

	/* update issue_list before we wake up issue_flush thread */
	smp_mb();

	if (waitqueue_active(&fcc->flush_wait_queue))
		wake_up(&fcc->flush_wait_queue);

	if (fcc->f2fs_issue_flush) {
		wait_for_completion(&cmd.wait);
		atomic_dec(&fcc->queued_flush);
	} else {
		struct llist_node *list;

		list = llist_del_all(&fcc->issue_list);
		if (!list) {
			wait_for_completion(&cmd.wait);
			atomic_dec(&fcc->queued_flush);
		} else {
			struct flush_cmd *tmp, *next;

			ret = submit_flush_wait(sbi, ino);

			llist_for_each_entry_safe(tmp, next, list, llnode) {
				if (tmp == &cmd) {
					cmd.ret = ret;
					atomic_dec(&fcc->queued_flush);
					continue;
				}
				tmp->ret = ret;
				complete(&tmp->wait);
			}
		}
	}

	return cmd.ret;
}

int f2fs_create_flush_cmd_control(struct f2fs_sb_info *sbi)
{
	dev_t dev = sbi->sb->s_bdev->bd_dev;
	struct flush_cmd_control *fcc;
	int err = 0;

	if (SM_I(sbi)->fcc_info) {
		fcc = SM_I(sbi)->fcc_info;
		if (fcc->f2fs_issue_flush)
			return err;
		goto init_thread;
	}

	fcc = f2fs_kzalloc(sbi, sizeof(struct flush_cmd_control), GFP_KERNEL);
	if (!fcc)
		return -ENOMEM;
	atomic_set(&fcc->issued_flush, 0);
	atomic_set(&fcc->queued_flush, 0);
	init_waitqueue_head(&fcc->flush_wait_queue);
	init_llist_head(&fcc->issue_list);
	SM_I(sbi)->fcc_info = fcc;
	if (!test_opt(sbi, FLUSH_MERGE))
		return err;

init_thread:
	fcc->f2fs_issue_flush = kthread_run(issue_flush_thread, sbi,
				"f2fs_flush-%u:%u", MAJOR(dev), MINOR(dev));
	if (IS_ERR(fcc->f2fs_issue_flush)) {
		err = PTR_ERR(fcc->f2fs_issue_flush);
		kvfree(fcc);
		SM_I(sbi)->fcc_info = NULL;
		return err;
	}

	return err;
}

void f2fs_destroy_flush_cmd_control(struct f2fs_sb_info *sbi, bool free)
{
	struct flush_cmd_control *fcc = SM_I(sbi)->fcc_info;

	if (fcc && fcc->f2fs_issue_flush) {
		struct task_struct *flush_thread = fcc->f2fs_issue_flush;

		fcc->f2fs_issue_flush = NULL;
		kthread_stop(flush_thread);
	}
	if (free) {
		kvfree(fcc);
		SM_I(sbi)->fcc_info = NULL;
	}
}

int f2fs_flush_device_cache(struct f2fs_sb_info *sbi)
{
	int ret = 0, i;

	if (!f2fs_is_multi_device(sbi))
		return 0;

	for (i = 1; i < sbi->s_ndevs; i++) {
		if (!f2fs_test_bit(i, (char *)&sbi->dirty_device))
			continue;
		ret = __submit_flush_wait(sbi, FDEV(i).bdev);
		if (ret)
			break;

		spin_lock(&sbi->dev_lock);
		f2fs_clear_bit(i, (char *)&sbi->dirty_device);
		spin_unlock(&sbi->dev_lock);
	}

	return ret;
}

static void __locate_dirty_segment(struct f2fs_sb_info *sbi, unsigned int segno,
		enum dirty_type dirty_type)
{
	struct dirty_seglist_info *dirty_i = DIRTY_I(sbi);

	/* need not be added */
	if (IS_CURSEG(sbi, segno))
		return;

	if (!test_and_set_bit(segno, dirty_i->dirty_segmap[dirty_type]))
		dirty_i->nr_dirty[dirty_type]++;

	if (dirty_type == DIRTY) {
		struct seg_entry *sentry = get_seg_entry(sbi, segno);
		enum dirty_type t = sentry->type;

		if (unlikely(t >= DIRTY)) {
			f2fs_bug_on(sbi, 1);
			return;
		}
		if (!test_and_set_bit(segno, dirty_i->dirty_segmap[t]))
			dirty_i->nr_dirty[t]++;

		if (__is_large_section(sbi)) {
			unsigned int secno = GET_SEC_FROM_SEG(sbi, segno);
			block_t valid_blocks =
				get_valid_blocks(sbi, segno, true);

			f2fs_bug_on(sbi, unlikely(!valid_blocks ||
					valid_blocks == BLKS_PER_SEC(sbi)));

			if (!IS_CURSEC(sbi, secno))
				set_bit(secno, dirty_i->dirty_secmap);
		}
	}
}

static void __remove_dirty_segment(struct f2fs_sb_info *sbi, unsigned int segno,
		enum dirty_type dirty_type)
{
	struct dirty_seglist_info *dirty_i = DIRTY_I(sbi);
	block_t valid_blocks;

	if (test_and_clear_bit(segno, dirty_i->dirty_segmap[dirty_type]))
		dirty_i->nr_dirty[dirty_type]--;

	if (dirty_type == DIRTY) {
		struct seg_entry *sentry = get_seg_entry(sbi, segno);
		enum dirty_type t = sentry->type;

		if (test_and_clear_bit(segno, dirty_i->dirty_segmap[t]))
			dirty_i->nr_dirty[t]--;

		valid_blocks = get_valid_blocks(sbi, segno, true);
		if (valid_blocks == 0) {
			clear_bit(GET_SEC_FROM_SEG(sbi, segno),
						dirty_i->victim_secmap);
#ifdef CONFIG_F2FS_CHECK_FS
			clear_bit(segno, SIT_I(sbi)->invalid_segmap);
#endif
		}
		if (__is_large_section(sbi)) {
			unsigned int secno = GET_SEC_FROM_SEG(sbi, segno);

			if (!valid_blocks ||
					valid_blocks == BLKS_PER_SEC(sbi)) {
				clear_bit(secno, dirty_i->dirty_secmap);
				return;
			}

			if (!IS_CURSEC(sbi, secno))
				set_bit(secno, dirty_i->dirty_secmap);
		}
	}
}

/*
 * Should not occur error such as -ENOMEM.
 * Adding dirty entry into seglist is not critical operation.
 * If a given segment is one of current working segments, it won't be added.
 */
static void locate_dirty_segment(struct f2fs_sb_info *sbi, unsigned int segno)
{
	struct dirty_seglist_info *dirty_i = DIRTY_I(sbi);
	unsigned short valid_blocks, ckpt_valid_blocks;

	if (segno == NULL_SEGNO || IS_CURSEG(sbi, segno))
		return;

	mutex_lock(&dirty_i->seglist_lock);

	valid_blocks = get_valid_blocks(sbi, segno, false);
	ckpt_valid_blocks = get_ckpt_valid_blocks(sbi, segno);

	if (valid_blocks == 0 && (!is_sbi_flag_set(sbi, SBI_CP_DISABLED) ||
		ckpt_valid_blocks == f2fs_usable_blks_in_seg(sbi, segno))) {
		__locate_dirty_segment(sbi, segno, PRE);
		__remove_dirty_segment(sbi, segno, DIRTY);
	} else if (valid_blocks < f2fs_usable_blks_in_seg(sbi, segno)) {
		__locate_dirty_segment(sbi, segno, DIRTY);
	} else {
		/* Recovery routine with SSR needs this */
		__remove_dirty_segment(sbi, segno, DIRTY);
	}

	mutex_unlock(&dirty_i->seglist_lock);
}

/* This moves currently empty dirty blocks to prefree. Must hold seglist_lock */
void f2fs_dirty_to_prefree(struct f2fs_sb_info *sbi)
{
	struct dirty_seglist_info *dirty_i = DIRTY_I(sbi);
	unsigned int segno;

	mutex_lock(&dirty_i->seglist_lock);
	for_each_set_bit(segno, dirty_i->dirty_segmap[DIRTY], MAIN_SEGS(sbi)) {
		if (get_valid_blocks(sbi, segno, false))
			continue;
		if (IS_CURSEG(sbi, segno))
			continue;
		__locate_dirty_segment(sbi, segno, PRE);
		__remove_dirty_segment(sbi, segno, DIRTY);
	}
	mutex_unlock(&dirty_i->seglist_lock);
}

block_t f2fs_get_unusable_blocks(struct f2fs_sb_info *sbi)
{
	int ovp_hole_segs =
		(overprovision_segments(sbi) - reserved_segments(sbi));
	block_t ovp_holes = ovp_hole_segs << sbi->log_blocks_per_seg;
	struct dirty_seglist_info *dirty_i = DIRTY_I(sbi);
	block_t holes[2] = {0, 0};	/* DATA and NODE */
	block_t unusable;
	struct seg_entry *se;
	unsigned int segno;

	mutex_lock(&dirty_i->seglist_lock);
	for_each_set_bit(segno, dirty_i->dirty_segmap[DIRTY], MAIN_SEGS(sbi)) {
		se = get_seg_entry(sbi, segno);
		if (IS_NODESEG(se->type))
			holes[NODE] += f2fs_usable_blks_in_seg(sbi, segno) -
							se->valid_blocks;
		else
			holes[DATA] += f2fs_usable_blks_in_seg(sbi, segno) -
							se->valid_blocks;
	}
	mutex_unlock(&dirty_i->seglist_lock);

	unusable = holes[DATA] > holes[NODE] ? holes[DATA] : holes[NODE];
	if (unusable > ovp_holes)
		return unusable - ovp_holes;
	return 0;
}

int f2fs_disable_cp_again(struct f2fs_sb_info *sbi, block_t unusable)
{
	int ovp_hole_segs =
		(overprovision_segments(sbi) - reserved_segments(sbi));
	if (unusable > F2FS_OPTION(sbi).unusable_cap)
		return -EAGAIN;
	if (is_sbi_flag_set(sbi, SBI_CP_DISABLED_QUICK) &&
		dirty_segments(sbi) > ovp_hole_segs)
		return -EAGAIN;
	return 0;
}

/* This is only used by SBI_CP_DISABLED */
static unsigned int get_free_segment(struct f2fs_sb_info *sbi)
{
	struct dirty_seglist_info *dirty_i = DIRTY_I(sbi);
	unsigned int segno = 0;

	mutex_lock(&dirty_i->seglist_lock);
	for_each_set_bit(segno, dirty_i->dirty_segmap[DIRTY], MAIN_SEGS(sbi)) {
		if (get_valid_blocks(sbi, segno, false))
			continue;
		if (get_ckpt_valid_blocks(sbi, segno))
			continue;
		mutex_unlock(&dirty_i->seglist_lock);
		return segno;
	}
	mutex_unlock(&dirty_i->seglist_lock);
	return NULL_SEGNO;
}

static struct discard_cmd *__create_discard_cmd(struct f2fs_sb_info *sbi,
		struct block_device *bdev, block_t lstart,
		block_t start, block_t len)
{
	struct discard_cmd_control *dcc = SM_I(sbi)->dcc_info;
	struct list_head *pend_list;
	struct discard_cmd *dc;

	f2fs_bug_on(sbi, !len);

	pend_list = &dcc->pend_list[plist_idx(len)];

	dc = f2fs_kmem_cache_alloc(discard_cmd_slab, GFP_NOFS);
	INIT_LIST_HEAD(&dc->list);
	dc->bdev = bdev;
	dc->lstart = lstart;
	dc->start = start;
	dc->len = len;
	dc->ref = 0;
	dc->state = D_PREP;
	dc->queued = 0;
	dc->error = 0;
	init_completion(&dc->wait);
	list_add_tail(&dc->list, pend_list);
	spin_lock_init(&dc->lock);
	dc->bio_ref = 0;
	atomic_inc(&dcc->discard_cmd_cnt);
	dcc->undiscard_blks += len;

	return dc;
}

static struct discard_cmd *__attach_discard_cmd(struct f2fs_sb_info *sbi,
				struct block_device *bdev, block_t lstart,
				block_t start, block_t len,
				struct rb_node *parent, struct rb_node **p,
				bool leftmost)
{
	struct discard_cmd_control *dcc = SM_I(sbi)->dcc_info;
	struct discard_cmd *dc;

	dc = __create_discard_cmd(sbi, bdev, lstart, start, len);

	rb_link_node(&dc->rb_node, parent, p);
	rb_insert_color_cached(&dc->rb_node, &dcc->root, leftmost);

	return dc;
}

static void __detach_discard_cmd(struct discard_cmd_control *dcc,
							struct discard_cmd *dc)
{
	if (dc->state == D_DONE)
		atomic_sub(dc->queued, &dcc->queued_discard);

	list_del(&dc->list);
	rb_erase_cached(&dc->rb_node, &dcc->root);
	dcc->undiscard_blks -= dc->len;

	kmem_cache_free(discard_cmd_slab, dc);

	atomic_dec(&dcc->discard_cmd_cnt);
}

static void __remove_discard_cmd(struct f2fs_sb_info *sbi,
							struct discard_cmd *dc)
{
	struct discard_cmd_control *dcc = SM_I(sbi)->dcc_info;
	unsigned long flags;

	trace_f2fs_remove_discard(dc->bdev, dc->start, dc->len);

	spin_lock_irqsave(&dc->lock, flags);
	if (dc->bio_ref) {
		spin_unlock_irqrestore(&dc->lock, flags);
		return;
	}
	spin_unlock_irqrestore(&dc->lock, flags);

	f2fs_bug_on(sbi, dc->ref);

	if (dc->error == -EOPNOTSUPP)
		dc->error = 0;

	if (dc->error)
		printk_ratelimited(
			"%sF2FS-fs (%s): Issue discard(%u, %u, %u) failed, ret: %d",
			KERN_INFO, sbi->sb->s_id,
			dc->lstart, dc->start, dc->len, dc->error);
	__detach_discard_cmd(dcc, dc);
}

static void f2fs_submit_discard_endio(struct bio *bio)
{
	struct discard_cmd *dc = (struct discard_cmd *)bio->bi_private;
	unsigned long flags;

	spin_lock_irqsave(&dc->lock, flags);
	if (!dc->error)
		dc->error = blk_status_to_errno(bio->bi_status);
	dc->bio_ref--;
	if (!dc->bio_ref && dc->state == D_SUBMIT) {
		dc->state = D_DONE;
		complete_all(&dc->wait);
	}
	spin_unlock_irqrestore(&dc->lock, flags);
	bio_put(bio);
}

static void __check_sit_bitmap(struct f2fs_sb_info *sbi,
				block_t start, block_t end)
{
#ifdef CONFIG_F2FS_CHECK_FS
	struct seg_entry *sentry;
	unsigned int segno;
	block_t blk = start;
	unsigned long offset, size, max_blocks = sbi->blocks_per_seg;
	unsigned long *map;

	while (blk < end) {
		segno = GET_SEGNO(sbi, blk);
		sentry = get_seg_entry(sbi, segno);
		offset = GET_BLKOFF_FROM_SEG0(sbi, blk);

		if (end < START_BLOCK(sbi, segno + 1))
			size = GET_BLKOFF_FROM_SEG0(sbi, end);
		else
			size = max_blocks;
		map = (unsigned long *)(sentry->cur_valid_map);
		offset = __find_rev_next_bit(map, size, offset);
		f2fs_bug_on(sbi, offset != size);
		blk = START_BLOCK(sbi, segno + 1);
	}
#endif
}

static void __init_discard_policy(struct f2fs_sb_info *sbi,
				struct discard_policy *dpolicy,
				int discard_type, unsigned int granularity)
{
	/* common policy */
	dpolicy->type = discard_type;
	dpolicy->sync = true;
	dpolicy->ordered = false;
	dpolicy->granularity = granularity;

	dpolicy->max_requests = DEF_MAX_DISCARD_REQUEST;
	dpolicy->io_aware_gran = MAX_PLIST_NUM;
	dpolicy->timeout = false;

	if (discard_type == DPOLICY_BG) {
		dpolicy->min_interval = DEF_MIN_DISCARD_ISSUE_TIME;
		dpolicy->mid_interval = DEF_MID_DISCARD_ISSUE_TIME;
		dpolicy->max_interval = DEF_MAX_DISCARD_ISSUE_TIME;
		dpolicy->io_aware = true;
		dpolicy->sync = false;
		dpolicy->ordered = true;
		if (utilization(sbi) > DEF_DISCARD_URGENT_UTIL) {
			dpolicy->granularity = 1;
			dpolicy->max_interval = DEF_MIN_DISCARD_ISSUE_TIME;
		}
	} else if (discard_type == DPOLICY_FORCE) {
		dpolicy->min_interval = DEF_MIN_DISCARD_ISSUE_TIME;
		dpolicy->mid_interval = DEF_MID_DISCARD_ISSUE_TIME;
		dpolicy->max_interval = DEF_MAX_DISCARD_ISSUE_TIME;
		dpolicy->io_aware = false;
	} else if (discard_type == DPOLICY_FSTRIM) {
		dpolicy->io_aware = false;
	} else if (discard_type == DPOLICY_UMOUNT) {
		dpolicy->io_aware = false;
		/* we need to issue all to keep CP_TRIMMED_FLAG */
		dpolicy->granularity = 1;
		dpolicy->timeout = true;
	}
}

static void __update_discard_tree_range(struct f2fs_sb_info *sbi,
				struct block_device *bdev, block_t lstart,
				block_t start, block_t len);
/* this function is copied from blkdev_issue_discard from block/blk-lib.c */
static int __submit_discard_cmd(struct f2fs_sb_info *sbi,
						struct discard_policy *dpolicy,
						struct discard_cmd *dc,
						unsigned int *issued)
{
	struct block_device *bdev = dc->bdev;
	struct request_queue *q = bdev_get_queue(bdev);
	unsigned int max_discard_blocks =
			SECTOR_TO_BLOCK(q->limits.max_discard_sectors);
	struct discard_cmd_control *dcc = SM_I(sbi)->dcc_info;
	struct list_head *wait_list = (dpolicy->type == DPOLICY_FSTRIM) ?
					&(dcc->fstrim_list) : &(dcc->wait_list);
	int flag = dpolicy->sync ? REQ_SYNC : 0;
	block_t lstart, start, len, total_len;
	int err = 0;

	if (dc->state != D_PREP)
		return 0;

	if (is_sbi_flag_set(sbi, SBI_NEED_FSCK))
		return 0;

	trace_f2fs_issue_discard(bdev, dc->start, dc->len);

	lstart = dc->lstart;
	start = dc->start;
	len = dc->len;
	total_len = len;

	dc->len = 0;

	while (total_len && *issued < dpolicy->max_requests && !err) {
		struct bio *bio = NULL;
		unsigned long flags;
		bool last = true;

		if (len > max_discard_blocks) {
			len = max_discard_blocks;
			last = false;
		}

		(*issued)++;
		if (*issued == dpolicy->max_requests)
			last = true;

		dc->len += len;

		if (time_to_inject(sbi, FAULT_DISCARD)) {
			f2fs_show_injection_info(sbi, FAULT_DISCARD);
			err = -EIO;
			goto submit;
		}
		err = __blkdev_issue_discard(bdev,
					SECTOR_FROM_BLOCK(start),
					SECTOR_FROM_BLOCK(len),
					GFP_NOFS, 0, &bio);
submit:
		if (err) {
			spin_lock_irqsave(&dc->lock, flags);
			if (dc->state == D_PARTIAL)
				dc->state = D_SUBMIT;
			spin_unlock_irqrestore(&dc->lock, flags);

			break;
		}

		f2fs_bug_on(sbi, !bio);

		/*
		 * should keep before submission to avoid D_DONE
		 * right away
		 */
		spin_lock_irqsave(&dc->lock, flags);
		if (last)
			dc->state = D_SUBMIT;
		else
			dc->state = D_PARTIAL;
		dc->bio_ref++;
		spin_unlock_irqrestore(&dc->lock, flags);

		atomic_inc(&dcc->queued_discard);
		dc->queued++;
		list_move_tail(&dc->list, wait_list);

		/* sanity check on discard range */
		__check_sit_bitmap(sbi, lstart, lstart + len);

		bio->bi_private = dc;
		bio->bi_end_io = f2fs_submit_discard_endio;
		bio->bi_opf |= flag;
		submit_bio(bio);

		atomic_inc(&dcc->issued_discard);

		f2fs_update_iostat(sbi, FS_DISCARD, 1);

		lstart += len;
		start += len;
		total_len -= len;
		len = total_len;
	}

	if (!err && len) {
		dcc->undiscard_blks -= len;
		__update_discard_tree_range(sbi, bdev, lstart, start, len);
	}
	return err;
}

static void __insert_discard_tree(struct f2fs_sb_info *sbi,
				struct block_device *bdev, block_t lstart,
				block_t start, block_t len,
				struct rb_node **insert_p,
				struct rb_node *insert_parent)
{
	struct discard_cmd_control *dcc = SM_I(sbi)->dcc_info;
	struct rb_node **p;
	struct rb_node *parent = NULL;
	bool leftmost = true;

	if (insert_p && insert_parent) {
		parent = insert_parent;
		p = insert_p;
		goto do_insert;
	}

	p = f2fs_lookup_rb_tree_for_insert(sbi, &dcc->root, &parent,
							lstart, &leftmost);
do_insert:
	__attach_discard_cmd(sbi, bdev, lstart, start, len, parent,
								p, leftmost);
}

static void __relocate_discard_cmd(struct discard_cmd_control *dcc,
						struct discard_cmd *dc)
{
	list_move_tail(&dc->list, &dcc->pend_list[plist_idx(dc->len)]);
}

static void __punch_discard_cmd(struct f2fs_sb_info *sbi,
				struct discard_cmd *dc, block_t blkaddr)
{
	struct discard_cmd_control *dcc = SM_I(sbi)->dcc_info;
	struct discard_info di = dc->di;
	bool modified = false;

	if (dc->state == D_DONE || dc->len == 1) {
		__remove_discard_cmd(sbi, dc);
		return;
	}

	dcc->undiscard_blks -= di.len;

	if (blkaddr > di.lstart) {
		dc->len = blkaddr - dc->lstart;
		dcc->undiscard_blks += dc->len;
		__relocate_discard_cmd(dcc, dc);
		modified = true;
	}

	if (blkaddr < di.lstart + di.len - 1) {
		if (modified) {
			__insert_discard_tree(sbi, dc->bdev, blkaddr + 1,
					di.start + blkaddr + 1 - di.lstart,
					di.lstart + di.len - 1 - blkaddr,
					NULL, NULL);
		} else {
			dc->lstart++;
			dc->len--;
			dc->start++;
			dcc->undiscard_blks += dc->len;
			__relocate_discard_cmd(dcc, dc);
		}
	}
}

static void __update_discard_tree_range(struct f2fs_sb_info *sbi,
				struct block_device *bdev, block_t lstart,
				block_t start, block_t len)
{
	struct discard_cmd_control *dcc = SM_I(sbi)->dcc_info;
	struct discard_cmd *prev_dc = NULL, *next_dc = NULL;
	struct discard_cmd *dc;
	struct discard_info di = {0};
	struct rb_node **insert_p = NULL, *insert_parent = NULL;
	struct request_queue *q = bdev_get_queue(bdev);
	unsigned int max_discard_blocks =
			SECTOR_TO_BLOCK(q->limits.max_discard_sectors);
	block_t end = lstart + len;

	dc = (struct discard_cmd *)f2fs_lookup_rb_tree_ret(&dcc->root,
					NULL, lstart,
					(struct rb_entry **)&prev_dc,
					(struct rb_entry **)&next_dc,
					&insert_p, &insert_parent, true, NULL);
	if (dc)
		prev_dc = dc;

	if (!prev_dc) {
		di.lstart = lstart;
		di.len = next_dc ? next_dc->lstart - lstart : len;
		di.len = min(di.len, len);
		di.start = start;
	}

	while (1) {
		struct rb_node *node;
		bool merged = false;
		struct discard_cmd *tdc = NULL;

		if (prev_dc) {
			di.lstart = prev_dc->lstart + prev_dc->len;
			if (di.lstart < lstart)
				di.lstart = lstart;
			if (di.lstart >= end)
				break;

			if (!next_dc || next_dc->lstart > end)
				di.len = end - di.lstart;
			else
				di.len = next_dc->lstart - di.lstart;
			di.start = start + di.lstart - lstart;
		}

		if (!di.len)
			goto next;

		if (prev_dc && prev_dc->state == D_PREP &&
			prev_dc->bdev == bdev &&
			__is_discard_back_mergeable(&di, &prev_dc->di,
							max_discard_blocks)) {
			prev_dc->di.len += di.len;
			dcc->undiscard_blks += di.len;
			__relocate_discard_cmd(dcc, prev_dc);
			di = prev_dc->di;
			tdc = prev_dc;
			merged = true;
		}

		if (next_dc && next_dc->state == D_PREP &&
			next_dc->bdev == bdev &&
			__is_discard_front_mergeable(&di, &next_dc->di,
							max_discard_blocks)) {
			next_dc->di.lstart = di.lstart;
			next_dc->di.len += di.len;
			next_dc->di.start = di.start;
			dcc->undiscard_blks += di.len;
			__relocate_discard_cmd(dcc, next_dc);
			if (tdc)
				__remove_discard_cmd(sbi, tdc);
			merged = true;
		}

		if (!merged) {
			__insert_discard_tree(sbi, bdev, di.lstart, di.start,
							di.len, NULL, NULL);
		}
 next:
		prev_dc = next_dc;
		if (!prev_dc)
			break;

		node = rb_next(&prev_dc->rb_node);
		next_dc = rb_entry_safe(node, struct discard_cmd, rb_node);
	}
}

static int __queue_discard_cmd(struct f2fs_sb_info *sbi,
		struct block_device *bdev, block_t blkstart, block_t blklen)
{
	block_t lblkstart = blkstart;

	if (!f2fs_bdev_support_discard(bdev))
		return 0;

	trace_f2fs_queue_discard(bdev, blkstart, blklen);

	if (f2fs_is_multi_device(sbi)) {
		int devi = f2fs_target_device_index(sbi, blkstart);

		blkstart -= FDEV(devi).start_blk;
	}
	mutex_lock(&SM_I(sbi)->dcc_info->cmd_lock);
	__update_discard_tree_range(sbi, bdev, lblkstart, blkstart, blklen);
	mutex_unlock(&SM_I(sbi)->dcc_info->cmd_lock);
	return 0;
}

static unsigned int __issue_discard_cmd_orderly(struct f2fs_sb_info *sbi,
					struct discard_policy *dpolicy)
{
	struct discard_cmd_control *dcc = SM_I(sbi)->dcc_info;
	struct discard_cmd *prev_dc = NULL, *next_dc = NULL;
	struct rb_node **insert_p = NULL, *insert_parent = NULL;
	struct discard_cmd *dc;
	struct blk_plug plug;
	unsigned int pos = dcc->next_pos;
	unsigned int issued = 0;
	bool io_interrupted = false;

	mutex_lock(&dcc->cmd_lock);
	dc = (struct discard_cmd *)f2fs_lookup_rb_tree_ret(&dcc->root,
					NULL, pos,
					(struct rb_entry **)&prev_dc,
					(struct rb_entry **)&next_dc,
					&insert_p, &insert_parent, true, NULL);
	if (!dc)
		dc = next_dc;

	blk_start_plug(&plug);

	while (dc) {
		struct rb_node *node;
		int err = 0;

		if (dc->state != D_PREP)
			goto next;

		if (dpolicy->io_aware && !is_idle(sbi, DISCARD_TIME)) {
			io_interrupted = true;
			break;
		}

		dcc->next_pos = dc->lstart + dc->len;
		err = __submit_discard_cmd(sbi, dpolicy, dc, &issued);

		if (issued >= dpolicy->max_requests)
			break;
next:
		node = rb_next(&dc->rb_node);
		if (err)
			__remove_discard_cmd(sbi, dc);
		dc = rb_entry_safe(node, struct discard_cmd, rb_node);
	}

	blk_finish_plug(&plug);

	if (!dc)
		dcc->next_pos = 0;

	mutex_unlock(&dcc->cmd_lock);

	if (!issued && io_interrupted)
		issued = -1;

	return issued;
}
static unsigned int __wait_all_discard_cmd(struct f2fs_sb_info *sbi,
					struct discard_policy *dpolicy);

static int __issue_discard_cmd(struct f2fs_sb_info *sbi,
					struct discard_policy *dpolicy)
{
	struct discard_cmd_control *dcc = SM_I(sbi)->dcc_info;
	struct list_head *pend_list;
	struct discard_cmd *dc, *tmp;
	struct blk_plug plug;
	int i, issued;
	bool io_interrupted = false;

	if (dpolicy->timeout)
		f2fs_update_time(sbi, UMOUNT_DISCARD_TIMEOUT);

retry:
	issued = 0;
	for (i = MAX_PLIST_NUM - 1; i >= 0; i--) {
		if (dpolicy->timeout &&
				f2fs_time_over(sbi, UMOUNT_DISCARD_TIMEOUT))
			break;

		if (i + 1 < dpolicy->granularity)
			break;

		if (i < DEFAULT_DISCARD_GRANULARITY && dpolicy->ordered)
			return __issue_discard_cmd_orderly(sbi, dpolicy);

		pend_list = &dcc->pend_list[i];

		mutex_lock(&dcc->cmd_lock);
		if (list_empty(pend_list))
			goto next;
		if (unlikely(dcc->rbtree_check))
			f2fs_bug_on(sbi, !f2fs_check_rb_tree_consistence(sbi,
								&dcc->root));
		blk_start_plug(&plug);
		list_for_each_entry_safe(dc, tmp, pend_list, list) {
			f2fs_bug_on(sbi, dc->state != D_PREP);

			if (dpolicy->timeout &&
				f2fs_time_over(sbi, UMOUNT_DISCARD_TIMEOUT))
				break;

			if (dpolicy->io_aware && i < dpolicy->io_aware_gran &&
						!is_idle(sbi, DISCARD_TIME)) {
				io_interrupted = true;
				break;
			}

			__submit_discard_cmd(sbi, dpolicy, dc, &issued);

			if (issued >= dpolicy->max_requests)
				break;
		}
		blk_finish_plug(&plug);
next:
		mutex_unlock(&dcc->cmd_lock);

		if (issued >= dpolicy->max_requests || io_interrupted)
			break;
	}

	if (dpolicy->type == DPOLICY_UMOUNT && issued) {
		__wait_all_discard_cmd(sbi, dpolicy);
		goto retry;
	}

	if (!issued && io_interrupted)
		issued = -1;

	return issued;
}

static bool __drop_discard_cmd(struct f2fs_sb_info *sbi)
{
	struct discard_cmd_control *dcc = SM_I(sbi)->dcc_info;
	struct list_head *pend_list;
	struct discard_cmd *dc, *tmp;
	int i;
	bool dropped = false;

	mutex_lock(&dcc->cmd_lock);
	for (i = MAX_PLIST_NUM - 1; i >= 0; i--) {
		pend_list = &dcc->pend_list[i];
		list_for_each_entry_safe(dc, tmp, pend_list, list) {
			f2fs_bug_on(sbi, dc->state != D_PREP);
			__remove_discard_cmd(sbi, dc);
			dropped = true;
		}
	}
	mutex_unlock(&dcc->cmd_lock);

	return dropped;
}

void f2fs_drop_discard_cmd(struct f2fs_sb_info *sbi)
{
	__drop_discard_cmd(sbi);
}

static unsigned int __wait_one_discard_bio(struct f2fs_sb_info *sbi,
							struct discard_cmd *dc)
{
	struct discard_cmd_control *dcc = SM_I(sbi)->dcc_info;
	unsigned int len = 0;

	wait_for_completion_io(&dc->wait);
	mutex_lock(&dcc->cmd_lock);
	f2fs_bug_on(sbi, dc->state != D_DONE);
	dc->ref--;
	if (!dc->ref) {
		if (!dc->error)
			len = dc->len;
		__remove_discard_cmd(sbi, dc);
	}
	mutex_unlock(&dcc->cmd_lock);

	return len;
}

static unsigned int __wait_discard_cmd_range(struct f2fs_sb_info *sbi,
						struct discard_policy *dpolicy,
						block_t start, block_t end)
{
	struct discard_cmd_control *dcc = SM_I(sbi)->dcc_info;
	struct list_head *wait_list = (dpolicy->type == DPOLICY_FSTRIM) ?
					&(dcc->fstrim_list) : &(dcc->wait_list);
	struct discard_cmd *dc, *tmp;
	bool need_wait;
	unsigned int trimmed = 0;

next:
	need_wait = false;

	mutex_lock(&dcc->cmd_lock);
	list_for_each_entry_safe(dc, tmp, wait_list, list) {
		if (dc->lstart + dc->len <= start || end <= dc->lstart)
			continue;
		if (dc->len < dpolicy->granularity)
			continue;
		if (dc->state == D_DONE && !dc->ref) {
			wait_for_completion_io(&dc->wait);
			if (!dc->error)
				trimmed += dc->len;
			__remove_discard_cmd(sbi, dc);
		} else {
			dc->ref++;
			need_wait = true;
			break;
		}
	}
	mutex_unlock(&dcc->cmd_lock);

	if (need_wait) {
		trimmed += __wait_one_discard_bio(sbi, dc);
		goto next;
	}

	return trimmed;
}

static unsigned int __wait_all_discard_cmd(struct f2fs_sb_info *sbi,
						struct discard_policy *dpolicy)
{
	struct discard_policy dp;
	unsigned int discard_blks;

	if (dpolicy)
		return __wait_discard_cmd_range(sbi, dpolicy, 0, UINT_MAX);

	/* wait all */
	__init_discard_policy(sbi, &dp, DPOLICY_FSTRIM, 1);
	discard_blks = __wait_discard_cmd_range(sbi, &dp, 0, UINT_MAX);
	__init_discard_policy(sbi, &dp, DPOLICY_UMOUNT, 1);
	discard_blks += __wait_discard_cmd_range(sbi, &dp, 0, UINT_MAX);

	return discard_blks;
}

/* This should be covered by global mutex, &sit_i->sentry_lock */
static void f2fs_wait_discard_bio(struct f2fs_sb_info *sbi, block_t blkaddr)
{
	struct discard_cmd_control *dcc = SM_I(sbi)->dcc_info;
	struct discard_cmd *dc;
	bool need_wait = false;

	mutex_lock(&dcc->cmd_lock);
	dc = (struct discard_cmd *)f2fs_lookup_rb_tree(&dcc->root,
							NULL, blkaddr);
	if (dc) {
		if (dc->state == D_PREP) {
			__punch_discard_cmd(sbi, dc, blkaddr);
		} else {
			dc->ref++;
			need_wait = true;
		}
	}
	mutex_unlock(&dcc->cmd_lock);

	if (need_wait)
		__wait_one_discard_bio(sbi, dc);
}

void f2fs_stop_discard_thread(struct f2fs_sb_info *sbi)
{
	struct discard_cmd_control *dcc = SM_I(sbi)->dcc_info;

	if (dcc && dcc->f2fs_issue_discard) {
		struct task_struct *discard_thread = dcc->f2fs_issue_discard;

		dcc->f2fs_issue_discard = NULL;
		kthread_stop(discard_thread);
	}
}

/* This comes from f2fs_put_super */
bool f2fs_issue_discard_timeout(struct f2fs_sb_info *sbi)
{
	struct discard_cmd_control *dcc = SM_I(sbi)->dcc_info;
	struct discard_policy dpolicy;
	bool dropped;

	__init_discard_policy(sbi, &dpolicy, DPOLICY_UMOUNT,
					dcc->discard_granularity);
	__issue_discard_cmd(sbi, &dpolicy);
	dropped = __drop_discard_cmd(sbi);

	/* just to make sure there is no pending discard commands */
	__wait_all_discard_cmd(sbi, NULL);

	f2fs_bug_on(sbi, atomic_read(&dcc->discard_cmd_cnt));
	return dropped;
}

static int issue_discard_thread(void *data)
{
	struct f2fs_sb_info *sbi = data;
	struct discard_cmd_control *dcc = SM_I(sbi)->dcc_info;
	wait_queue_head_t *q = &dcc->discard_wait_queue;
	struct discard_policy dpolicy;
	unsigned int wait_ms = DEF_MIN_DISCARD_ISSUE_TIME;
	int issued;

	set_freezable();

	do {
		__init_discard_policy(sbi, &dpolicy, DPOLICY_BG,
					dcc->discard_granularity);

		wait_event_interruptible_timeout(*q,
				kthread_should_stop() || freezing(current) ||
				dcc->discard_wake,
				msecs_to_jiffies(wait_ms));

		if (dcc->discard_wake)
			dcc->discard_wake = 0;

		/* clean up pending candidates before going to sleep */
		if (atomic_read(&dcc->queued_discard))
			__wait_all_discard_cmd(sbi, NULL);

		if (try_to_freeze())
			continue;
		if (f2fs_readonly(sbi->sb))
			continue;
		if (kthread_should_stop())
			return 0;
		if (is_sbi_flag_set(sbi, SBI_NEED_FSCK)) {
			wait_ms = dpolicy.max_interval;
			continue;
		}

		if (sbi->gc_mode == GC_URGENT_HIGH)
			__init_discard_policy(sbi, &dpolicy, DPOLICY_FORCE, 1);

		sb_start_intwrite(sbi->sb);

		issued = __issue_discard_cmd(sbi, &dpolicy);
		if (issued > 0) {
			__wait_all_discard_cmd(sbi, &dpolicy);
			wait_ms = dpolicy.min_interval;
		} else if (issued == -1){
			wait_ms = f2fs_time_to_wait(sbi, DISCARD_TIME);
			if (!wait_ms)
				wait_ms = dpolicy.mid_interval;
		} else {
			wait_ms = dpolicy.max_interval;
		}

		sb_end_intwrite(sbi->sb);

	} while (!kthread_should_stop());
	return 0;
}

#ifdef CONFIG_BLK_DEV_ZONED
static int __f2fs_issue_discard_zone(struct f2fs_sb_info *sbi,
		struct block_device *bdev, block_t blkstart, block_t blklen)
{
	sector_t sector, nr_sects;
	block_t lblkstart = blkstart;
	int devi = 0;

	if (f2fs_is_multi_device(sbi)) {
		devi = f2fs_target_device_index(sbi, blkstart);
		if (blkstart < FDEV(devi).start_blk ||
		    blkstart > FDEV(devi).end_blk) {
			f2fs_err(sbi, "Invalid block %x", blkstart);
			return -EIO;
		}
		blkstart -= FDEV(devi).start_blk;
	}

	/* For sequential zones, reset the zone write pointer */
	if (f2fs_blkz_is_seq(sbi, devi, blkstart)) {
		sector = SECTOR_FROM_BLOCK(blkstart);
		nr_sects = SECTOR_FROM_BLOCK(blklen);

		if (sector & (bdev_zone_sectors(bdev) - 1) ||
				nr_sects != bdev_zone_sectors(bdev)) {
			f2fs_err(sbi, "(%d) %s: Unaligned zone reset attempted (block %x + %x)",
				 devi, sbi->s_ndevs ? FDEV(devi).path : "",
				 blkstart, blklen);
			return -EIO;
		}
		trace_f2fs_issue_reset_zone(bdev, blkstart);
		return blkdev_zone_mgmt(bdev, REQ_OP_ZONE_RESET,
					sector, nr_sects, GFP_NOFS);
	}

	/* For conventional zones, use regular discard if supported */
	return __queue_discard_cmd(sbi, bdev, lblkstart, blklen);
}
#endif

static int __issue_discard_async(struct f2fs_sb_info *sbi,
		struct block_device *bdev, block_t blkstart, block_t blklen)
{
#ifdef CONFIG_BLK_DEV_ZONED
	if (f2fs_sb_has_blkzoned(sbi) && bdev_is_zoned(bdev))
		return __f2fs_issue_discard_zone(sbi, bdev, blkstart, blklen);
#endif
	return __queue_discard_cmd(sbi, bdev, blkstart, blklen);
}

static int f2fs_issue_discard(struct f2fs_sb_info *sbi,
				block_t blkstart, block_t blklen)
{
	sector_t start = blkstart, len = 0;
	struct block_device *bdev;
	struct seg_entry *se;
	unsigned int offset;
	block_t i;
	int err = 0;

	bdev = f2fs_target_device(sbi, blkstart, NULL);

	for (i = blkstart; i < blkstart + blklen; i++, len++) {
		if (i != start) {
			struct block_device *bdev2 =
				f2fs_target_device(sbi, i, NULL);

			if (bdev2 != bdev) {
				err = __issue_discard_async(sbi, bdev,
						start, len);
				if (err)
					return err;
				bdev = bdev2;
				start = i;
				len = 0;
			}
		}

		se = get_seg_entry(sbi, GET_SEGNO(sbi, i));
		offset = GET_BLKOFF_FROM_SEG0(sbi, i);

		if (!f2fs_test_and_set_bit(offset, se->discard_map))
			sbi->discard_blks--;
	}

	if (len)
		err = __issue_discard_async(sbi, bdev, start, len);
	return err;
}

static bool add_discard_addrs(struct f2fs_sb_info *sbi, struct cp_control *cpc,
							bool check_only)
{
	int entries = SIT_VBLOCK_MAP_SIZE / sizeof(unsigned long);
	int max_blocks = sbi->blocks_per_seg;
	struct seg_entry *se = get_seg_entry(sbi, cpc->trim_start);
	unsigned long *cur_map = (unsigned long *)se->cur_valid_map;
	unsigned long *ckpt_map = (unsigned long *)se->ckpt_valid_map;
	unsigned long *discard_map = (unsigned long *)se->discard_map;
	unsigned long *dmap = SIT_I(sbi)->tmp_map;
	unsigned int start = 0, end = -1;
	bool force = (cpc->reason & CP_DISCARD);
	struct discard_entry *de = NULL;
	struct list_head *head = &SM_I(sbi)->dcc_info->entry_list;
	int i;

	if (se->valid_blocks == max_blocks || !f2fs_hw_support_discard(sbi))
		return false;

	if (!force) {
		if (!f2fs_realtime_discard_enable(sbi) || !se->valid_blocks ||
			SM_I(sbi)->dcc_info->nr_discards >=
				SM_I(sbi)->dcc_info->max_discards)
			return false;
	}

	/* SIT_VBLOCK_MAP_SIZE should be multiple of sizeof(unsigned long) */
	for (i = 0; i < entries; i++)
		dmap[i] = force ? ~ckpt_map[i] & ~discard_map[i] :
				(cur_map[i] ^ ckpt_map[i]) & ckpt_map[i];

	while (force || SM_I(sbi)->dcc_info->nr_discards <=
				SM_I(sbi)->dcc_info->max_discards) {
		start = __find_rev_next_bit(dmap, max_blocks, end + 1);
		if (start >= max_blocks)
			break;

		end = __find_rev_next_zero_bit(dmap, max_blocks, start + 1);
		if (force && start && end != max_blocks
					&& (end - start) < cpc->trim_minlen)
			continue;

		if (check_only)
			return true;

		if (!de) {
			de = f2fs_kmem_cache_alloc(discard_entry_slab,
								GFP_F2FS_ZERO);
			de->start_blkaddr = START_BLOCK(sbi, cpc->trim_start);
			list_add_tail(&de->list, head);
		}

		for (i = start; i < end; i++)
			__set_bit_le(i, (void *)de->discard_map);

		SM_I(sbi)->dcc_info->nr_discards += end - start;
	}
	return false;
}

static void release_discard_addr(struct discard_entry *entry)
{
	list_del(&entry->list);
	kmem_cache_free(discard_entry_slab, entry);
}

void f2fs_release_discard_addrs(struct f2fs_sb_info *sbi)
{
	struct list_head *head = &(SM_I(sbi)->dcc_info->entry_list);
	struct discard_entry *entry, *this;

	/* drop caches */
	list_for_each_entry_safe(entry, this, head, list)
		release_discard_addr(entry);
}

/*
 * Should call f2fs_clear_prefree_segments after checkpoint is done.
 */
static void set_prefree_as_free_segments(struct f2fs_sb_info *sbi)
{
	struct dirty_seglist_info *dirty_i = DIRTY_I(sbi);
	unsigned int segno;

	mutex_lock(&dirty_i->seglist_lock);
	for_each_set_bit(segno, dirty_i->dirty_segmap[PRE], MAIN_SEGS(sbi))
		__set_test_and_free(sbi, segno);
	mutex_unlock(&dirty_i->seglist_lock);
}

void f2fs_clear_prefree_segments(struct f2fs_sb_info *sbi,
						struct cp_control *cpc)
{
	struct discard_cmd_control *dcc = SM_I(sbi)->dcc_info;
	struct list_head *head = &dcc->entry_list;
	struct discard_entry *entry, *this;
	struct dirty_seglist_info *dirty_i = DIRTY_I(sbi);
	unsigned long *prefree_map = dirty_i->dirty_segmap[PRE];
	unsigned int start = 0, end = -1;
	unsigned int secno, start_segno;
	bool force = (cpc->reason & CP_DISCARD);
	bool need_align = f2fs_lfs_mode(sbi) && __is_large_section(sbi);

	mutex_lock(&dirty_i->seglist_lock);

	while (1) {
		int i;

		if (need_align && end != -1)
			end--;
		start = find_next_bit(prefree_map, MAIN_SEGS(sbi), end + 1);
		if (start >= MAIN_SEGS(sbi))
			break;
		end = find_next_zero_bit(prefree_map, MAIN_SEGS(sbi),
								start + 1);

		if (need_align) {
			start = rounddown(start, sbi->segs_per_sec);
			end = roundup(end, sbi->segs_per_sec);
		}

		for (i = start; i < end; i++) {
			if (test_and_clear_bit(i, prefree_map))
				dirty_i->nr_dirty[PRE]--;
		}

		if (!f2fs_realtime_discard_enable(sbi))
			continue;

		if (force && start >= cpc->trim_start &&
					(end - 1) <= cpc->trim_end)
				continue;

		if (!f2fs_lfs_mode(sbi) || !__is_large_section(sbi)) {
			f2fs_issue_discard(sbi, START_BLOCK(sbi, start),
				(end - start) << sbi->log_blocks_per_seg);
			continue;
		}
next:
		secno = GET_SEC_FROM_SEG(sbi, start);
		start_segno = GET_SEG_FROM_SEC(sbi, secno);
		if (!IS_CURSEC(sbi, secno) &&
			!get_valid_blocks(sbi, start, true))
			f2fs_issue_discard(sbi, START_BLOCK(sbi, start_segno),
				sbi->segs_per_sec << sbi->log_blocks_per_seg);

		start = start_segno + sbi->segs_per_sec;
		if (start < end)
			goto next;
		else
			end = start - 1;
	}
	mutex_unlock(&dirty_i->seglist_lock);

	/* send small discards */
	list_for_each_entry_safe(entry, this, head, list) {
		unsigned int cur_pos = 0, next_pos, len, total_len = 0;
		bool is_valid = test_bit_le(0, entry->discard_map);

find_next:
		if (is_valid) {
			next_pos = find_next_zero_bit_le(entry->discard_map,
					sbi->blocks_per_seg, cur_pos);
			len = next_pos - cur_pos;

			if (f2fs_sb_has_blkzoned(sbi) ||
			    (force && len < cpc->trim_minlen))
				goto skip;

			f2fs_issue_discard(sbi, entry->start_blkaddr + cur_pos,
									len);
			total_len += len;
		} else {
			next_pos = find_next_bit_le(entry->discard_map,
					sbi->blocks_per_seg, cur_pos);
		}
skip:
		cur_pos = next_pos;
		is_valid = !is_valid;

		if (cur_pos < sbi->blocks_per_seg)
			goto find_next;

		release_discard_addr(entry);
		dcc->nr_discards -= total_len;
	}

	wake_up_discard_thread(sbi, false);
}

static int create_discard_cmd_control(struct f2fs_sb_info *sbi)
{
	dev_t dev = sbi->sb->s_bdev->bd_dev;
	struct discard_cmd_control *dcc;
	int err = 0, i;

	if (SM_I(sbi)->dcc_info) {
		dcc = SM_I(sbi)->dcc_info;
		goto init_thread;
	}

	dcc = f2fs_kzalloc(sbi, sizeof(struct discard_cmd_control), GFP_KERNEL);
	if (!dcc)
		return -ENOMEM;

	dcc->discard_granularity = DEFAULT_DISCARD_GRANULARITY;
	INIT_LIST_HEAD(&dcc->entry_list);
	for (i = 0; i < MAX_PLIST_NUM; i++)
		INIT_LIST_HEAD(&dcc->pend_list[i]);
	INIT_LIST_HEAD(&dcc->wait_list);
	INIT_LIST_HEAD(&dcc->fstrim_list);
	mutex_init(&dcc->cmd_lock);
	atomic_set(&dcc->issued_discard, 0);
	atomic_set(&dcc->queued_discard, 0);
	atomic_set(&dcc->discard_cmd_cnt, 0);
	dcc->nr_discards = 0;
	dcc->max_discards = MAIN_SEGS(sbi) << sbi->log_blocks_per_seg;
	dcc->undiscard_blks = 0;
	dcc->next_pos = 0;
	dcc->root = RB_ROOT_CACHED;
	dcc->rbtree_check = false;

	init_waitqueue_head(&dcc->discard_wait_queue);
	SM_I(sbi)->dcc_info = dcc;
init_thread:
	dcc->f2fs_issue_discard = kthread_run(issue_discard_thread, sbi,
				"f2fs_discard-%u:%u", MAJOR(dev), MINOR(dev));
	if (IS_ERR(dcc->f2fs_issue_discard)) {
		err = PTR_ERR(dcc->f2fs_issue_discard);
		kvfree(dcc);
		SM_I(sbi)->dcc_info = NULL;
		return err;
	}

	return err;
}

static void destroy_discard_cmd_control(struct f2fs_sb_info *sbi)
{
	struct discard_cmd_control *dcc = SM_I(sbi)->dcc_info;

	if (!dcc)
		return;

	f2fs_stop_discard_thread(sbi);

	/*
	 * Recovery can cache discard commands, so in error path of
	 * fill_super(), it needs to give a chance to handle them.
	 */
	if (unlikely(atomic_read(&dcc->discard_cmd_cnt)))
		f2fs_issue_discard_timeout(sbi);

	kvfree(dcc);
	SM_I(sbi)->dcc_info = NULL;
}

static bool __mark_sit_entry_dirty(struct f2fs_sb_info *sbi, unsigned int segno)
{
	struct sit_info *sit_i = SIT_I(sbi);

	if (!__test_and_set_bit(segno, sit_i->dirty_sentries_bitmap)) {
		sit_i->dirty_sentries++;
		return false;
	}

	return true;
}

static void __set_sit_entry_type(struct f2fs_sb_info *sbi, int type,
					unsigned int segno, int modified)
{
	struct seg_entry *se = get_seg_entry(sbi, segno);
	se->type = type;
	if (modified)
		__mark_sit_entry_dirty(sbi, segno);
}

static void update_sit_entry(struct f2fs_sb_info *sbi, block_t blkaddr, int del)
{
	struct seg_entry *se;
	unsigned int segno, offset;
	long int new_vblocks;
	bool exist;
#ifdef CONFIG_F2FS_CHECK_FS
	bool mir_exist;
#endif

	segno = GET_SEGNO(sbi, blkaddr);

	se = get_seg_entry(sbi, segno);
	new_vblocks = se->valid_blocks + del;
	offset = GET_BLKOFF_FROM_SEG0(sbi, blkaddr);

<<<<<<< HEAD
	f2fs_bug_on(sbi, (new_vblocks >> (sizeof(unsigned short) << 3) ||
		(new_vblocks > f2fs_usable_blks_in_seg(sbi, segno))));
=======
	f2fs_bug_on(sbi, (new_vblocks < 0 ||
				(new_vblocks > sbi->blocks_per_seg)));
>>>>>>> bbf5c979

	se->valid_blocks = new_vblocks;
	se->mtime = get_mtime(sbi, false);
	if (se->mtime > SIT_I(sbi)->max_mtime)
		SIT_I(sbi)->max_mtime = se->mtime;

	/* Update valid block bitmap */
	if (del > 0) {
		exist = f2fs_test_and_set_bit(offset, se->cur_valid_map);
#ifdef CONFIG_F2FS_CHECK_FS
		mir_exist = f2fs_test_and_set_bit(offset,
						se->cur_valid_map_mir);
		if (unlikely(exist != mir_exist)) {
			f2fs_err(sbi, "Inconsistent error when setting bitmap, blk:%u, old bit:%d",
				 blkaddr, exist);
			f2fs_bug_on(sbi, 1);
		}
#endif
		if (unlikely(exist)) {
			f2fs_err(sbi, "Bitmap was wrongly set, blk:%u",
				 blkaddr);
			f2fs_bug_on(sbi, 1);
			se->valid_blocks--;
			del = 0;
		}

		if (!f2fs_test_and_set_bit(offset, se->discard_map))
			sbi->discard_blks--;

		/*
		 * SSR should never reuse block which is checkpointed
		 * or newly invalidated.
		 */
		if (!is_sbi_flag_set(sbi, SBI_CP_DISABLED)) {
			if (!f2fs_test_and_set_bit(offset, se->ckpt_valid_map))
				se->ckpt_valid_blocks++;
		}
	} else {
		exist = f2fs_test_and_clear_bit(offset, se->cur_valid_map);
#ifdef CONFIG_F2FS_CHECK_FS
		mir_exist = f2fs_test_and_clear_bit(offset,
						se->cur_valid_map_mir);
		if (unlikely(exist != mir_exist)) {
			f2fs_err(sbi, "Inconsistent error when clearing bitmap, blk:%u, old bit:%d",
				 blkaddr, exist);
			f2fs_bug_on(sbi, 1);
		}
#endif
		if (unlikely(!exist)) {
			f2fs_err(sbi, "Bitmap was wrongly cleared, blk:%u",
				 blkaddr);
			f2fs_bug_on(sbi, 1);
			se->valid_blocks++;
			del = 0;
		} else if (unlikely(is_sbi_flag_set(sbi, SBI_CP_DISABLED))) {
			/*
			 * If checkpoints are off, we must not reuse data that
			 * was used in the previous checkpoint. If it was used
			 * before, we must track that to know how much space we
			 * really have.
			 */
			if (f2fs_test_bit(offset, se->ckpt_valid_map)) {
				spin_lock(&sbi->stat_lock);
				sbi->unusable_block_count++;
				spin_unlock(&sbi->stat_lock);
			}
		}

		if (f2fs_test_and_clear_bit(offset, se->discard_map))
			sbi->discard_blks++;
	}
	if (!f2fs_test_bit(offset, se->ckpt_valid_map))
		se->ckpt_valid_blocks += del;

	__mark_sit_entry_dirty(sbi, segno);

	/* update total number of valid blocks to be written in ckpt area */
	SIT_I(sbi)->written_valid_blocks += del;

	if (__is_large_section(sbi))
		get_sec_entry(sbi, segno)->valid_blocks += del;
}

void f2fs_invalidate_blocks(struct f2fs_sb_info *sbi, block_t addr)
{
	unsigned int segno = GET_SEGNO(sbi, addr);
	struct sit_info *sit_i = SIT_I(sbi);

	f2fs_bug_on(sbi, addr == NULL_ADDR);
	if (addr == NEW_ADDR || addr == COMPRESS_ADDR)
		return;

	invalidate_mapping_pages(META_MAPPING(sbi), addr, addr);

	/* add it into sit main buffer */
	down_write(&sit_i->sentry_lock);

	update_sit_entry(sbi, addr, -1);

	/* add it into dirty seglist */
	locate_dirty_segment(sbi, segno);

	up_write(&sit_i->sentry_lock);
}

bool f2fs_is_checkpointed_data(struct f2fs_sb_info *sbi, block_t blkaddr)
{
	struct sit_info *sit_i = SIT_I(sbi);
	unsigned int segno, offset;
	struct seg_entry *se;
	bool is_cp = false;

	if (!__is_valid_data_blkaddr(blkaddr))
		return true;

	down_read(&sit_i->sentry_lock);

	segno = GET_SEGNO(sbi, blkaddr);
	se = get_seg_entry(sbi, segno);
	offset = GET_BLKOFF_FROM_SEG0(sbi, blkaddr);

	if (f2fs_test_bit(offset, se->ckpt_valid_map))
		is_cp = true;

	up_read(&sit_i->sentry_lock);

	return is_cp;
}

/*
 * This function should be resided under the curseg_mutex lock
 */
static void __add_sum_entry(struct f2fs_sb_info *sbi, int type,
					struct f2fs_summary *sum)
{
	struct curseg_info *curseg = CURSEG_I(sbi, type);
	void *addr = curseg->sum_blk;
	addr += curseg->next_blkoff * sizeof(struct f2fs_summary);
	memcpy(addr, sum, sizeof(struct f2fs_summary));
}

/*
 * Calculate the number of current summary pages for writing
 */
int f2fs_npages_for_summary_flush(struct f2fs_sb_info *sbi, bool for_ra)
{
	int valid_sum_count = 0;
	int i, sum_in_page;

	for (i = CURSEG_HOT_DATA; i <= CURSEG_COLD_DATA; i++) {
		if (sbi->ckpt->alloc_type[i] == SSR)
			valid_sum_count += sbi->blocks_per_seg;
		else {
			if (for_ra)
				valid_sum_count += le16_to_cpu(
					F2FS_CKPT(sbi)->cur_data_blkoff[i]);
			else
				valid_sum_count += curseg_blkoff(sbi, i);
		}
	}

	sum_in_page = (PAGE_SIZE - 2 * SUM_JOURNAL_SIZE -
			SUM_FOOTER_SIZE) / SUMMARY_SIZE;
	if (valid_sum_count <= sum_in_page)
		return 1;
	else if ((valid_sum_count - sum_in_page) <=
		(PAGE_SIZE - SUM_FOOTER_SIZE) / SUMMARY_SIZE)
		return 2;
	return 3;
}

/*
 * Caller should put this summary page
 */
struct page *f2fs_get_sum_page(struct f2fs_sb_info *sbi, unsigned int segno)
{
	return f2fs_get_meta_page_nofail(sbi, GET_SUM_BLOCK(sbi, segno));
}

void f2fs_update_meta_page(struct f2fs_sb_info *sbi,
					void *src, block_t blk_addr)
{
	struct page *page = f2fs_grab_meta_page(sbi, blk_addr);

	memcpy(page_address(page), src, PAGE_SIZE);
	set_page_dirty(page);
	f2fs_put_page(page, 1);
}

static void write_sum_page(struct f2fs_sb_info *sbi,
			struct f2fs_summary_block *sum_blk, block_t blk_addr)
{
	f2fs_update_meta_page(sbi, (void *)sum_blk, blk_addr);
}

static void write_current_sum_page(struct f2fs_sb_info *sbi,
						int type, block_t blk_addr)
{
	struct curseg_info *curseg = CURSEG_I(sbi, type);
	struct page *page = f2fs_grab_meta_page(sbi, blk_addr);
	struct f2fs_summary_block *src = curseg->sum_blk;
	struct f2fs_summary_block *dst;

	dst = (struct f2fs_summary_block *)page_address(page);
	memset(dst, 0, PAGE_SIZE);

	mutex_lock(&curseg->curseg_mutex);

	down_read(&curseg->journal_rwsem);
	memcpy(&dst->journal, curseg->journal, SUM_JOURNAL_SIZE);
	up_read(&curseg->journal_rwsem);

	memcpy(dst->entries, src->entries, SUM_ENTRY_SIZE);
	memcpy(&dst->footer, &src->footer, SUM_FOOTER_SIZE);

	mutex_unlock(&curseg->curseg_mutex);

	set_page_dirty(page);
	f2fs_put_page(page, 1);
}

static int is_next_segment_free(struct f2fs_sb_info *sbi, int type)
{
	struct curseg_info *curseg = CURSEG_I(sbi, type);
	unsigned int segno = curseg->segno + 1;
	struct free_segmap_info *free_i = FREE_I(sbi);

	if (segno < MAIN_SEGS(sbi) && segno % sbi->segs_per_sec)
		return !test_bit(segno, free_i->free_segmap);
	return 0;
}

/*
 * Find a new segment from the free segments bitmap to right order
 * This function should be returned with success, otherwise BUG
 */
static void get_new_segment(struct f2fs_sb_info *sbi,
			unsigned int *newseg, bool new_sec, int dir)
{
	struct free_segmap_info *free_i = FREE_I(sbi);
	unsigned int segno, secno, zoneno;
	unsigned int total_zones = MAIN_SECS(sbi) / sbi->secs_per_zone;
	unsigned int hint = GET_SEC_FROM_SEG(sbi, *newseg);
	unsigned int old_zoneno = GET_ZONE_FROM_SEG(sbi, *newseg);
	unsigned int left_start = hint;
	bool init = true;
	int go_left = 0;
	int i;

	spin_lock(&free_i->segmap_lock);

	if (!new_sec && ((*newseg + 1) % sbi->segs_per_sec)) {
		segno = find_next_zero_bit(free_i->free_segmap,
			GET_SEG_FROM_SEC(sbi, hint + 1), *newseg + 1);
		if (segno < GET_SEG_FROM_SEC(sbi, hint + 1))
			goto got_it;
	}
find_other_zone:
	secno = find_next_zero_bit(free_i->free_secmap, MAIN_SECS(sbi), hint);
	if (secno >= MAIN_SECS(sbi)) {
		if (dir == ALLOC_RIGHT) {
			secno = find_next_zero_bit(free_i->free_secmap,
							MAIN_SECS(sbi), 0);
			f2fs_bug_on(sbi, secno >= MAIN_SECS(sbi));
		} else {
			go_left = 1;
			left_start = hint - 1;
		}
	}
	if (go_left == 0)
		goto skip_left;

	while (test_bit(left_start, free_i->free_secmap)) {
		if (left_start > 0) {
			left_start--;
			continue;
		}
		left_start = find_next_zero_bit(free_i->free_secmap,
							MAIN_SECS(sbi), 0);
		f2fs_bug_on(sbi, left_start >= MAIN_SECS(sbi));
		break;
	}
	secno = left_start;
skip_left:
	segno = GET_SEG_FROM_SEC(sbi, secno);
	zoneno = GET_ZONE_FROM_SEC(sbi, secno);

	/* give up on finding another zone */
	if (!init)
		goto got_it;
	if (sbi->secs_per_zone == 1)
		goto got_it;
	if (zoneno == old_zoneno)
		goto got_it;
	if (dir == ALLOC_LEFT) {
		if (!go_left && zoneno + 1 >= total_zones)
			goto got_it;
		if (go_left && zoneno == 0)
			goto got_it;
	}
	for (i = 0; i < NR_CURSEG_TYPE; i++)
		if (CURSEG_I(sbi, i)->zone == zoneno)
			break;

	if (i < NR_CURSEG_TYPE) {
		/* zone is in user, try another */
		if (go_left)
			hint = zoneno * sbi->secs_per_zone - 1;
		else if (zoneno + 1 >= total_zones)
			hint = 0;
		else
			hint = (zoneno + 1) * sbi->secs_per_zone;
		init = false;
		goto find_other_zone;
	}
got_it:
	/* set it as dirty segment in free segmap */
	f2fs_bug_on(sbi, test_bit(segno, free_i->free_segmap));
	__set_inuse(sbi, segno);
	*newseg = segno;
	spin_unlock(&free_i->segmap_lock);
}

static void reset_curseg(struct f2fs_sb_info *sbi, int type, int modified)
{
	struct curseg_info *curseg = CURSEG_I(sbi, type);
	struct summary_footer *sum_footer;

	curseg->segno = curseg->next_segno;
	curseg->zone = GET_ZONE_FROM_SEG(sbi, curseg->segno);
	curseg->next_blkoff = 0;
	curseg->next_segno = NULL_SEGNO;

	sum_footer = &(curseg->sum_blk->footer);
	memset(sum_footer, 0, sizeof(struct summary_footer));
	if (IS_DATASEG(type))
		SET_SUM_TYPE(sum_footer, SUM_TYPE_DATA);
	if (IS_NODESEG(type))
		SET_SUM_TYPE(sum_footer, SUM_TYPE_NODE);
	__set_sit_entry_type(sbi, type, curseg->segno, modified);
}

static unsigned int __get_next_segno(struct f2fs_sb_info *sbi, int type)
{
	/* if segs_per_sec is large than 1, we need to keep original policy. */
	if (__is_large_section(sbi))
		return CURSEG_I(sbi, type)->segno;

	if (unlikely(is_sbi_flag_set(sbi, SBI_CP_DISABLED)))
		return 0;

	if (test_opt(sbi, NOHEAP) &&
		(type == CURSEG_HOT_DATA || IS_NODESEG(type)))
		return 0;

	if (SIT_I(sbi)->last_victim[ALLOC_NEXT])
		return SIT_I(sbi)->last_victim[ALLOC_NEXT];

	/* find segments from 0 to reuse freed segments */
	if (F2FS_OPTION(sbi).alloc_mode == ALLOC_MODE_REUSE)
		return 0;

	return CURSEG_I(sbi, type)->segno;
}

/*
 * Allocate a current working segment.
 * This function always allocates a free segment in LFS manner.
 */
static void new_curseg(struct f2fs_sb_info *sbi, int type, bool new_sec)
{
	struct curseg_info *curseg = CURSEG_I(sbi, type);
	unsigned int segno = curseg->segno;
	int dir = ALLOC_LEFT;

	write_sum_page(sbi, curseg->sum_blk,
				GET_SUM_BLOCK(sbi, segno));
	if (type == CURSEG_WARM_DATA || type == CURSEG_COLD_DATA)
		dir = ALLOC_RIGHT;

	if (test_opt(sbi, NOHEAP))
		dir = ALLOC_RIGHT;

	segno = __get_next_segno(sbi, type);
	get_new_segment(sbi, &segno, new_sec, dir);
	curseg->next_segno = segno;
	reset_curseg(sbi, type, 1);
	curseg->alloc_type = LFS;
}

static void __next_free_blkoff(struct f2fs_sb_info *sbi,
			struct curseg_info *seg, block_t start)
{
	struct seg_entry *se = get_seg_entry(sbi, seg->segno);
	int entries = SIT_VBLOCK_MAP_SIZE / sizeof(unsigned long);
	unsigned long *target_map = SIT_I(sbi)->tmp_map;
	unsigned long *ckpt_map = (unsigned long *)se->ckpt_valid_map;
	unsigned long *cur_map = (unsigned long *)se->cur_valid_map;
	int i, pos;

	for (i = 0; i < entries; i++)
		target_map[i] = ckpt_map[i] | cur_map[i];

	pos = __find_rev_next_zero_bit(target_map, sbi->blocks_per_seg, start);

	seg->next_blkoff = pos;
}

/*
 * If a segment is written by LFS manner, next block offset is just obtained
 * by increasing the current block offset. However, if a segment is written by
 * SSR manner, next block offset obtained by calling __next_free_blkoff
 */
static void __refresh_next_blkoff(struct f2fs_sb_info *sbi,
				struct curseg_info *seg)
{
	if (seg->alloc_type == SSR)
		__next_free_blkoff(sbi, seg, seg->next_blkoff + 1);
	else
		seg->next_blkoff++;
}

/*
 * This function always allocates a used segment(from dirty seglist) by SSR
 * manner, so it should recover the existing segment information of valid blocks
 */
static void change_curseg(struct f2fs_sb_info *sbi, int type)
{
	struct dirty_seglist_info *dirty_i = DIRTY_I(sbi);
	struct curseg_info *curseg = CURSEG_I(sbi, type);
	unsigned int new_segno = curseg->next_segno;
	struct f2fs_summary_block *sum_node;
	struct page *sum_page;

	write_sum_page(sbi, curseg->sum_blk,
				GET_SUM_BLOCK(sbi, curseg->segno));
	__set_test_and_inuse(sbi, new_segno);

	mutex_lock(&dirty_i->seglist_lock);
	__remove_dirty_segment(sbi, new_segno, PRE);
	__remove_dirty_segment(sbi, new_segno, DIRTY);
	mutex_unlock(&dirty_i->seglist_lock);

	reset_curseg(sbi, type, 1);
	curseg->alloc_type = SSR;
	__next_free_blkoff(sbi, curseg, 0);

	sum_page = f2fs_get_sum_page(sbi, new_segno);
	f2fs_bug_on(sbi, IS_ERR(sum_page));
	sum_node = (struct f2fs_summary_block *)page_address(sum_page);
	memcpy(curseg->sum_blk, sum_node, SUM_ENTRY_SIZE);
	f2fs_put_page(sum_page, 1);
}

static int get_ssr_segment(struct f2fs_sb_info *sbi, int type)
{
	struct curseg_info *curseg = CURSEG_I(sbi, type);
	const struct victim_selection *v_ops = DIRTY_I(sbi)->v_ops;
	unsigned segno = NULL_SEGNO;
	int i, cnt;
	bool reversed = false;

	/* f2fs_need_SSR() already forces to do this */
	if (!v_ops->get_victim(sbi, &segno, BG_GC, type, SSR)) {
		curseg->next_segno = segno;
		return 1;
	}

	/* For node segments, let's do SSR more intensively */
	if (IS_NODESEG(type)) {
		if (type >= CURSEG_WARM_NODE) {
			reversed = true;
			i = CURSEG_COLD_NODE;
		} else {
			i = CURSEG_HOT_NODE;
		}
		cnt = NR_CURSEG_NODE_TYPE;
	} else {
		if (type >= CURSEG_WARM_DATA) {
			reversed = true;
			i = CURSEG_COLD_DATA;
		} else {
			i = CURSEG_HOT_DATA;
		}
		cnt = NR_CURSEG_DATA_TYPE;
	}

	for (; cnt-- > 0; reversed ? i-- : i++) {
		if (i == type)
			continue;
		if (!v_ops->get_victim(sbi, &segno, BG_GC, i, SSR)) {
			curseg->next_segno = segno;
			return 1;
		}
	}

	/* find valid_blocks=0 in dirty list */
	if (unlikely(is_sbi_flag_set(sbi, SBI_CP_DISABLED))) {
		segno = get_free_segment(sbi);
		if (segno != NULL_SEGNO) {
			curseg->next_segno = segno;
			return 1;
		}
	}
	return 0;
}

/*
 * flush out current segment and replace it with new segment
 * This function should be returned with success, otherwise BUG
 */
static void allocate_segment_by_default(struct f2fs_sb_info *sbi,
						int type, bool force)
{
	struct curseg_info *curseg = CURSEG_I(sbi, type);

	if (force)
		new_curseg(sbi, type, true);
	else if (!is_set_ckpt_flags(sbi, CP_CRC_RECOVERY_FLAG) &&
					type == CURSEG_WARM_NODE)
		new_curseg(sbi, type, false);
	else if (curseg->alloc_type == LFS && is_next_segment_free(sbi, type) &&
			likely(!is_sbi_flag_set(sbi, SBI_CP_DISABLED)))
		new_curseg(sbi, type, false);
	else if (f2fs_need_SSR(sbi) && get_ssr_segment(sbi, type))
		change_curseg(sbi, type);
	else
		new_curseg(sbi, type, false);

	stat_inc_seg_type(sbi, curseg);
}

void f2fs_allocate_segment_for_resize(struct f2fs_sb_info *sbi, int type,
					unsigned int start, unsigned int end)
{
	struct curseg_info *curseg = CURSEG_I(sbi, type);
	unsigned int segno;

	down_read(&SM_I(sbi)->curseg_lock);
	mutex_lock(&curseg->curseg_mutex);
	down_write(&SIT_I(sbi)->sentry_lock);

	segno = CURSEG_I(sbi, type)->segno;
	if (segno < start || segno > end)
		goto unlock;

	if (f2fs_need_SSR(sbi) && get_ssr_segment(sbi, type))
		change_curseg(sbi, type);
	else
		new_curseg(sbi, type, true);

	stat_inc_seg_type(sbi, curseg);

	locate_dirty_segment(sbi, segno);
unlock:
	up_write(&SIT_I(sbi)->sentry_lock);

	if (segno != curseg->segno)
		f2fs_notice(sbi, "For resize: curseg of type %d: %u ==> %u",
			    type, segno, curseg->segno);

	mutex_unlock(&curseg->curseg_mutex);
	up_read(&SM_I(sbi)->curseg_lock);
}

static void __allocate_new_segment(struct f2fs_sb_info *sbi, int type)
{
	struct curseg_info *curseg = CURSEG_I(sbi, type);
	unsigned int old_segno;

	if (!curseg->next_blkoff &&
		!get_valid_blocks(sbi, curseg->segno, false) &&
		!get_ckpt_valid_blocks(sbi, curseg->segno))
		return;

	old_segno = curseg->segno;
	SIT_I(sbi)->s_ops->allocate_segment(sbi, type, true);
	locate_dirty_segment(sbi, old_segno);
}

void f2fs_allocate_new_segment(struct f2fs_sb_info *sbi, int type)
{
	down_write(&SIT_I(sbi)->sentry_lock);
	__allocate_new_segment(sbi, type);
	up_write(&SIT_I(sbi)->sentry_lock);
}

void f2fs_allocate_new_segments(struct f2fs_sb_info *sbi)
{
	int i;

	down_write(&SIT_I(sbi)->sentry_lock);
	for (i = CURSEG_HOT_DATA; i <= CURSEG_COLD_DATA; i++)
		__allocate_new_segment(sbi, i);
	up_write(&SIT_I(sbi)->sentry_lock);
}

static const struct segment_allocation default_salloc_ops = {
	.allocate_segment = allocate_segment_by_default,
};

bool f2fs_exist_trim_candidates(struct f2fs_sb_info *sbi,
						struct cp_control *cpc)
{
	__u64 trim_start = cpc->trim_start;
	bool has_candidate = false;

	down_write(&SIT_I(sbi)->sentry_lock);
	for (; cpc->trim_start <= cpc->trim_end; cpc->trim_start++) {
		if (add_discard_addrs(sbi, cpc, true)) {
			has_candidate = true;
			break;
		}
	}
	up_write(&SIT_I(sbi)->sentry_lock);

	cpc->trim_start = trim_start;
	return has_candidate;
}

static unsigned int __issue_discard_cmd_range(struct f2fs_sb_info *sbi,
					struct discard_policy *dpolicy,
					unsigned int start, unsigned int end)
{
	struct discard_cmd_control *dcc = SM_I(sbi)->dcc_info;
	struct discard_cmd *prev_dc = NULL, *next_dc = NULL;
	struct rb_node **insert_p = NULL, *insert_parent = NULL;
	struct discard_cmd *dc;
	struct blk_plug plug;
	int issued;
	unsigned int trimmed = 0;

next:
	issued = 0;

	mutex_lock(&dcc->cmd_lock);
	if (unlikely(dcc->rbtree_check))
		f2fs_bug_on(sbi, !f2fs_check_rb_tree_consistence(sbi,
								&dcc->root));

	dc = (struct discard_cmd *)f2fs_lookup_rb_tree_ret(&dcc->root,
					NULL, start,
					(struct rb_entry **)&prev_dc,
					(struct rb_entry **)&next_dc,
					&insert_p, &insert_parent, true, NULL);
	if (!dc)
		dc = next_dc;

	blk_start_plug(&plug);

	while (dc && dc->lstart <= end) {
		struct rb_node *node;
		int err = 0;

		if (dc->len < dpolicy->granularity)
			goto skip;

		if (dc->state != D_PREP) {
			list_move_tail(&dc->list, &dcc->fstrim_list);
			goto skip;
		}

		err = __submit_discard_cmd(sbi, dpolicy, dc, &issued);

		if (issued >= dpolicy->max_requests) {
			start = dc->lstart + dc->len;

			if (err)
				__remove_discard_cmd(sbi, dc);

			blk_finish_plug(&plug);
			mutex_unlock(&dcc->cmd_lock);
			trimmed += __wait_all_discard_cmd(sbi, NULL);
			congestion_wait(BLK_RW_ASYNC, DEFAULT_IO_TIMEOUT);
			goto next;
		}
skip:
		node = rb_next(&dc->rb_node);
		if (err)
			__remove_discard_cmd(sbi, dc);
		dc = rb_entry_safe(node, struct discard_cmd, rb_node);

		if (fatal_signal_pending(current))
			break;
	}

	blk_finish_plug(&plug);
	mutex_unlock(&dcc->cmd_lock);

	return trimmed;
}

int f2fs_trim_fs(struct f2fs_sb_info *sbi, struct fstrim_range *range)
{
	__u64 start = F2FS_BYTES_TO_BLK(range->start);
	__u64 end = start + F2FS_BYTES_TO_BLK(range->len) - 1;
	unsigned int start_segno, end_segno;
	block_t start_block, end_block;
	struct cp_control cpc;
	struct discard_policy dpolicy;
	unsigned long long trimmed = 0;
	int err = 0;
	bool need_align = f2fs_lfs_mode(sbi) && __is_large_section(sbi);

	if (start >= MAX_BLKADDR(sbi) || range->len < sbi->blocksize)
		return -EINVAL;

	if (end < MAIN_BLKADDR(sbi))
		goto out;

	if (is_sbi_flag_set(sbi, SBI_NEED_FSCK)) {
		f2fs_warn(sbi, "Found FS corruption, run fsck to fix.");
		return -EFSCORRUPTED;
	}

	/* start/end segment number in main_area */
	start_segno = (start <= MAIN_BLKADDR(sbi)) ? 0 : GET_SEGNO(sbi, start);
	end_segno = (end >= MAX_BLKADDR(sbi)) ? MAIN_SEGS(sbi) - 1 :
						GET_SEGNO(sbi, end);
	if (need_align) {
		start_segno = rounddown(start_segno, sbi->segs_per_sec);
		end_segno = roundup(end_segno + 1, sbi->segs_per_sec) - 1;
	}

	cpc.reason = CP_DISCARD;
	cpc.trim_minlen = max_t(__u64, 1, F2FS_BYTES_TO_BLK(range->minlen));
	cpc.trim_start = start_segno;
	cpc.trim_end = end_segno;

	if (sbi->discard_blks == 0)
		goto out;

	down_write(&sbi->gc_lock);
	err = f2fs_write_checkpoint(sbi, &cpc);
	up_write(&sbi->gc_lock);
	if (err)
		goto out;

	/*
	 * We filed discard candidates, but actually we don't need to wait for
	 * all of them, since they'll be issued in idle time along with runtime
	 * discard option. User configuration looks like using runtime discard
	 * or periodic fstrim instead of it.
	 */
	if (f2fs_realtime_discard_enable(sbi))
		goto out;

	start_block = START_BLOCK(sbi, start_segno);
	end_block = START_BLOCK(sbi, end_segno + 1);

	__init_discard_policy(sbi, &dpolicy, DPOLICY_FSTRIM, cpc.trim_minlen);
	trimmed = __issue_discard_cmd_range(sbi, &dpolicy,
					start_block, end_block);

	trimmed += __wait_discard_cmd_range(sbi, &dpolicy,
					start_block, end_block);
out:
	if (!err)
		range->len = F2FS_BLK_TO_BYTES(trimmed);
	return err;
}

static bool __has_curseg_space(struct f2fs_sb_info *sbi, int type)
{
	struct curseg_info *curseg = CURSEG_I(sbi, type);

	return curseg->next_blkoff < f2fs_usable_blks_in_seg(sbi,
							curseg->segno);
}

int f2fs_rw_hint_to_seg_type(enum rw_hint hint)
{
	switch (hint) {
	case WRITE_LIFE_SHORT:
		return CURSEG_HOT_DATA;
	case WRITE_LIFE_EXTREME:
		return CURSEG_COLD_DATA;
	default:
		return CURSEG_WARM_DATA;
	}
}

/* This returns write hints for each segment type. This hints will be
 * passed down to block layer. There are mapping tables which depend on
 * the mount option 'whint_mode'.
 *
 * 1) whint_mode=off. F2FS only passes down WRITE_LIFE_NOT_SET.
 *
 * 2) whint_mode=user-based. F2FS tries to pass down hints given by users.
 *
 * User                  F2FS                     Block
 * ----                  ----                     -----
 *                       META                     WRITE_LIFE_NOT_SET
 *                       HOT_NODE                 "
 *                       WARM_NODE                "
 *                       COLD_NODE                "
 * ioctl(COLD)           COLD_DATA                WRITE_LIFE_EXTREME
 * extension list        "                        "
 *
 * -- buffered io
 * WRITE_LIFE_EXTREME    COLD_DATA                WRITE_LIFE_EXTREME
 * WRITE_LIFE_SHORT      HOT_DATA                 WRITE_LIFE_SHORT
 * WRITE_LIFE_NOT_SET    WARM_DATA                WRITE_LIFE_NOT_SET
 * WRITE_LIFE_NONE       "                        "
 * WRITE_LIFE_MEDIUM     "                        "
 * WRITE_LIFE_LONG       "                        "
 *
 * -- direct io
 * WRITE_LIFE_EXTREME    COLD_DATA                WRITE_LIFE_EXTREME
 * WRITE_LIFE_SHORT      HOT_DATA                 WRITE_LIFE_SHORT
 * WRITE_LIFE_NOT_SET    WARM_DATA                WRITE_LIFE_NOT_SET
 * WRITE_LIFE_NONE       "                        WRITE_LIFE_NONE
 * WRITE_LIFE_MEDIUM     "                        WRITE_LIFE_MEDIUM
 * WRITE_LIFE_LONG       "                        WRITE_LIFE_LONG
 *
 * 3) whint_mode=fs-based. F2FS passes down hints with its policy.
 *
 * User                  F2FS                     Block
 * ----                  ----                     -----
 *                       META                     WRITE_LIFE_MEDIUM;
 *                       HOT_NODE                 WRITE_LIFE_NOT_SET
 *                       WARM_NODE                "
 *                       COLD_NODE                WRITE_LIFE_NONE
 * ioctl(COLD)           COLD_DATA                WRITE_LIFE_EXTREME
 * extension list        "                        "
 *
 * -- buffered io
 * WRITE_LIFE_EXTREME    COLD_DATA                WRITE_LIFE_EXTREME
 * WRITE_LIFE_SHORT      HOT_DATA                 WRITE_LIFE_SHORT
 * WRITE_LIFE_NOT_SET    WARM_DATA                WRITE_LIFE_LONG
 * WRITE_LIFE_NONE       "                        "
 * WRITE_LIFE_MEDIUM     "                        "
 * WRITE_LIFE_LONG       "                        "
 *
 * -- direct io
 * WRITE_LIFE_EXTREME    COLD_DATA                WRITE_LIFE_EXTREME
 * WRITE_LIFE_SHORT      HOT_DATA                 WRITE_LIFE_SHORT
 * WRITE_LIFE_NOT_SET    WARM_DATA                WRITE_LIFE_NOT_SET
 * WRITE_LIFE_NONE       "                        WRITE_LIFE_NONE
 * WRITE_LIFE_MEDIUM     "                        WRITE_LIFE_MEDIUM
 * WRITE_LIFE_LONG       "                        WRITE_LIFE_LONG
 */

enum rw_hint f2fs_io_type_to_rw_hint(struct f2fs_sb_info *sbi,
				enum page_type type, enum temp_type temp)
{
	if (F2FS_OPTION(sbi).whint_mode == WHINT_MODE_USER) {
		if (type == DATA) {
			if (temp == WARM)
				return WRITE_LIFE_NOT_SET;
			else if (temp == HOT)
				return WRITE_LIFE_SHORT;
			else if (temp == COLD)
				return WRITE_LIFE_EXTREME;
		} else {
			return WRITE_LIFE_NOT_SET;
		}
	} else if (F2FS_OPTION(sbi).whint_mode == WHINT_MODE_FS) {
		if (type == DATA) {
			if (temp == WARM)
				return WRITE_LIFE_LONG;
			else if (temp == HOT)
				return WRITE_LIFE_SHORT;
			else if (temp == COLD)
				return WRITE_LIFE_EXTREME;
		} else if (type == NODE) {
			if (temp == WARM || temp == HOT)
				return WRITE_LIFE_NOT_SET;
			else if (temp == COLD)
				return WRITE_LIFE_NONE;
		} else if (type == META) {
			return WRITE_LIFE_MEDIUM;
		}
	}
	return WRITE_LIFE_NOT_SET;
}

static int __get_segment_type_2(struct f2fs_io_info *fio)
{
	if (fio->type == DATA)
		return CURSEG_HOT_DATA;
	else
		return CURSEG_HOT_NODE;
}

static int __get_segment_type_4(struct f2fs_io_info *fio)
{
	if (fio->type == DATA) {
		struct inode *inode = fio->page->mapping->host;

		if (S_ISDIR(inode->i_mode))
			return CURSEG_HOT_DATA;
		else
			return CURSEG_COLD_DATA;
	} else {
		if (IS_DNODE(fio->page) && is_cold_node(fio->page))
			return CURSEG_WARM_NODE;
		else
			return CURSEG_COLD_NODE;
	}
}

static int __get_segment_type_6(struct f2fs_io_info *fio)
{
	if (fio->type == DATA) {
		struct inode *inode = fio->page->mapping->host;

		if (is_cold_data(fio->page) || file_is_cold(inode) ||
				f2fs_compressed_file(inode))
			return CURSEG_COLD_DATA;
		if (file_is_hot(inode) ||
				is_inode_flag_set(inode, FI_HOT_DATA) ||
				f2fs_is_atomic_file(inode) ||
				f2fs_is_volatile_file(inode))
			return CURSEG_HOT_DATA;
		return f2fs_rw_hint_to_seg_type(inode->i_write_hint);
	} else {
		if (IS_DNODE(fio->page))
			return is_cold_node(fio->page) ? CURSEG_WARM_NODE :
						CURSEG_HOT_NODE;
		return CURSEG_COLD_NODE;
	}
}

static int __get_segment_type(struct f2fs_io_info *fio)
{
	int type = 0;

	switch (F2FS_OPTION(fio->sbi).active_logs) {
	case 2:
		type = __get_segment_type_2(fio);
		break;
	case 4:
		type = __get_segment_type_4(fio);
		break;
	case 6:
		type = __get_segment_type_6(fio);
		break;
	default:
		f2fs_bug_on(fio->sbi, true);
	}

	if (IS_HOT(type))
		fio->temp = HOT;
	else if (IS_WARM(type))
		fio->temp = WARM;
	else
		fio->temp = COLD;
	return type;
}

void f2fs_allocate_data_block(struct f2fs_sb_info *sbi, struct page *page,
		block_t old_blkaddr, block_t *new_blkaddr,
		struct f2fs_summary *sum, int type,
		struct f2fs_io_info *fio)
{
	struct sit_info *sit_i = SIT_I(sbi);
	struct curseg_info *curseg = CURSEG_I(sbi, type);
	bool put_pin_sem = false;

	if (type == CURSEG_COLD_DATA) {
		/* GC during CURSEG_COLD_DATA_PINNED allocation */
		if (down_read_trylock(&sbi->pin_sem)) {
			put_pin_sem = true;
		} else {
			type = CURSEG_WARM_DATA;
			curseg = CURSEG_I(sbi, type);
		}
	} else if (type == CURSEG_COLD_DATA_PINNED) {
		type = CURSEG_COLD_DATA;
	}

	down_read(&SM_I(sbi)->curseg_lock);

	mutex_lock(&curseg->curseg_mutex);
	down_write(&sit_i->sentry_lock);

	*new_blkaddr = NEXT_FREE_BLKADDR(sbi, curseg);

	f2fs_wait_discard_bio(sbi, *new_blkaddr);

	/*
	 * __add_sum_entry should be resided under the curseg_mutex
	 * because, this function updates a summary entry in the
	 * current summary block.
	 */
	__add_sum_entry(sbi, type, sum);

	__refresh_next_blkoff(sbi, curseg);

	stat_inc_block_count(sbi, curseg);

	/*
	 * SIT information should be updated before segment allocation,
	 * since SSR needs latest valid block information.
	 */
	update_sit_entry(sbi, *new_blkaddr, 1);
	if (GET_SEGNO(sbi, old_blkaddr) != NULL_SEGNO)
		update_sit_entry(sbi, old_blkaddr, -1);

	if (!__has_curseg_space(sbi, type))
		sit_i->s_ops->allocate_segment(sbi, type, false);

	/*
	 * segment dirty status should be updated after segment allocation,
	 * so we just need to update status only one time after previous
	 * segment being closed.
	 */
	locate_dirty_segment(sbi, GET_SEGNO(sbi, old_blkaddr));
	locate_dirty_segment(sbi, GET_SEGNO(sbi, *new_blkaddr));

	up_write(&sit_i->sentry_lock);

	if (page && IS_NODESEG(type)) {
		fill_node_footer_blkaddr(page, NEXT_FREE_BLKADDR(sbi, curseg));

		f2fs_inode_chksum_set(sbi, page);
	}

	if (F2FS_IO_ALIGNED(sbi))
		fio->retry = false;

	if (fio) {
		struct f2fs_bio_info *io;

		INIT_LIST_HEAD(&fio->list);
		fio->in_list = true;
		io = sbi->write_io[fio->type] + fio->temp;
		spin_lock(&io->io_lock);
		list_add_tail(&fio->list, &io->io_list);
		spin_unlock(&io->io_lock);
	}

	mutex_unlock(&curseg->curseg_mutex);

	up_read(&SM_I(sbi)->curseg_lock);

	if (put_pin_sem)
		up_read(&sbi->pin_sem);
}

static void update_device_state(struct f2fs_io_info *fio)
{
	struct f2fs_sb_info *sbi = fio->sbi;
	unsigned int devidx;

	if (!f2fs_is_multi_device(sbi))
		return;

	devidx = f2fs_target_device_index(sbi, fio->new_blkaddr);

	/* update device state for fsync */
	f2fs_set_dirty_device(sbi, fio->ino, devidx, FLUSH_INO);

	/* update device state for checkpoint */
	if (!f2fs_test_bit(devidx, (char *)&sbi->dirty_device)) {
		spin_lock(&sbi->dev_lock);
		f2fs_set_bit(devidx, (char *)&sbi->dirty_device);
		spin_unlock(&sbi->dev_lock);
	}
}

static void do_write_page(struct f2fs_summary *sum, struct f2fs_io_info *fio)
{
	int type = __get_segment_type(fio);
	bool keep_order = (f2fs_lfs_mode(fio->sbi) && type == CURSEG_COLD_DATA);

	if (keep_order)
		down_read(&fio->sbi->io_order_lock);
reallocate:
	f2fs_allocate_data_block(fio->sbi, fio->page, fio->old_blkaddr,
			&fio->new_blkaddr, sum, type, fio);
	if (GET_SEGNO(fio->sbi, fio->old_blkaddr) != NULL_SEGNO)
		invalidate_mapping_pages(META_MAPPING(fio->sbi),
					fio->old_blkaddr, fio->old_blkaddr);

	/* writeout dirty page into bdev */
	f2fs_submit_page_write(fio);
	if (fio->retry) {
		fio->old_blkaddr = fio->new_blkaddr;
		goto reallocate;
	}

	update_device_state(fio);

	if (keep_order)
		up_read(&fio->sbi->io_order_lock);
}

void f2fs_do_write_meta_page(struct f2fs_sb_info *sbi, struct page *page,
					enum iostat_type io_type)
{
	struct f2fs_io_info fio = {
		.sbi = sbi,
		.type = META,
		.temp = HOT,
		.op = REQ_OP_WRITE,
		.op_flags = REQ_SYNC | REQ_META | REQ_PRIO,
		.old_blkaddr = page->index,
		.new_blkaddr = page->index,
		.page = page,
		.encrypted_page = NULL,
		.in_list = false,
	};

	if (unlikely(page->index >= MAIN_BLKADDR(sbi)))
		fio.op_flags &= ~REQ_META;

	set_page_writeback(page);
	ClearPageError(page);
	f2fs_submit_page_write(&fio);

	stat_inc_meta_count(sbi, page->index);
	f2fs_update_iostat(sbi, io_type, F2FS_BLKSIZE);
}

void f2fs_do_write_node_page(unsigned int nid, struct f2fs_io_info *fio)
{
	struct f2fs_summary sum;

	set_summary(&sum, nid, 0, 0);
	do_write_page(&sum, fio);

	f2fs_update_iostat(fio->sbi, fio->io_type, F2FS_BLKSIZE);
}

void f2fs_outplace_write_data(struct dnode_of_data *dn,
					struct f2fs_io_info *fio)
{
	struct f2fs_sb_info *sbi = fio->sbi;
	struct f2fs_summary sum;

	f2fs_bug_on(sbi, dn->data_blkaddr == NULL_ADDR);
	set_summary(&sum, dn->nid, dn->ofs_in_node, fio->version);
	do_write_page(&sum, fio);
	f2fs_update_data_blkaddr(dn, fio->new_blkaddr);

	f2fs_update_iostat(sbi, fio->io_type, F2FS_BLKSIZE);
}

int f2fs_inplace_write_data(struct f2fs_io_info *fio)
{
	int err;
	struct f2fs_sb_info *sbi = fio->sbi;
	unsigned int segno;

	fio->new_blkaddr = fio->old_blkaddr;
	/* i/o temperature is needed for passing down write hints */
	__get_segment_type(fio);

	segno = GET_SEGNO(sbi, fio->new_blkaddr);

	if (!IS_DATASEG(get_seg_entry(sbi, segno)->type)) {
		set_sbi_flag(sbi, SBI_NEED_FSCK);
		f2fs_warn(sbi, "%s: incorrect segment(%u) type, run fsck to fix.",
			  __func__, segno);
		return -EFSCORRUPTED;
	}

	stat_inc_inplace_blocks(fio->sbi);

	if (fio->bio && !(SM_I(sbi)->ipu_policy & (1 << F2FS_IPU_NOCACHE)))
		err = f2fs_merge_page_bio(fio);
	else
		err = f2fs_submit_page_bio(fio);
	if (!err) {
		update_device_state(fio);
		f2fs_update_iostat(fio->sbi, fio->io_type, F2FS_BLKSIZE);
	}

	return err;
}

static inline int __f2fs_get_curseg(struct f2fs_sb_info *sbi,
						unsigned int segno)
{
	int i;

	for (i = CURSEG_HOT_DATA; i < NO_CHECK_TYPE; i++) {
		if (CURSEG_I(sbi, i)->segno == segno)
			break;
	}
	return i;
}

void f2fs_do_replace_block(struct f2fs_sb_info *sbi, struct f2fs_summary *sum,
				block_t old_blkaddr, block_t new_blkaddr,
				bool recover_curseg, bool recover_newaddr)
{
	struct sit_info *sit_i = SIT_I(sbi);
	struct curseg_info *curseg;
	unsigned int segno, old_cursegno;
	struct seg_entry *se;
	int type;
	unsigned short old_blkoff;

	segno = GET_SEGNO(sbi, new_blkaddr);
	se = get_seg_entry(sbi, segno);
	type = se->type;

	down_write(&SM_I(sbi)->curseg_lock);

	if (!recover_curseg) {
		/* for recovery flow */
		if (se->valid_blocks == 0 && !IS_CURSEG(sbi, segno)) {
			if (old_blkaddr == NULL_ADDR)
				type = CURSEG_COLD_DATA;
			else
				type = CURSEG_WARM_DATA;
		}
	} else {
		if (IS_CURSEG(sbi, segno)) {
			/* se->type is volatile as SSR allocation */
			type = __f2fs_get_curseg(sbi, segno);
			f2fs_bug_on(sbi, type == NO_CHECK_TYPE);
		} else {
			type = CURSEG_WARM_DATA;
		}
	}

	f2fs_bug_on(sbi, !IS_DATASEG(type));
	curseg = CURSEG_I(sbi, type);

	mutex_lock(&curseg->curseg_mutex);
	down_write(&sit_i->sentry_lock);

	old_cursegno = curseg->segno;
	old_blkoff = curseg->next_blkoff;

	/* change the current segment */
	if (segno != curseg->segno) {
		curseg->next_segno = segno;
		change_curseg(sbi, type);
	}

	curseg->next_blkoff = GET_BLKOFF_FROM_SEG0(sbi, new_blkaddr);
	__add_sum_entry(sbi, type, sum);

	if (!recover_curseg || recover_newaddr)
		update_sit_entry(sbi, new_blkaddr, 1);
	if (GET_SEGNO(sbi, old_blkaddr) != NULL_SEGNO) {
		invalidate_mapping_pages(META_MAPPING(sbi),
					old_blkaddr, old_blkaddr);
		update_sit_entry(sbi, old_blkaddr, -1);
	}

	locate_dirty_segment(sbi, GET_SEGNO(sbi, old_blkaddr));
	locate_dirty_segment(sbi, GET_SEGNO(sbi, new_blkaddr));

	locate_dirty_segment(sbi, old_cursegno);

	if (recover_curseg) {
		if (old_cursegno != curseg->segno) {
			curseg->next_segno = old_cursegno;
			change_curseg(sbi, type);
		}
		curseg->next_blkoff = old_blkoff;
	}

	up_write(&sit_i->sentry_lock);
	mutex_unlock(&curseg->curseg_mutex);
	up_write(&SM_I(sbi)->curseg_lock);
}

void f2fs_replace_block(struct f2fs_sb_info *sbi, struct dnode_of_data *dn,
				block_t old_addr, block_t new_addr,
				unsigned char version, bool recover_curseg,
				bool recover_newaddr)
{
	struct f2fs_summary sum;

	set_summary(&sum, dn->nid, dn->ofs_in_node, version);

	f2fs_do_replace_block(sbi, &sum, old_addr, new_addr,
					recover_curseg, recover_newaddr);

	f2fs_update_data_blkaddr(dn, new_addr);
}

void f2fs_wait_on_page_writeback(struct page *page,
				enum page_type type, bool ordered, bool locked)
{
	if (PageWriteback(page)) {
		struct f2fs_sb_info *sbi = F2FS_P_SB(page);

		/* submit cached LFS IO */
		f2fs_submit_merged_write_cond(sbi, NULL, page, 0, type);
		/* sbumit cached IPU IO */
		f2fs_submit_merged_ipu_write(sbi, NULL, page);
		if (ordered) {
			wait_on_page_writeback(page);
			f2fs_bug_on(sbi, locked && PageWriteback(page));
		} else {
			wait_for_stable_page(page);
		}
	}
}

void f2fs_wait_on_block_writeback(struct inode *inode, block_t blkaddr)
{
	struct f2fs_sb_info *sbi = F2FS_I_SB(inode);
	struct page *cpage;

	if (!f2fs_post_read_required(inode))
		return;

	if (!__is_valid_data_blkaddr(blkaddr))
		return;

	cpage = find_lock_page(META_MAPPING(sbi), blkaddr);
	if (cpage) {
		f2fs_wait_on_page_writeback(cpage, DATA, true, true);
		f2fs_put_page(cpage, 1);
	}
}

void f2fs_wait_on_block_writeback_range(struct inode *inode, block_t blkaddr,
								block_t len)
{
	block_t i;

	for (i = 0; i < len; i++)
		f2fs_wait_on_block_writeback(inode, blkaddr + i);
}

static int read_compacted_summaries(struct f2fs_sb_info *sbi)
{
	struct f2fs_checkpoint *ckpt = F2FS_CKPT(sbi);
	struct curseg_info *seg_i;
	unsigned char *kaddr;
	struct page *page;
	block_t start;
	int i, j, offset;

	start = start_sum_block(sbi);

	page = f2fs_get_meta_page(sbi, start++);
	if (IS_ERR(page))
		return PTR_ERR(page);
	kaddr = (unsigned char *)page_address(page);

	/* Step 1: restore nat cache */
	seg_i = CURSEG_I(sbi, CURSEG_HOT_DATA);
	memcpy(seg_i->journal, kaddr, SUM_JOURNAL_SIZE);

	/* Step 2: restore sit cache */
	seg_i = CURSEG_I(sbi, CURSEG_COLD_DATA);
	memcpy(seg_i->journal, kaddr + SUM_JOURNAL_SIZE, SUM_JOURNAL_SIZE);
	offset = 2 * SUM_JOURNAL_SIZE;

	/* Step 3: restore summary entries */
	for (i = CURSEG_HOT_DATA; i <= CURSEG_COLD_DATA; i++) {
		unsigned short blk_off;
		unsigned int segno;

		seg_i = CURSEG_I(sbi, i);
		segno = le32_to_cpu(ckpt->cur_data_segno[i]);
		blk_off = le16_to_cpu(ckpt->cur_data_blkoff[i]);
		seg_i->next_segno = segno;
		reset_curseg(sbi, i, 0);
		seg_i->alloc_type = ckpt->alloc_type[i];
		seg_i->next_blkoff = blk_off;

		if (seg_i->alloc_type == SSR)
			blk_off = sbi->blocks_per_seg;

		for (j = 0; j < blk_off; j++) {
			struct f2fs_summary *s;
			s = (struct f2fs_summary *)(kaddr + offset);
			seg_i->sum_blk->entries[j] = *s;
			offset += SUMMARY_SIZE;
			if (offset + SUMMARY_SIZE <= PAGE_SIZE -
						SUM_FOOTER_SIZE)
				continue;

			f2fs_put_page(page, 1);
			page = NULL;

			page = f2fs_get_meta_page(sbi, start++);
			if (IS_ERR(page))
				return PTR_ERR(page);
			kaddr = (unsigned char *)page_address(page);
			offset = 0;
		}
	}
	f2fs_put_page(page, 1);
	return 0;
}

static int read_normal_summaries(struct f2fs_sb_info *sbi, int type)
{
	struct f2fs_checkpoint *ckpt = F2FS_CKPT(sbi);
	struct f2fs_summary_block *sum;
	struct curseg_info *curseg;
	struct page *new;
	unsigned short blk_off;
	unsigned int segno = 0;
	block_t blk_addr = 0;
	int err = 0;

	/* get segment number and block addr */
	if (IS_DATASEG(type)) {
		segno = le32_to_cpu(ckpt->cur_data_segno[type]);
		blk_off = le16_to_cpu(ckpt->cur_data_blkoff[type -
							CURSEG_HOT_DATA]);
		if (__exist_node_summaries(sbi))
			blk_addr = sum_blk_addr(sbi, NR_CURSEG_TYPE, type);
		else
			blk_addr = sum_blk_addr(sbi, NR_CURSEG_DATA_TYPE, type);
	} else {
		segno = le32_to_cpu(ckpt->cur_node_segno[type -
							CURSEG_HOT_NODE]);
		blk_off = le16_to_cpu(ckpt->cur_node_blkoff[type -
							CURSEG_HOT_NODE]);
		if (__exist_node_summaries(sbi))
			blk_addr = sum_blk_addr(sbi, NR_CURSEG_NODE_TYPE,
							type - CURSEG_HOT_NODE);
		else
			blk_addr = GET_SUM_BLOCK(sbi, segno);
	}

	new = f2fs_get_meta_page(sbi, blk_addr);
	if (IS_ERR(new))
		return PTR_ERR(new);
	sum = (struct f2fs_summary_block *)page_address(new);

	if (IS_NODESEG(type)) {
		if (__exist_node_summaries(sbi)) {
			struct f2fs_summary *ns = &sum->entries[0];
			int i;
			for (i = 0; i < sbi->blocks_per_seg; i++, ns++) {
				ns->version = 0;
				ns->ofs_in_node = 0;
			}
		} else {
			err = f2fs_restore_node_summary(sbi, segno, sum);
			if (err)
				goto out;
		}
	}

	/* set uncompleted segment to curseg */
	curseg = CURSEG_I(sbi, type);
	mutex_lock(&curseg->curseg_mutex);

	/* update journal info */
	down_write(&curseg->journal_rwsem);
	memcpy(curseg->journal, &sum->journal, SUM_JOURNAL_SIZE);
	up_write(&curseg->journal_rwsem);

	memcpy(curseg->sum_blk->entries, sum->entries, SUM_ENTRY_SIZE);
	memcpy(&curseg->sum_blk->footer, &sum->footer, SUM_FOOTER_SIZE);
	curseg->next_segno = segno;
	reset_curseg(sbi, type, 0);
	curseg->alloc_type = ckpt->alloc_type[type];
	curseg->next_blkoff = blk_off;
	mutex_unlock(&curseg->curseg_mutex);
out:
	f2fs_put_page(new, 1);
	return err;
}

static int restore_curseg_summaries(struct f2fs_sb_info *sbi)
{
	struct f2fs_journal *sit_j = CURSEG_I(sbi, CURSEG_COLD_DATA)->journal;
	struct f2fs_journal *nat_j = CURSEG_I(sbi, CURSEG_HOT_DATA)->journal;
	int type = CURSEG_HOT_DATA;
	int err;

	if (is_set_ckpt_flags(sbi, CP_COMPACT_SUM_FLAG)) {
		int npages = f2fs_npages_for_summary_flush(sbi, true);

		if (npages >= 2)
			f2fs_ra_meta_pages(sbi, start_sum_block(sbi), npages,
							META_CP, true);

		/* restore for compacted data summary */
		err = read_compacted_summaries(sbi);
		if (err)
			return err;
		type = CURSEG_HOT_NODE;
	}

	if (__exist_node_summaries(sbi))
		f2fs_ra_meta_pages(sbi, sum_blk_addr(sbi, NR_CURSEG_TYPE, type),
					NR_CURSEG_TYPE - type, META_CP, true);

	for (; type <= CURSEG_COLD_NODE; type++) {
		err = read_normal_summaries(sbi, type);
		if (err)
			return err;
	}

	/* sanity check for summary blocks */
	if (nats_in_cursum(nat_j) > NAT_JOURNAL_ENTRIES ||
			sits_in_cursum(sit_j) > SIT_JOURNAL_ENTRIES) {
		f2fs_err(sbi, "invalid journal entries nats %u sits %u\n",
			 nats_in_cursum(nat_j), sits_in_cursum(sit_j));
		return -EINVAL;
	}

	return 0;
}

static void write_compacted_summaries(struct f2fs_sb_info *sbi, block_t blkaddr)
{
	struct page *page;
	unsigned char *kaddr;
	struct f2fs_summary *summary;
	struct curseg_info *seg_i;
	int written_size = 0;
	int i, j;

	page = f2fs_grab_meta_page(sbi, blkaddr++);
	kaddr = (unsigned char *)page_address(page);
	memset(kaddr, 0, PAGE_SIZE);

	/* Step 1: write nat cache */
	seg_i = CURSEG_I(sbi, CURSEG_HOT_DATA);
	memcpy(kaddr, seg_i->journal, SUM_JOURNAL_SIZE);
	written_size += SUM_JOURNAL_SIZE;

	/* Step 2: write sit cache */
	seg_i = CURSEG_I(sbi, CURSEG_COLD_DATA);
	memcpy(kaddr + written_size, seg_i->journal, SUM_JOURNAL_SIZE);
	written_size += SUM_JOURNAL_SIZE;

	/* Step 3: write summary entries */
	for (i = CURSEG_HOT_DATA; i <= CURSEG_COLD_DATA; i++) {
		unsigned short blkoff;
		seg_i = CURSEG_I(sbi, i);
		if (sbi->ckpt->alloc_type[i] == SSR)
			blkoff = sbi->blocks_per_seg;
		else
			blkoff = curseg_blkoff(sbi, i);

		for (j = 0; j < blkoff; j++) {
			if (!page) {
				page = f2fs_grab_meta_page(sbi, blkaddr++);
				kaddr = (unsigned char *)page_address(page);
				memset(kaddr, 0, PAGE_SIZE);
				written_size = 0;
			}
			summary = (struct f2fs_summary *)(kaddr + written_size);
			*summary = seg_i->sum_blk->entries[j];
			written_size += SUMMARY_SIZE;

			if (written_size + SUMMARY_SIZE <= PAGE_SIZE -
							SUM_FOOTER_SIZE)
				continue;

			set_page_dirty(page);
			f2fs_put_page(page, 1);
			page = NULL;
		}
	}
	if (page) {
		set_page_dirty(page);
		f2fs_put_page(page, 1);
	}
}

static void write_normal_summaries(struct f2fs_sb_info *sbi,
					block_t blkaddr, int type)
{
	int i, end;
	if (IS_DATASEG(type))
		end = type + NR_CURSEG_DATA_TYPE;
	else
		end = type + NR_CURSEG_NODE_TYPE;

	for (i = type; i < end; i++)
		write_current_sum_page(sbi, i, blkaddr + (i - type));
}

void f2fs_write_data_summaries(struct f2fs_sb_info *sbi, block_t start_blk)
{
	if (is_set_ckpt_flags(sbi, CP_COMPACT_SUM_FLAG))
		write_compacted_summaries(sbi, start_blk);
	else
		write_normal_summaries(sbi, start_blk, CURSEG_HOT_DATA);
}

void f2fs_write_node_summaries(struct f2fs_sb_info *sbi, block_t start_blk)
{
	write_normal_summaries(sbi, start_blk, CURSEG_HOT_NODE);
}

int f2fs_lookup_journal_in_cursum(struct f2fs_journal *journal, int type,
					unsigned int val, int alloc)
{
	int i;

	if (type == NAT_JOURNAL) {
		for (i = 0; i < nats_in_cursum(journal); i++) {
			if (le32_to_cpu(nid_in_journal(journal, i)) == val)
				return i;
		}
		if (alloc && __has_cursum_space(journal, 1, NAT_JOURNAL))
			return update_nats_in_cursum(journal, 1);
	} else if (type == SIT_JOURNAL) {
		for (i = 0; i < sits_in_cursum(journal); i++)
			if (le32_to_cpu(segno_in_journal(journal, i)) == val)
				return i;
		if (alloc && __has_cursum_space(journal, 1, SIT_JOURNAL))
			return update_sits_in_cursum(journal, 1);
	}
	return -1;
}

static struct page *get_current_sit_page(struct f2fs_sb_info *sbi,
					unsigned int segno)
{
	return f2fs_get_meta_page_nofail(sbi, current_sit_addr(sbi, segno));
}

static struct page *get_next_sit_page(struct f2fs_sb_info *sbi,
					unsigned int start)
{
	struct sit_info *sit_i = SIT_I(sbi);
	struct page *page;
	pgoff_t src_off, dst_off;

	src_off = current_sit_addr(sbi, start);
	dst_off = next_sit_addr(sbi, src_off);

	page = f2fs_grab_meta_page(sbi, dst_off);
	seg_info_to_sit_page(sbi, page, start);

	set_page_dirty(page);
	set_to_next_sit(sit_i, start);

	return page;
}

static struct sit_entry_set *grab_sit_entry_set(void)
{
	struct sit_entry_set *ses =
			f2fs_kmem_cache_alloc(sit_entry_set_slab, GFP_NOFS);

	ses->entry_cnt = 0;
	INIT_LIST_HEAD(&ses->set_list);
	return ses;
}

static void release_sit_entry_set(struct sit_entry_set *ses)
{
	list_del(&ses->set_list);
	kmem_cache_free(sit_entry_set_slab, ses);
}

static void adjust_sit_entry_set(struct sit_entry_set *ses,
						struct list_head *head)
{
	struct sit_entry_set *next = ses;

	if (list_is_last(&ses->set_list, head))
		return;

	list_for_each_entry_continue(next, head, set_list)
		if (ses->entry_cnt <= next->entry_cnt)
			break;

	list_move_tail(&ses->set_list, &next->set_list);
}

static void add_sit_entry(unsigned int segno, struct list_head *head)
{
	struct sit_entry_set *ses;
	unsigned int start_segno = START_SEGNO(segno);

	list_for_each_entry(ses, head, set_list) {
		if (ses->start_segno == start_segno) {
			ses->entry_cnt++;
			adjust_sit_entry_set(ses, head);
			return;
		}
	}

	ses = grab_sit_entry_set();

	ses->start_segno = start_segno;
	ses->entry_cnt++;
	list_add(&ses->set_list, head);
}

static void add_sits_in_set(struct f2fs_sb_info *sbi)
{
	struct f2fs_sm_info *sm_info = SM_I(sbi);
	struct list_head *set_list = &sm_info->sit_entry_set;
	unsigned long *bitmap = SIT_I(sbi)->dirty_sentries_bitmap;
	unsigned int segno;

	for_each_set_bit(segno, bitmap, MAIN_SEGS(sbi))
		add_sit_entry(segno, set_list);
}

static void remove_sits_in_journal(struct f2fs_sb_info *sbi)
{
	struct curseg_info *curseg = CURSEG_I(sbi, CURSEG_COLD_DATA);
	struct f2fs_journal *journal = curseg->journal;
	int i;

	down_write(&curseg->journal_rwsem);
	for (i = 0; i < sits_in_cursum(journal); i++) {
		unsigned int segno;
		bool dirtied;

		segno = le32_to_cpu(segno_in_journal(journal, i));
		dirtied = __mark_sit_entry_dirty(sbi, segno);

		if (!dirtied)
			add_sit_entry(segno, &SM_I(sbi)->sit_entry_set);
	}
	update_sits_in_cursum(journal, -i);
	up_write(&curseg->journal_rwsem);
}

/*
 * CP calls this function, which flushes SIT entries including sit_journal,
 * and moves prefree segs to free segs.
 */
void f2fs_flush_sit_entries(struct f2fs_sb_info *sbi, struct cp_control *cpc)
{
	struct sit_info *sit_i = SIT_I(sbi);
	unsigned long *bitmap = sit_i->dirty_sentries_bitmap;
	struct curseg_info *curseg = CURSEG_I(sbi, CURSEG_COLD_DATA);
	struct f2fs_journal *journal = curseg->journal;
	struct sit_entry_set *ses, *tmp;
	struct list_head *head = &SM_I(sbi)->sit_entry_set;
	bool to_journal = !is_sbi_flag_set(sbi, SBI_IS_RESIZEFS);
	struct seg_entry *se;

	down_write(&sit_i->sentry_lock);

	if (!sit_i->dirty_sentries)
		goto out;

	/*
	 * add and account sit entries of dirty bitmap in sit entry
	 * set temporarily
	 */
	add_sits_in_set(sbi);

	/*
	 * if there are no enough space in journal to store dirty sit
	 * entries, remove all entries from journal and add and account
	 * them in sit entry set.
	 */
	if (!__has_cursum_space(journal, sit_i->dirty_sentries, SIT_JOURNAL) ||
								!to_journal)
		remove_sits_in_journal(sbi);

	/*
	 * there are two steps to flush sit entries:
	 * #1, flush sit entries to journal in current cold data summary block.
	 * #2, flush sit entries to sit page.
	 */
	list_for_each_entry_safe(ses, tmp, head, set_list) {
		struct page *page = NULL;
		struct f2fs_sit_block *raw_sit = NULL;
		unsigned int start_segno = ses->start_segno;
		unsigned int end = min(start_segno + SIT_ENTRY_PER_BLOCK,
						(unsigned long)MAIN_SEGS(sbi));
		unsigned int segno = start_segno;

		if (to_journal &&
			!__has_cursum_space(journal, ses->entry_cnt, SIT_JOURNAL))
			to_journal = false;

		if (to_journal) {
			down_write(&curseg->journal_rwsem);
		} else {
			page = get_next_sit_page(sbi, start_segno);
			raw_sit = page_address(page);
		}

		/* flush dirty sit entries in region of current sit set */
		for_each_set_bit_from(segno, bitmap, end) {
			int offset, sit_offset;

			se = get_seg_entry(sbi, segno);
#ifdef CONFIG_F2FS_CHECK_FS
			if (memcmp(se->cur_valid_map, se->cur_valid_map_mir,
						SIT_VBLOCK_MAP_SIZE))
				f2fs_bug_on(sbi, 1);
#endif

			/* add discard candidates */
			if (!(cpc->reason & CP_DISCARD)) {
				cpc->trim_start = segno;
				add_discard_addrs(sbi, cpc, false);
			}

			if (to_journal) {
				offset = f2fs_lookup_journal_in_cursum(journal,
							SIT_JOURNAL, segno, 1);
				f2fs_bug_on(sbi, offset < 0);
				segno_in_journal(journal, offset) =
							cpu_to_le32(segno);
				seg_info_to_raw_sit(se,
					&sit_in_journal(journal, offset));
				check_block_count(sbi, segno,
					&sit_in_journal(journal, offset));
			} else {
				sit_offset = SIT_ENTRY_OFFSET(sit_i, segno);
				seg_info_to_raw_sit(se,
						&raw_sit->entries[sit_offset]);
				check_block_count(sbi, segno,
						&raw_sit->entries[sit_offset]);
			}

			__clear_bit(segno, bitmap);
			sit_i->dirty_sentries--;
			ses->entry_cnt--;
		}

		if (to_journal)
			up_write(&curseg->journal_rwsem);
		else
			f2fs_put_page(page, 1);

		f2fs_bug_on(sbi, ses->entry_cnt);
		release_sit_entry_set(ses);
	}

	f2fs_bug_on(sbi, !list_empty(head));
	f2fs_bug_on(sbi, sit_i->dirty_sentries);
out:
	if (cpc->reason & CP_DISCARD) {
		__u64 trim_start = cpc->trim_start;

		for (; cpc->trim_start <= cpc->trim_end; cpc->trim_start++)
			add_discard_addrs(sbi, cpc, false);

		cpc->trim_start = trim_start;
	}
	up_write(&sit_i->sentry_lock);

	set_prefree_as_free_segments(sbi);
}

static int build_sit_info(struct f2fs_sb_info *sbi)
{
	struct f2fs_super_block *raw_super = F2FS_RAW_SUPER(sbi);
	struct sit_info *sit_i;
	unsigned int sit_segs, start;
	char *src_bitmap, *bitmap;
	unsigned int bitmap_size, main_bitmap_size, sit_bitmap_size;

	/* allocate memory for SIT information */
	sit_i = f2fs_kzalloc(sbi, sizeof(struct sit_info), GFP_KERNEL);
	if (!sit_i)
		return -ENOMEM;

	SM_I(sbi)->sit_info = sit_i;

	sit_i->sentries =
		f2fs_kvzalloc(sbi, array_size(sizeof(struct seg_entry),
					      MAIN_SEGS(sbi)),
			      GFP_KERNEL);
	if (!sit_i->sentries)
		return -ENOMEM;

	main_bitmap_size = f2fs_bitmap_size(MAIN_SEGS(sbi));
	sit_i->dirty_sentries_bitmap = f2fs_kvzalloc(sbi, main_bitmap_size,
								GFP_KERNEL);
	if (!sit_i->dirty_sentries_bitmap)
		return -ENOMEM;

#ifdef CONFIG_F2FS_CHECK_FS
	bitmap_size = MAIN_SEGS(sbi) * SIT_VBLOCK_MAP_SIZE * 4;
#else
	bitmap_size = MAIN_SEGS(sbi) * SIT_VBLOCK_MAP_SIZE * 3;
#endif
	sit_i->bitmap = f2fs_kvzalloc(sbi, bitmap_size, GFP_KERNEL);
	if (!sit_i->bitmap)
		return -ENOMEM;

	bitmap = sit_i->bitmap;

	for (start = 0; start < MAIN_SEGS(sbi); start++) {
		sit_i->sentries[start].cur_valid_map = bitmap;
		bitmap += SIT_VBLOCK_MAP_SIZE;

		sit_i->sentries[start].ckpt_valid_map = bitmap;
		bitmap += SIT_VBLOCK_MAP_SIZE;

#ifdef CONFIG_F2FS_CHECK_FS
		sit_i->sentries[start].cur_valid_map_mir = bitmap;
		bitmap += SIT_VBLOCK_MAP_SIZE;
#endif

		sit_i->sentries[start].discard_map = bitmap;
		bitmap += SIT_VBLOCK_MAP_SIZE;
	}

	sit_i->tmp_map = f2fs_kzalloc(sbi, SIT_VBLOCK_MAP_SIZE, GFP_KERNEL);
	if (!sit_i->tmp_map)
		return -ENOMEM;

	if (__is_large_section(sbi)) {
		sit_i->sec_entries =
			f2fs_kvzalloc(sbi, array_size(sizeof(struct sec_entry),
						      MAIN_SECS(sbi)),
				      GFP_KERNEL);
		if (!sit_i->sec_entries)
			return -ENOMEM;
	}

	/* get information related with SIT */
	sit_segs = le32_to_cpu(raw_super->segment_count_sit) >> 1;

	/* setup SIT bitmap from ckeckpoint pack */
	sit_bitmap_size = __bitmap_size(sbi, SIT_BITMAP);
	src_bitmap = __bitmap_ptr(sbi, SIT_BITMAP);

	sit_i->sit_bitmap = kmemdup(src_bitmap, sit_bitmap_size, GFP_KERNEL);
	if (!sit_i->sit_bitmap)
		return -ENOMEM;

#ifdef CONFIG_F2FS_CHECK_FS
	sit_i->sit_bitmap_mir = kmemdup(src_bitmap,
					sit_bitmap_size, GFP_KERNEL);
	if (!sit_i->sit_bitmap_mir)
		return -ENOMEM;

	sit_i->invalid_segmap = f2fs_kvzalloc(sbi,
					main_bitmap_size, GFP_KERNEL);
	if (!sit_i->invalid_segmap)
		return -ENOMEM;
#endif

	/* init SIT information */
	sit_i->s_ops = &default_salloc_ops;

	sit_i->sit_base_addr = le32_to_cpu(raw_super->sit_blkaddr);
	sit_i->sit_blocks = sit_segs << sbi->log_blocks_per_seg;
	sit_i->written_valid_blocks = 0;
	sit_i->bitmap_size = sit_bitmap_size;
	sit_i->dirty_sentries = 0;
	sit_i->sents_per_block = SIT_ENTRY_PER_BLOCK;
	sit_i->elapsed_time = le64_to_cpu(sbi->ckpt->elapsed_time);
	sit_i->mounted_time = ktime_get_boottime_seconds();
	init_rwsem(&sit_i->sentry_lock);
	return 0;
}

static int build_free_segmap(struct f2fs_sb_info *sbi)
{
	struct free_segmap_info *free_i;
	unsigned int bitmap_size, sec_bitmap_size;

	/* allocate memory for free segmap information */
	free_i = f2fs_kzalloc(sbi, sizeof(struct free_segmap_info), GFP_KERNEL);
	if (!free_i)
		return -ENOMEM;

	SM_I(sbi)->free_info = free_i;

	bitmap_size = f2fs_bitmap_size(MAIN_SEGS(sbi));
	free_i->free_segmap = f2fs_kvmalloc(sbi, bitmap_size, GFP_KERNEL);
	if (!free_i->free_segmap)
		return -ENOMEM;

	sec_bitmap_size = f2fs_bitmap_size(MAIN_SECS(sbi));
	free_i->free_secmap = f2fs_kvmalloc(sbi, sec_bitmap_size, GFP_KERNEL);
	if (!free_i->free_secmap)
		return -ENOMEM;

	/* set all segments as dirty temporarily */
	memset(free_i->free_segmap, 0xff, bitmap_size);
	memset(free_i->free_secmap, 0xff, sec_bitmap_size);

	/* init free segmap information */
	free_i->start_segno = GET_SEGNO_FROM_SEG0(sbi, MAIN_BLKADDR(sbi));
	free_i->free_segments = 0;
	free_i->free_sections = 0;
	spin_lock_init(&free_i->segmap_lock);
	return 0;
}

static int build_curseg(struct f2fs_sb_info *sbi)
{
	struct curseg_info *array;
	int i;

	array = f2fs_kzalloc(sbi, array_size(NR_CURSEG_TYPE, sizeof(*array)),
			     GFP_KERNEL);
	if (!array)
		return -ENOMEM;

	SM_I(sbi)->curseg_array = array;

	for (i = 0; i < NR_CURSEG_TYPE; i++) {
		mutex_init(&array[i].curseg_mutex);
		array[i].sum_blk = f2fs_kzalloc(sbi, PAGE_SIZE, GFP_KERNEL);
		if (!array[i].sum_blk)
			return -ENOMEM;
		init_rwsem(&array[i].journal_rwsem);
		array[i].journal = f2fs_kzalloc(sbi,
				sizeof(struct f2fs_journal), GFP_KERNEL);
		if (!array[i].journal)
			return -ENOMEM;
		array[i].segno = NULL_SEGNO;
		array[i].next_blkoff = 0;
	}
	return restore_curseg_summaries(sbi);
}

static int build_sit_entries(struct f2fs_sb_info *sbi)
{
	struct sit_info *sit_i = SIT_I(sbi);
	struct curseg_info *curseg = CURSEG_I(sbi, CURSEG_COLD_DATA);
	struct f2fs_journal *journal = curseg->journal;
	struct seg_entry *se;
	struct f2fs_sit_entry sit;
	int sit_blk_cnt = SIT_BLK_CNT(sbi);
	unsigned int i, start, end;
	unsigned int readed, start_blk = 0;
	int err = 0;
	block_t total_node_blocks = 0;

	do {
		readed = f2fs_ra_meta_pages(sbi, start_blk, BIO_MAX_PAGES,
							META_SIT, true);

		start = start_blk * sit_i->sents_per_block;
		end = (start_blk + readed) * sit_i->sents_per_block;

		for (; start < end && start < MAIN_SEGS(sbi); start++) {
			struct f2fs_sit_block *sit_blk;
			struct page *page;

			se = &sit_i->sentries[start];
			page = get_current_sit_page(sbi, start);
			if (IS_ERR(page))
				return PTR_ERR(page);
			sit_blk = (struct f2fs_sit_block *)page_address(page);
			sit = sit_blk->entries[SIT_ENTRY_OFFSET(sit_i, start)];
			f2fs_put_page(page, 1);

			err = check_block_count(sbi, start, &sit);
			if (err)
				return err;
			seg_info_from_raw_sit(se, &sit);
			if (IS_NODESEG(se->type))
				total_node_blocks += se->valid_blocks;

			/* build discard map only one time */
			if (is_set_ckpt_flags(sbi, CP_TRIMMED_FLAG)) {
				memset(se->discard_map, 0xff,
					SIT_VBLOCK_MAP_SIZE);
			} else {
				memcpy(se->discard_map,
					se->cur_valid_map,
					SIT_VBLOCK_MAP_SIZE);
				sbi->discard_blks +=
					sbi->blocks_per_seg -
					se->valid_blocks;
			}

			if (__is_large_section(sbi))
				get_sec_entry(sbi, start)->valid_blocks +=
							se->valid_blocks;
		}
		start_blk += readed;
	} while (start_blk < sit_blk_cnt);

	down_read(&curseg->journal_rwsem);
	for (i = 0; i < sits_in_cursum(journal); i++) {
		unsigned int old_valid_blocks;

		start = le32_to_cpu(segno_in_journal(journal, i));
		if (start >= MAIN_SEGS(sbi)) {
			f2fs_err(sbi, "Wrong journal entry on segno %u",
				 start);
			err = -EFSCORRUPTED;
			break;
		}

		se = &sit_i->sentries[start];
		sit = sit_in_journal(journal, i);

		old_valid_blocks = se->valid_blocks;
		if (IS_NODESEG(se->type))
			total_node_blocks -= old_valid_blocks;

		err = check_block_count(sbi, start, &sit);
		if (err)
			break;
		seg_info_from_raw_sit(se, &sit);
		if (IS_NODESEG(se->type))
			total_node_blocks += se->valid_blocks;

		if (is_set_ckpt_flags(sbi, CP_TRIMMED_FLAG)) {
			memset(se->discard_map, 0xff, SIT_VBLOCK_MAP_SIZE);
		} else {
			memcpy(se->discard_map, se->cur_valid_map,
						SIT_VBLOCK_MAP_SIZE);
			sbi->discard_blks += old_valid_blocks;
			sbi->discard_blks -= se->valid_blocks;
		}

		if (__is_large_section(sbi)) {
			get_sec_entry(sbi, start)->valid_blocks +=
							se->valid_blocks;
			get_sec_entry(sbi, start)->valid_blocks -=
							old_valid_blocks;
		}
	}
	up_read(&curseg->journal_rwsem);

	if (!err && total_node_blocks != valid_node_count(sbi)) {
		f2fs_err(sbi, "SIT is corrupted node# %u vs %u",
			 total_node_blocks, valid_node_count(sbi));
		err = -EFSCORRUPTED;
	}

	return err;
}

static void init_free_segmap(struct f2fs_sb_info *sbi)
{
	unsigned int start;
	int type;
	struct seg_entry *sentry;

	for (start = 0; start < MAIN_SEGS(sbi); start++) {
		if (f2fs_usable_blks_in_seg(sbi, start) == 0)
			continue;
		sentry = get_seg_entry(sbi, start);
		if (!sentry->valid_blocks)
			__set_free(sbi, start);
		else
			SIT_I(sbi)->written_valid_blocks +=
						sentry->valid_blocks;
	}

	/* set use the current segments */
	for (type = CURSEG_HOT_DATA; type <= CURSEG_COLD_NODE; type++) {
		struct curseg_info *curseg_t = CURSEG_I(sbi, type);
		__set_test_and_inuse(sbi, curseg_t->segno);
	}
}

static void init_dirty_segmap(struct f2fs_sb_info *sbi)
{
	struct dirty_seglist_info *dirty_i = DIRTY_I(sbi);
	struct free_segmap_info *free_i = FREE_I(sbi);
<<<<<<< HEAD
	unsigned int segno = 0, offset = 0;
	unsigned short valid_blocks, usable_blks_in_seg;
=======
	unsigned int segno = 0, offset = 0, secno;
	block_t valid_blocks;
	block_t blks_per_sec = BLKS_PER_SEC(sbi);
>>>>>>> bbf5c979

	while (1) {
		/* find dirty segment based on free segmap */
		segno = find_next_inuse(free_i, MAIN_SEGS(sbi), offset);
		if (segno >= MAIN_SEGS(sbi))
			break;
		offset = segno + 1;
		valid_blocks = get_valid_blocks(sbi, segno, false);
		usable_blks_in_seg = f2fs_usable_blks_in_seg(sbi, segno);
		if (valid_blocks == usable_blks_in_seg || !valid_blocks)
			continue;
		if (valid_blocks > usable_blks_in_seg) {
			f2fs_bug_on(sbi, 1);
			continue;
		}
		mutex_lock(&dirty_i->seglist_lock);
		__locate_dirty_segment(sbi, segno, DIRTY);
		mutex_unlock(&dirty_i->seglist_lock);
	}

	if (!__is_large_section(sbi))
		return;

	mutex_lock(&dirty_i->seglist_lock);
	for (segno = 0; segno < MAIN_SECS(sbi); segno += blks_per_sec) {
		valid_blocks = get_valid_blocks(sbi, segno, true);
		secno = GET_SEC_FROM_SEG(sbi, segno);

		if (!valid_blocks || valid_blocks == blks_per_sec)
			continue;
		if (IS_CURSEC(sbi, secno))
			continue;
		set_bit(secno, dirty_i->dirty_secmap);
	}
	mutex_unlock(&dirty_i->seglist_lock);
}

static int init_victim_secmap(struct f2fs_sb_info *sbi)
{
	struct dirty_seglist_info *dirty_i = DIRTY_I(sbi);
	unsigned int bitmap_size = f2fs_bitmap_size(MAIN_SECS(sbi));

	dirty_i->victim_secmap = f2fs_kvzalloc(sbi, bitmap_size, GFP_KERNEL);
	if (!dirty_i->victim_secmap)
		return -ENOMEM;
	return 0;
}

static int build_dirty_segmap(struct f2fs_sb_info *sbi)
{
	struct dirty_seglist_info *dirty_i;
	unsigned int bitmap_size, i;

	/* allocate memory for dirty segments list information */
	dirty_i = f2fs_kzalloc(sbi, sizeof(struct dirty_seglist_info),
								GFP_KERNEL);
	if (!dirty_i)
		return -ENOMEM;

	SM_I(sbi)->dirty_info = dirty_i;
	mutex_init(&dirty_i->seglist_lock);

	bitmap_size = f2fs_bitmap_size(MAIN_SEGS(sbi));

	for (i = 0; i < NR_DIRTY_TYPE; i++) {
		dirty_i->dirty_segmap[i] = f2fs_kvzalloc(sbi, bitmap_size,
								GFP_KERNEL);
		if (!dirty_i->dirty_segmap[i])
			return -ENOMEM;
	}

	if (__is_large_section(sbi)) {
		bitmap_size = f2fs_bitmap_size(MAIN_SECS(sbi));
		dirty_i->dirty_secmap = f2fs_kvzalloc(sbi,
						bitmap_size, GFP_KERNEL);
		if (!dirty_i->dirty_secmap)
			return -ENOMEM;
	}

	init_dirty_segmap(sbi);
	return init_victim_secmap(sbi);
}

static int sanity_check_curseg(struct f2fs_sb_info *sbi)
{
	int i;

	/*
	 * In LFS/SSR curseg, .next_blkoff should point to an unused blkaddr;
	 * In LFS curseg, all blkaddr after .next_blkoff should be unused.
	 */
	for (i = 0; i < NO_CHECK_TYPE; i++) {
		struct curseg_info *curseg = CURSEG_I(sbi, i);
		struct seg_entry *se = get_seg_entry(sbi, curseg->segno);
		unsigned int blkofs = curseg->next_blkoff;

		if (f2fs_test_bit(blkofs, se->cur_valid_map))
			goto out;

		if (curseg->alloc_type == SSR)
			continue;

		for (blkofs += 1; blkofs < sbi->blocks_per_seg; blkofs++) {
			if (!f2fs_test_bit(blkofs, se->cur_valid_map))
				continue;
out:
			f2fs_err(sbi,
				 "Current segment's next free block offset is inconsistent with bitmap, logtype:%u, segno:%u, type:%u, next_blkoff:%u, blkofs:%u",
				 i, curseg->segno, curseg->alloc_type,
				 curseg->next_blkoff, blkofs);
			return -EFSCORRUPTED;
		}
	}
	return 0;
}

#ifdef CONFIG_BLK_DEV_ZONED

static int check_zone_write_pointer(struct f2fs_sb_info *sbi,
				    struct f2fs_dev_info *fdev,
				    struct blk_zone *zone)
{
	unsigned int wp_segno, wp_blkoff, zone_secno, zone_segno, segno;
	block_t zone_block, wp_block, last_valid_block;
	unsigned int log_sectors_per_block = sbi->log_blocksize - SECTOR_SHIFT;
	int i, s, b, ret;
	struct seg_entry *se;

	if (zone->type != BLK_ZONE_TYPE_SEQWRITE_REQ)
		return 0;

	wp_block = fdev->start_blk + (zone->wp >> log_sectors_per_block);
	wp_segno = GET_SEGNO(sbi, wp_block);
	wp_blkoff = wp_block - START_BLOCK(sbi, wp_segno);
	zone_block = fdev->start_blk + (zone->start >> log_sectors_per_block);
	zone_segno = GET_SEGNO(sbi, zone_block);
	zone_secno = GET_SEC_FROM_SEG(sbi, zone_segno);

	if (zone_segno >= MAIN_SEGS(sbi))
		return 0;

	/*
	 * Skip check of zones cursegs point to, since
	 * fix_curseg_write_pointer() checks them.
	 */
	for (i = 0; i < NO_CHECK_TYPE; i++)
		if (zone_secno == GET_SEC_FROM_SEG(sbi,
						   CURSEG_I(sbi, i)->segno))
			return 0;

	/*
	 * Get last valid block of the zone.
	 */
	last_valid_block = zone_block - 1;
	for (s = sbi->segs_per_sec - 1; s >= 0; s--) {
		segno = zone_segno + s;
		se = get_seg_entry(sbi, segno);
		for (b = sbi->blocks_per_seg - 1; b >= 0; b--)
			if (f2fs_test_bit(b, se->cur_valid_map)) {
				last_valid_block = START_BLOCK(sbi, segno) + b;
				break;
			}
		if (last_valid_block >= zone_block)
			break;
	}

	/*
	 * If last valid block is beyond the write pointer, report the
	 * inconsistency. This inconsistency does not cause write error
	 * because the zone will not be selected for write operation until
	 * it get discarded. Just report it.
	 */
	if (last_valid_block >= wp_block) {
		f2fs_notice(sbi, "Valid block beyond write pointer: "
			    "valid block[0x%x,0x%x] wp[0x%x,0x%x]",
			    GET_SEGNO(sbi, last_valid_block),
			    GET_BLKOFF_FROM_SEG0(sbi, last_valid_block),
			    wp_segno, wp_blkoff);
		return 0;
	}

	/*
	 * If there is no valid block in the zone and if write pointer is
	 * not at zone start, reset the write pointer.
	 */
	if (last_valid_block + 1 == zone_block && zone->wp != zone->start) {
		f2fs_notice(sbi,
			    "Zone without valid block has non-zero write "
			    "pointer. Reset the write pointer: wp[0x%x,0x%x]",
			    wp_segno, wp_blkoff);
		ret = __f2fs_issue_discard_zone(sbi, fdev->bdev, zone_block,
					zone->len >> log_sectors_per_block);
		if (ret) {
			f2fs_err(sbi, "Discard zone failed: %s (errno=%d)",
				 fdev->path, ret);
			return ret;
		}
	}

	return 0;
}

static struct f2fs_dev_info *get_target_zoned_dev(struct f2fs_sb_info *sbi,
						  block_t zone_blkaddr)
{
	int i;

	for (i = 0; i < sbi->s_ndevs; i++) {
		if (!bdev_is_zoned(FDEV(i).bdev))
			continue;
		if (sbi->s_ndevs == 1 || (FDEV(i).start_blk <= zone_blkaddr &&
				zone_blkaddr <= FDEV(i).end_blk))
			return &FDEV(i);
	}

	return NULL;
}

static int report_one_zone_cb(struct blk_zone *zone, unsigned int idx,
			      void *data) {
	memcpy(data, zone, sizeof(struct blk_zone));
	return 0;
}

static int fix_curseg_write_pointer(struct f2fs_sb_info *sbi, int type)
{
	struct curseg_info *cs = CURSEG_I(sbi, type);
	struct f2fs_dev_info *zbd;
	struct blk_zone zone;
	unsigned int cs_section, wp_segno, wp_blkoff, wp_sector_off;
	block_t cs_zone_block, wp_block;
	unsigned int log_sectors_per_block = sbi->log_blocksize - SECTOR_SHIFT;
	sector_t zone_sector;
	int err;

	cs_section = GET_SEC_FROM_SEG(sbi, cs->segno);
	cs_zone_block = START_BLOCK(sbi, GET_SEG_FROM_SEC(sbi, cs_section));

	zbd = get_target_zoned_dev(sbi, cs_zone_block);
	if (!zbd)
		return 0;

	/* report zone for the sector the curseg points to */
	zone_sector = (sector_t)(cs_zone_block - zbd->start_blk)
		<< log_sectors_per_block;
	err = blkdev_report_zones(zbd->bdev, zone_sector, 1,
				  report_one_zone_cb, &zone);
	if (err != 1) {
		f2fs_err(sbi, "Report zone failed: %s errno=(%d)",
			 zbd->path, err);
		return err;
	}

	if (zone.type != BLK_ZONE_TYPE_SEQWRITE_REQ)
		return 0;

	wp_block = zbd->start_blk + (zone.wp >> log_sectors_per_block);
	wp_segno = GET_SEGNO(sbi, wp_block);
	wp_blkoff = wp_block - START_BLOCK(sbi, wp_segno);
	wp_sector_off = zone.wp & GENMASK(log_sectors_per_block - 1, 0);

	if (cs->segno == wp_segno && cs->next_blkoff == wp_blkoff &&
		wp_sector_off == 0)
		return 0;

	f2fs_notice(sbi, "Unaligned curseg[%d] with write pointer: "
		    "curseg[0x%x,0x%x] wp[0x%x,0x%x]",
		    type, cs->segno, cs->next_blkoff, wp_segno, wp_blkoff);

	f2fs_notice(sbi, "Assign new section to curseg[%d]: "
		    "curseg[0x%x,0x%x]", type, cs->segno, cs->next_blkoff);
	allocate_segment_by_default(sbi, type, true);

	/* check consistency of the zone curseg pointed to */
	if (check_zone_write_pointer(sbi, zbd, &zone))
		return -EIO;

	/* check newly assigned zone */
	cs_section = GET_SEC_FROM_SEG(sbi, cs->segno);
	cs_zone_block = START_BLOCK(sbi, GET_SEG_FROM_SEC(sbi, cs_section));

	zbd = get_target_zoned_dev(sbi, cs_zone_block);
	if (!zbd)
		return 0;

	zone_sector = (sector_t)(cs_zone_block - zbd->start_blk)
		<< log_sectors_per_block;
	err = blkdev_report_zones(zbd->bdev, zone_sector, 1,
				  report_one_zone_cb, &zone);
	if (err != 1) {
		f2fs_err(sbi, "Report zone failed: %s errno=(%d)",
			 zbd->path, err);
		return err;
	}

	if (zone.type != BLK_ZONE_TYPE_SEQWRITE_REQ)
		return 0;

	if (zone.wp != zone.start) {
		f2fs_notice(sbi,
			    "New zone for curseg[%d] is not yet discarded. "
			    "Reset the zone: curseg[0x%x,0x%x]",
			    type, cs->segno, cs->next_blkoff);
		err = __f2fs_issue_discard_zone(sbi, zbd->bdev,
				zone_sector >> log_sectors_per_block,
				zone.len >> log_sectors_per_block);
		if (err) {
			f2fs_err(sbi, "Discard zone failed: %s (errno=%d)",
				 zbd->path, err);
			return err;
		}
	}

	return 0;
}

int f2fs_fix_curseg_write_pointer(struct f2fs_sb_info *sbi)
{
	int i, ret;

	for (i = 0; i < NO_CHECK_TYPE; i++) {
		ret = fix_curseg_write_pointer(sbi, i);
		if (ret)
			return ret;
	}

	return 0;
}

struct check_zone_write_pointer_args {
	struct f2fs_sb_info *sbi;
	struct f2fs_dev_info *fdev;
};

static int check_zone_write_pointer_cb(struct blk_zone *zone, unsigned int idx,
				      void *data) {
	struct check_zone_write_pointer_args *args;
	args = (struct check_zone_write_pointer_args *)data;

	return check_zone_write_pointer(args->sbi, args->fdev, zone);
}

int f2fs_check_write_pointer(struct f2fs_sb_info *sbi)
{
	int i, ret;
	struct check_zone_write_pointer_args args;

	for (i = 0; i < sbi->s_ndevs; i++) {
		if (!bdev_is_zoned(FDEV(i).bdev))
			continue;

		args.sbi = sbi;
		args.fdev = &FDEV(i);
		ret = blkdev_report_zones(FDEV(i).bdev, 0, BLK_ALL_ZONES,
					  check_zone_write_pointer_cb, &args);
		if (ret < 0)
			return ret;
	}

	return 0;
}

static bool is_conv_zone(struct f2fs_sb_info *sbi, unsigned int zone_idx,
							unsigned int dev_idx)
{
	if (!bdev_is_zoned(FDEV(dev_idx).bdev))
		return true;
	return !test_bit(zone_idx, FDEV(dev_idx).blkz_seq);
}

/* Return the zone index in the given device */
static unsigned int get_zone_idx(struct f2fs_sb_info *sbi, unsigned int secno,
								int dev_idx)
{
	block_t sec_start_blkaddr = START_BLOCK(sbi, GET_SEG_FROM_SEC(sbi, secno));

	return (sec_start_blkaddr - FDEV(dev_idx).start_blk) >>
						sbi->log_blocks_per_blkz;
}

/*
 * Return the usable segments in a section based on the zone's
 * corresponding zone capacity. Zone is equal to a section.
 */
static inline unsigned int f2fs_usable_zone_segs_in_sec(
		struct f2fs_sb_info *sbi, unsigned int segno)
{
	unsigned int dev_idx, zone_idx, unusable_segs_in_sec;

	dev_idx = f2fs_target_device_index(sbi, START_BLOCK(sbi, segno));
	zone_idx = get_zone_idx(sbi, GET_SEC_FROM_SEG(sbi, segno), dev_idx);

	/* Conventional zone's capacity is always equal to zone size */
	if (is_conv_zone(sbi, zone_idx, dev_idx))
		return sbi->segs_per_sec;

	/*
	 * If the zone_capacity_blocks array is NULL, then zone capacity
	 * is equal to the zone size for all zones
	 */
	if (!FDEV(dev_idx).zone_capacity_blocks)
		return sbi->segs_per_sec;

	/* Get the segment count beyond zone capacity block */
	unusable_segs_in_sec = (sbi->blocks_per_blkz -
				FDEV(dev_idx).zone_capacity_blocks[zone_idx]) >>
				sbi->log_blocks_per_seg;
	return sbi->segs_per_sec - unusable_segs_in_sec;
}

/*
 * Return the number of usable blocks in a segment. The number of blocks
 * returned is always equal to the number of blocks in a segment for
 * segments fully contained within a sequential zone capacity or a
 * conventional zone. For segments partially contained in a sequential
 * zone capacity, the number of usable blocks up to the zone capacity
 * is returned. 0 is returned in all other cases.
 */
static inline unsigned int f2fs_usable_zone_blks_in_seg(
		struct f2fs_sb_info *sbi, unsigned int segno)
{
	block_t seg_start, sec_start_blkaddr, sec_cap_blkaddr;
	unsigned int zone_idx, dev_idx, secno;

	secno = GET_SEC_FROM_SEG(sbi, segno);
	seg_start = START_BLOCK(sbi, segno);
	dev_idx = f2fs_target_device_index(sbi, seg_start);
	zone_idx = get_zone_idx(sbi, secno, dev_idx);

	/*
	 * Conventional zone's capacity is always equal to zone size,
	 * so, blocks per segment is unchanged.
	 */
	if (is_conv_zone(sbi, zone_idx, dev_idx))
		return sbi->blocks_per_seg;

	if (!FDEV(dev_idx).zone_capacity_blocks)
		return sbi->blocks_per_seg;

	sec_start_blkaddr = START_BLOCK(sbi, GET_SEG_FROM_SEC(sbi, secno));
	sec_cap_blkaddr = sec_start_blkaddr +
			FDEV(dev_idx).zone_capacity_blocks[zone_idx];

	/*
	 * If segment starts before zone capacity and spans beyond
	 * zone capacity, then usable blocks are from seg start to
	 * zone capacity. If the segment starts after the zone capacity,
	 * then there are no usable blocks.
	 */
	if (seg_start >= sec_cap_blkaddr)
		return 0;
	if (seg_start + sbi->blocks_per_seg > sec_cap_blkaddr)
		return sec_cap_blkaddr - seg_start;

	return sbi->blocks_per_seg;
}

#else

int f2fs_fix_curseg_write_pointer(struct f2fs_sb_info *sbi)
{
	return 0;
}

int f2fs_check_write_pointer(struct f2fs_sb_info *sbi)
{
	return 0;
}

static inline unsigned int f2fs_usable_zone_blks_in_seg(struct f2fs_sb_info *sbi,
							unsigned int segno)
{
	return 0;
}

static inline unsigned int f2fs_usable_zone_segs_in_sec(struct f2fs_sb_info *sbi,
							unsigned int segno)
{
	return 0;
}

#endif

unsigned int f2fs_usable_blks_in_seg(struct f2fs_sb_info *sbi,
					unsigned int segno)
{
	if (f2fs_sb_has_blkzoned(sbi))
		return f2fs_usable_zone_blks_in_seg(sbi, segno);

	return sbi->blocks_per_seg;
}

unsigned int f2fs_usable_segs_in_sec(struct f2fs_sb_info *sbi,
					unsigned int segno)
{
	if (f2fs_sb_has_blkzoned(sbi))
		return f2fs_usable_zone_segs_in_sec(sbi, segno);

	return sbi->segs_per_sec;
}

/*
 * Update min, max modified time for cost-benefit GC algorithm
 */
static void init_min_max_mtime(struct f2fs_sb_info *sbi)
{
	struct sit_info *sit_i = SIT_I(sbi);
	unsigned int segno;

	down_write(&sit_i->sentry_lock);

	sit_i->min_mtime = ULLONG_MAX;

	for (segno = 0; segno < MAIN_SEGS(sbi); segno += sbi->segs_per_sec) {
		unsigned int i;
		unsigned long long mtime = 0;

		for (i = 0; i < sbi->segs_per_sec; i++)
			mtime += get_seg_entry(sbi, segno + i)->mtime;

		mtime = div_u64(mtime, sbi->segs_per_sec);

		if (sit_i->min_mtime > mtime)
			sit_i->min_mtime = mtime;
	}
	sit_i->max_mtime = get_mtime(sbi, false);
	up_write(&sit_i->sentry_lock);
}

int f2fs_build_segment_manager(struct f2fs_sb_info *sbi)
{
	struct f2fs_super_block *raw_super = F2FS_RAW_SUPER(sbi);
	struct f2fs_checkpoint *ckpt = F2FS_CKPT(sbi);
	struct f2fs_sm_info *sm_info;
	int err;

	sm_info = f2fs_kzalloc(sbi, sizeof(struct f2fs_sm_info), GFP_KERNEL);
	if (!sm_info)
		return -ENOMEM;

	/* init sm info */
	sbi->sm_info = sm_info;
	sm_info->seg0_blkaddr = le32_to_cpu(raw_super->segment0_blkaddr);
	sm_info->main_blkaddr = le32_to_cpu(raw_super->main_blkaddr);
	sm_info->segment_count = le32_to_cpu(raw_super->segment_count);
	sm_info->reserved_segments = le32_to_cpu(ckpt->rsvd_segment_count);
	sm_info->ovp_segments = le32_to_cpu(ckpt->overprov_segment_count);
	sm_info->main_segments = le32_to_cpu(raw_super->segment_count_main);
	sm_info->ssa_blkaddr = le32_to_cpu(raw_super->ssa_blkaddr);
	sm_info->rec_prefree_segments = sm_info->main_segments *
					DEF_RECLAIM_PREFREE_SEGMENTS / 100;
	if (sm_info->rec_prefree_segments > DEF_MAX_RECLAIM_PREFREE_SEGMENTS)
		sm_info->rec_prefree_segments = DEF_MAX_RECLAIM_PREFREE_SEGMENTS;

	if (!f2fs_lfs_mode(sbi))
		sm_info->ipu_policy = 1 << F2FS_IPU_FSYNC;
	sm_info->min_ipu_util = DEF_MIN_IPU_UTIL;
	sm_info->min_fsync_blocks = DEF_MIN_FSYNC_BLOCKS;
	sm_info->min_seq_blocks = sbi->blocks_per_seg * sbi->segs_per_sec;
	sm_info->min_hot_blocks = DEF_MIN_HOT_BLOCKS;
	sm_info->min_ssr_sections = reserved_sections(sbi);

	INIT_LIST_HEAD(&sm_info->sit_entry_set);

	init_rwsem(&sm_info->curseg_lock);

	if (!f2fs_readonly(sbi->sb)) {
		err = f2fs_create_flush_cmd_control(sbi);
		if (err)
			return err;
	}

	err = create_discard_cmd_control(sbi);
	if (err)
		return err;

	err = build_sit_info(sbi);
	if (err)
		return err;
	err = build_free_segmap(sbi);
	if (err)
		return err;
	err = build_curseg(sbi);
	if (err)
		return err;

	/* reinit free segmap based on SIT */
	err = build_sit_entries(sbi);
	if (err)
		return err;

	init_free_segmap(sbi);
	err = build_dirty_segmap(sbi);
	if (err)
		return err;

	err = sanity_check_curseg(sbi);
	if (err)
		return err;

	init_min_max_mtime(sbi);
	return 0;
}

static void discard_dirty_segmap(struct f2fs_sb_info *sbi,
		enum dirty_type dirty_type)
{
	struct dirty_seglist_info *dirty_i = DIRTY_I(sbi);

	mutex_lock(&dirty_i->seglist_lock);
	kvfree(dirty_i->dirty_segmap[dirty_type]);
	dirty_i->nr_dirty[dirty_type] = 0;
	mutex_unlock(&dirty_i->seglist_lock);
}

static void destroy_victim_secmap(struct f2fs_sb_info *sbi)
{
	struct dirty_seglist_info *dirty_i = DIRTY_I(sbi);
	kvfree(dirty_i->victim_secmap);
}

static void destroy_dirty_segmap(struct f2fs_sb_info *sbi)
{
	struct dirty_seglist_info *dirty_i = DIRTY_I(sbi);
	int i;

	if (!dirty_i)
		return;

	/* discard pre-free/dirty segments list */
	for (i = 0; i < NR_DIRTY_TYPE; i++)
		discard_dirty_segmap(sbi, i);

	if (__is_large_section(sbi)) {
		mutex_lock(&dirty_i->seglist_lock);
		kvfree(dirty_i->dirty_secmap);
		mutex_unlock(&dirty_i->seglist_lock);
	}

	destroy_victim_secmap(sbi);
	SM_I(sbi)->dirty_info = NULL;
	kvfree(dirty_i);
}

static void destroy_curseg(struct f2fs_sb_info *sbi)
{
	struct curseg_info *array = SM_I(sbi)->curseg_array;
	int i;

	if (!array)
		return;
	SM_I(sbi)->curseg_array = NULL;
	for (i = 0; i < NR_CURSEG_TYPE; i++) {
		kvfree(array[i].sum_blk);
		kvfree(array[i].journal);
	}
	kvfree(array);
}

static void destroy_free_segmap(struct f2fs_sb_info *sbi)
{
	struct free_segmap_info *free_i = SM_I(sbi)->free_info;
	if (!free_i)
		return;
	SM_I(sbi)->free_info = NULL;
	kvfree(free_i->free_segmap);
	kvfree(free_i->free_secmap);
	kvfree(free_i);
}

static void destroy_sit_info(struct f2fs_sb_info *sbi)
{
	struct sit_info *sit_i = SIT_I(sbi);

	if (!sit_i)
		return;

	if (sit_i->sentries)
		kvfree(sit_i->bitmap);
	kvfree(sit_i->tmp_map);

	kvfree(sit_i->sentries);
	kvfree(sit_i->sec_entries);
	kvfree(sit_i->dirty_sentries_bitmap);

	SM_I(sbi)->sit_info = NULL;
	kvfree(sit_i->sit_bitmap);
#ifdef CONFIG_F2FS_CHECK_FS
	kvfree(sit_i->sit_bitmap_mir);
	kvfree(sit_i->invalid_segmap);
#endif
	kvfree(sit_i);
}

void f2fs_destroy_segment_manager(struct f2fs_sb_info *sbi)
{
	struct f2fs_sm_info *sm_info = SM_I(sbi);

	if (!sm_info)
		return;
	f2fs_destroy_flush_cmd_control(sbi, true);
	destroy_discard_cmd_control(sbi);
	destroy_dirty_segmap(sbi);
	destroy_curseg(sbi);
	destroy_free_segmap(sbi);
	destroy_sit_info(sbi);
	sbi->sm_info = NULL;
	kvfree(sm_info);
}

int __init f2fs_create_segment_manager_caches(void)
{
	discard_entry_slab = f2fs_kmem_cache_create("f2fs_discard_entry",
			sizeof(struct discard_entry));
	if (!discard_entry_slab)
		goto fail;

	discard_cmd_slab = f2fs_kmem_cache_create("f2fs_discard_cmd",
			sizeof(struct discard_cmd));
	if (!discard_cmd_slab)
		goto destroy_discard_entry;

	sit_entry_set_slab = f2fs_kmem_cache_create("f2fs_sit_entry_set",
			sizeof(struct sit_entry_set));
	if (!sit_entry_set_slab)
		goto destroy_discard_cmd;

	inmem_entry_slab = f2fs_kmem_cache_create("f2fs_inmem_page_entry",
			sizeof(struct inmem_pages));
	if (!inmem_entry_slab)
		goto destroy_sit_entry_set;
	return 0;

destroy_sit_entry_set:
	kmem_cache_destroy(sit_entry_set_slab);
destroy_discard_cmd:
	kmem_cache_destroy(discard_cmd_slab);
destroy_discard_entry:
	kmem_cache_destroy(discard_entry_slab);
fail:
	return -ENOMEM;
}

void f2fs_destroy_segment_manager_caches(void)
{
	kmem_cache_destroy(sit_entry_set_slab);
	kmem_cache_destroy(discard_cmd_slab);
	kmem_cache_destroy(discard_entry_slab);
	kmem_cache_destroy(inmem_entry_slab);
}<|MERGE_RESOLUTION|>--- conflicted
+++ resolved
@@ -2168,13 +2168,8 @@
 	new_vblocks = se->valid_blocks + del;
 	offset = GET_BLKOFF_FROM_SEG0(sbi, blkaddr);
 
-<<<<<<< HEAD
-	f2fs_bug_on(sbi, (new_vblocks >> (sizeof(unsigned short) << 3) ||
-		(new_vblocks > f2fs_usable_blks_in_seg(sbi, segno))));
-=======
 	f2fs_bug_on(sbi, (new_vblocks < 0 ||
 				(new_vblocks > sbi->blocks_per_seg)));
->>>>>>> bbf5c979
 
 	se->valid_blocks = new_vblocks;
 	se->mtime = get_mtime(sbi, false);
@@ -4325,14 +4320,9 @@
 {
 	struct dirty_seglist_info *dirty_i = DIRTY_I(sbi);
 	struct free_segmap_info *free_i = FREE_I(sbi);
-<<<<<<< HEAD
-	unsigned int segno = 0, offset = 0;
-	unsigned short valid_blocks, usable_blks_in_seg;
-=======
 	unsigned int segno = 0, offset = 0, secno;
 	block_t valid_blocks;
 	block_t blks_per_sec = BLKS_PER_SEC(sbi);
->>>>>>> bbf5c979
 
 	while (1) {
 		/* find dirty segment based on free segmap */
