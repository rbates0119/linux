// SPDX-License-Identifier: GPL-2.0
/*
 * Shared application/kernel submission and completion ring pairs, for
 * supporting fast/efficient IO.
 *
 * A note on the read/write ordering memory barriers that are matched between
 * the application and kernel side.
 *
 * After the application reads the CQ ring tail, it must use an
 * appropriate smp_rmb() to pair with the smp_wmb() the kernel uses
 * before writing the tail (using smp_load_acquire to read the tail will
 * do). It also needs a smp_mb() before updating CQ head (ordering the
 * entry load(s) with the head store), pairing with an implicit barrier
 * through a control-dependency in io_get_cqring (smp_store_release to
 * store head will do). Failure to do so could lead to reading invalid
 * CQ entries.
 *
 * Likewise, the application must use an appropriate smp_wmb() before
 * writing the SQ tail (ordering SQ entry stores with the tail store),
 * which pairs with smp_load_acquire in io_get_sqring (smp_store_release
 * to store the tail will do). And it needs a barrier ordering the SQ
 * head load before writing new SQ entries (smp_load_acquire to read
 * head will do).
 *
 * When using the SQ poll thread (IORING_SETUP_SQPOLL), the application
 * needs to check the SQ flags for IORING_SQ_NEED_WAKEUP *after*
 * updating the SQ tail; a full memory barrier smp_mb() is needed
 * between.
 *
 * Also see the examples in the liburing library:
 *
 *	git://git.kernel.dk/liburing
 *
 * io_uring also uses READ/WRITE_ONCE() for _any_ store or load that happens
 * from data shared between the kernel and application. This is done both
 * for ordering purposes, but also to ensure that once a value is loaded from
 * data that the application could potentially modify, it remains stable.
 *
 * Copyright (C) 2018-2019 Jens Axboe
 * Copyright (c) 2018-2019 Christoph Hellwig
 */
#include <linux/kernel.h>
#include <linux/init.h>
#include <linux/errno.h>
#include <linux/syscalls.h>
#include <linux/compat.h>
#include <net/compat.h>
#include <linux/refcount.h>
#include <linux/uio.h>
#include <linux/bits.h>

#include <linux/sched/signal.h>
#include <linux/fs.h>
#include <linux/file.h>
#include <linux/fdtable.h>
#include <linux/mm.h>
#include <linux/mman.h>
#include <linux/mmu_context.h>
#include <linux/percpu.h>
#include <linux/slab.h>
#include <linux/kthread.h>
#include <linux/blkdev.h>
#include <linux/bvec.h>
#include <linux/net.h>
#include <net/sock.h>
#include <net/af_unix.h>
#include <net/scm.h>
#include <linux/anon_inodes.h>
#include <linux/sched/mm.h>
#include <linux/uaccess.h>
#include <linux/nospec.h>
#include <linux/sizes.h>
#include <linux/hugetlb.h>
#include <linux/highmem.h>
#include <linux/namei.h>
#include <linux/fsnotify.h>
#include <linux/fadvise.h>
#include <linux/eventpoll.h>
#include <linux/fs_struct.h>
#include <linux/splice.h>
#include <linux/task_work.h>

#define CREATE_TRACE_POINTS
#include <trace/events/io_uring.h>

#include <uapi/linux/io_uring.h>

#include "internal.h"
#include "io-wq.h"

#define IORING_MAX_ENTRIES	32768
#define IORING_MAX_CQ_ENTRIES	(2 * IORING_MAX_ENTRIES)

/*
 * Shift of 9 is 512 entries, or exactly one page on 64-bit archs
 */
#define IORING_FILE_TABLE_SHIFT	9
#define IORING_MAX_FILES_TABLE	(1U << IORING_FILE_TABLE_SHIFT)
#define IORING_FILE_TABLE_MASK	(IORING_MAX_FILES_TABLE - 1)
#define IORING_MAX_FIXED_FILES	(64 * IORING_MAX_FILES_TABLE)

struct io_uring {
	u32 head ____cacheline_aligned_in_smp;
	u32 tail ____cacheline_aligned_in_smp;
};

/*
 * This data is shared with the application through the mmap at offsets
 * IORING_OFF_SQ_RING and IORING_OFF_CQ_RING.
 *
 * The offsets to the member fields are published through struct
 * io_sqring_offsets when calling io_uring_setup.
 */
struct io_rings {
	/*
	 * Head and tail offsets into the ring; the offsets need to be
	 * masked to get valid indices.
	 *
	 * The kernel controls head of the sq ring and the tail of the cq ring,
	 * and the application controls tail of the sq ring and the head of the
	 * cq ring.
	 */
	struct io_uring		sq, cq;
	/*
	 * Bitmasks to apply to head and tail offsets (constant, equals
	 * ring_entries - 1)
	 */
	u32			sq_ring_mask, cq_ring_mask;
	/* Ring sizes (constant, power of 2) */
	u32			sq_ring_entries, cq_ring_entries;
	/*
	 * Number of invalid entries dropped by the kernel due to
	 * invalid index stored in array
	 *
	 * Written by the kernel, shouldn't be modified by the
	 * application (i.e. get number of "new events" by comparing to
	 * cached value).
	 *
	 * After a new SQ head value was read by the application this
	 * counter includes all submissions that were dropped reaching
	 * the new SQ head (and possibly more).
	 */
	u32			sq_dropped;
	/*
	 * Runtime flags
	 *
	 * Written by the kernel, shouldn't be modified by the
	 * application.
	 *
	 * The application needs a full memory barrier before checking
	 * for IORING_SQ_NEED_WAKEUP after updating the sq tail.
	 */
	u32			sq_flags;
	/*
	 * Number of completion events lost because the queue was full;
	 * this should be avoided by the application by making sure
	 * there are not more requests pending than there is space in
	 * the completion queue.
	 *
	 * Written by the kernel, shouldn't be modified by the
	 * application (i.e. get number of "new events" by comparing to
	 * cached value).
	 *
	 * As completion events come in out of order this counter is not
	 * ordered with any other data.
	 */
	u32			cq_overflow;
	/*
	 * Ring buffer of completion events.
	 *
	 * The kernel writes completion events fresh every time they are
	 * produced, so the application is allowed to modify pending
	 * entries.
	 */
	struct io_uring_cqe	cqes[] ____cacheline_aligned_in_smp;
};

struct io_mapped_ubuf {
	u64		ubuf;
	size_t		len;
	struct		bio_vec *bvec;
	unsigned int	nr_bvecs;
};

struct fixed_file_table {
	struct file		**files;
};

struct fixed_file_ref_node {
	struct percpu_ref		refs;
	struct list_head		node;
	struct list_head		file_list;
	struct fixed_file_data		*file_data;
	struct work_struct		work;
};

struct fixed_file_data {
	struct fixed_file_table		*table;
	struct io_ring_ctx		*ctx;

	struct percpu_ref		*cur_refs;
	struct percpu_ref		refs;
	struct completion		done;
	struct list_head		ref_list;
	spinlock_t			lock;
};

struct io_buffer {
	struct list_head list;
	__u64 addr;
	__s32 len;
	__u16 bid;
};

struct io_ring_ctx {
	struct {
		struct percpu_ref	refs;
	} ____cacheline_aligned_in_smp;

	struct {
		unsigned int		flags;
		unsigned int		compat: 1;
		unsigned int		account_mem: 1;
		unsigned int		cq_overflow_flushed: 1;
		unsigned int		drain_next: 1;
		unsigned int		eventfd_async: 1;

		/*
		 * Ring buffer of indices into array of io_uring_sqe, which is
		 * mmapped by the application using the IORING_OFF_SQES offset.
		 *
		 * This indirection could e.g. be used to assign fixed
		 * io_uring_sqe entries to operations and only submit them to
		 * the queue when needed.
		 *
		 * The kernel modifies neither the indices array nor the entries
		 * array.
		 */
		u32			*sq_array;
		unsigned		cached_sq_head;
		unsigned		sq_entries;
		unsigned		sq_mask;
		unsigned		sq_thread_idle;
		unsigned		cached_sq_dropped;
		atomic_t		cached_cq_overflow;
		unsigned long		sq_check_overflow;

		struct list_head	defer_list;
		struct list_head	timeout_list;
		struct list_head	cq_overflow_list;

		wait_queue_head_t	inflight_wait;
		struct io_uring_sqe	*sq_sqes;
	} ____cacheline_aligned_in_smp;

	struct io_rings	*rings;

	/* IO offload */
	struct io_wq		*io_wq;
	struct task_struct	*sqo_thread;	/* if using sq thread polling */
	struct mm_struct	*sqo_mm;
	wait_queue_head_t	sqo_wait;

	/*
	 * If used, fixed file set. Writers must ensure that ->refs is dead,
	 * readers must ensure that ->refs is alive as long as the file* is
	 * used. Only updated through io_uring_register(2).
	 */
	struct fixed_file_data	*file_data;
	unsigned		nr_user_files;
	int 			ring_fd;
	struct file 		*ring_file;

	/* if used, fixed mapped user buffers */
	unsigned		nr_user_bufs;
	struct io_mapped_ubuf	*user_bufs;

	struct user_struct	*user;

	const struct cred	*creds;

	/* 0 is for ctx quiesce/reinit/free, 1 is for sqo_thread started */
	struct completion	*completions;

	/* if all else fails... */
	struct io_kiocb		*fallback_req;

#if defined(CONFIG_UNIX)
	struct socket		*ring_sock;
#endif

	struct idr		io_buffer_idr;

	struct idr		personality_idr;

	struct {
		unsigned		cached_cq_tail;
		unsigned		cq_entries;
		unsigned		cq_mask;
		atomic_t		cq_timeouts;
		unsigned long		cq_check_overflow;
		struct wait_queue_head	cq_wait;
		struct fasync_struct	*cq_fasync;
		struct eventfd_ctx	*cq_ev_fd;
	} ____cacheline_aligned_in_smp;

	struct {
		struct mutex		uring_lock;
		wait_queue_head_t	wait;
	} ____cacheline_aligned_in_smp;

	struct {
		spinlock_t		completion_lock;

		/*
		 * ->poll_list is protected by the ctx->uring_lock for
		 * io_uring instances that don't use IORING_SETUP_SQPOLL.
		 * For SQPOLL, only the single threaded io_sq_thread() will
		 * manipulate the list, hence no extra locking is needed there.
		 */
		struct list_head	poll_list;
		struct hlist_head	*cancel_hash;
		unsigned		cancel_hash_bits;
		bool			poll_multi_file;

		spinlock_t		inflight_lock;
		struct list_head	inflight_list;
	} ____cacheline_aligned_in_smp;

	struct work_struct		exit_work;
};

/*
 * First field must be the file pointer in all the
 * iocb unions! See also 'struct kiocb' in <linux/fs.h>
 */
struct io_poll_iocb {
	struct file			*file;
	union {
		struct wait_queue_head	*head;
		u64			addr;
	};
	__poll_t			events;
	bool				done;
	bool				canceled;
	struct wait_queue_entry		wait;
};

struct io_close {
	struct file			*file;
	struct file			*put_file;
	int				fd;
};

struct io_timeout_data {
	struct io_kiocb			*req;
	struct hrtimer			timer;
	struct timespec64		ts;
	enum hrtimer_mode		mode;
};

struct io_accept {
	struct file			*file;
	struct sockaddr __user		*addr;
	int __user			*addr_len;
	int				flags;
	unsigned long			nofile;
};

struct io_sync {
	struct file			*file;
	loff_t				len;
	loff_t				off;
	int				flags;
	int				mode;
};

struct io_cancel {
	struct file			*file;
	u64				addr;
};

struct io_timeout {
	struct file			*file;
	u64				addr;
	int				flags;
	u32				count;
};

struct io_rw {
	/* NOTE: kiocb has the file as the first member, so don't do it here */
	struct kiocb			kiocb;
	u64				addr;
	u64				len;
};

struct io_connect {
	struct file			*file;
	struct sockaddr __user		*addr;
	int				addr_len;
};

struct io_sr_msg {
	struct file			*file;
	union {
		struct user_msghdr __user *msg;
		void __user		*buf;
	};
	int				msg_flags;
	int				bgid;
	size_t				len;
	struct io_buffer		*kbuf;
};

struct io_open {
	struct file			*file;
	int				dfd;
	union {
		unsigned		mask;
	};
	struct filename			*filename;
	struct statx __user		*buffer;
	struct open_how			how;
	unsigned long			nofile;
};

struct io_files_update {
	struct file			*file;
	u64				arg;
	u32				nr_args;
	u32				offset;
};

struct io_fadvise {
	struct file			*file;
	u64				offset;
	u32				len;
	u32				advice;
};

struct io_madvise {
	struct file			*file;
	u64				addr;
	u32				len;
	u32				advice;
};

struct io_epoll {
	struct file			*file;
	int				epfd;
	int				op;
	int				fd;
	struct epoll_event		event;
};

struct io_splice {
	struct file			*file_out;
	struct file			*file_in;
	loff_t				off_out;
	loff_t				off_in;
	u64				len;
	unsigned int			flags;
};

struct io_provide_buf {
	struct file			*file;
	__u64				addr;
	__s32				len;
	__u32				bgid;
	__u16				nbufs;
	__u16				bid;
};

struct io_async_connect {
	struct sockaddr_storage		address;
};

struct io_async_msghdr {
	struct iovec			fast_iov[UIO_FASTIOV];
	struct iovec			*iov;
	struct sockaddr __user		*uaddr;
	struct msghdr			msg;
	struct sockaddr_storage		addr;
};

struct io_async_rw {
	struct iovec			fast_iov[UIO_FASTIOV];
	struct iovec			*iov;
	ssize_t				nr_segs;
	ssize_t				size;
};

struct io_async_ctx {
	union {
		struct io_async_rw	rw;
		struct io_async_msghdr	msg;
		struct io_async_connect	connect;
		struct io_timeout_data	timeout;
	};
};

enum {
	REQ_F_FIXED_FILE_BIT	= IOSQE_FIXED_FILE_BIT,
	REQ_F_IO_DRAIN_BIT	= IOSQE_IO_DRAIN_BIT,
	REQ_F_LINK_BIT		= IOSQE_IO_LINK_BIT,
	REQ_F_HARDLINK_BIT	= IOSQE_IO_HARDLINK_BIT,
	REQ_F_FORCE_ASYNC_BIT	= IOSQE_ASYNC_BIT,
	REQ_F_BUFFER_SELECT_BIT	= IOSQE_BUFFER_SELECT_BIT,

	REQ_F_LINK_HEAD_BIT,
	REQ_F_LINK_NEXT_BIT,
	REQ_F_FAIL_LINK_BIT,
	REQ_F_INFLIGHT_BIT,
	REQ_F_CUR_POS_BIT,
	REQ_F_NOWAIT_BIT,
	REQ_F_IOPOLL_COMPLETED_BIT,
	REQ_F_LINK_TIMEOUT_BIT,
	REQ_F_TIMEOUT_BIT,
	REQ_F_ISREG_BIT,
	REQ_F_MUST_PUNT_BIT,
	REQ_F_TIMEOUT_NOSEQ_BIT,
	REQ_F_COMP_LOCKED_BIT,
	REQ_F_NEED_CLEANUP_BIT,
	REQ_F_OVERFLOW_BIT,
	REQ_F_POLLED_BIT,
	REQ_F_BUFFER_SELECTED_BIT,

	/* not a real bit, just to check we're not overflowing the space */
	__REQ_F_LAST_BIT,
};

enum {
	/* ctx owns file */
	REQ_F_FIXED_FILE	= BIT(REQ_F_FIXED_FILE_BIT),
	/* drain existing IO first */
	REQ_F_IO_DRAIN		= BIT(REQ_F_IO_DRAIN_BIT),
	/* linked sqes */
	REQ_F_LINK		= BIT(REQ_F_LINK_BIT),
	/* doesn't sever on completion < 0 */
	REQ_F_HARDLINK		= BIT(REQ_F_HARDLINK_BIT),
	/* IOSQE_ASYNC */
	REQ_F_FORCE_ASYNC	= BIT(REQ_F_FORCE_ASYNC_BIT),
	/* IOSQE_BUFFER_SELECT */
	REQ_F_BUFFER_SELECT	= BIT(REQ_F_BUFFER_SELECT_BIT),

	/* head of a link */
	REQ_F_LINK_HEAD		= BIT(REQ_F_LINK_HEAD_BIT),
	/* already grabbed next link */
	REQ_F_LINK_NEXT		= BIT(REQ_F_LINK_NEXT_BIT),
	/* fail rest of links */
	REQ_F_FAIL_LINK		= BIT(REQ_F_FAIL_LINK_BIT),
	/* on inflight list */
	REQ_F_INFLIGHT		= BIT(REQ_F_INFLIGHT_BIT),
	/* read/write uses file position */
	REQ_F_CUR_POS		= BIT(REQ_F_CUR_POS_BIT),
	/* must not punt to workers */
	REQ_F_NOWAIT		= BIT(REQ_F_NOWAIT_BIT),
	/* polled IO has completed */
	REQ_F_IOPOLL_COMPLETED	= BIT(REQ_F_IOPOLL_COMPLETED_BIT),
	/* has linked timeout */
	REQ_F_LINK_TIMEOUT	= BIT(REQ_F_LINK_TIMEOUT_BIT),
	/* timeout request */
	REQ_F_TIMEOUT		= BIT(REQ_F_TIMEOUT_BIT),
	/* regular file */
	REQ_F_ISREG		= BIT(REQ_F_ISREG_BIT),
	/* must be punted even for NONBLOCK */
	REQ_F_MUST_PUNT		= BIT(REQ_F_MUST_PUNT_BIT),
	/* no timeout sequence */
	REQ_F_TIMEOUT_NOSEQ	= BIT(REQ_F_TIMEOUT_NOSEQ_BIT),
	/* completion under lock */
	REQ_F_COMP_LOCKED	= BIT(REQ_F_COMP_LOCKED_BIT),
	/* needs cleanup */
	REQ_F_NEED_CLEANUP	= BIT(REQ_F_NEED_CLEANUP_BIT),
	/* in overflow list */
	REQ_F_OVERFLOW		= BIT(REQ_F_OVERFLOW_BIT),
	/* already went through poll handler */
	REQ_F_POLLED		= BIT(REQ_F_POLLED_BIT),
	/* buffer already selected */
	REQ_F_BUFFER_SELECTED	= BIT(REQ_F_BUFFER_SELECTED_BIT),
};

struct async_poll {
	struct io_poll_iocb	poll;
	struct io_wq_work	work;
};

/*
 * NOTE! Each of the iocb union members has the file pointer
 * as the first entry in their struct definition. So you can
 * access the file pointer through any of the sub-structs,
 * or directly as just 'ki_filp' in this struct.
 */
struct io_kiocb {
	union {
		struct file		*file;
		struct io_rw		rw;
		struct io_poll_iocb	poll;
		struct io_accept	accept;
		struct io_sync		sync;
		struct io_cancel	cancel;
		struct io_timeout	timeout;
		struct io_connect	connect;
		struct io_sr_msg	sr_msg;
		struct io_open		open;
		struct io_close		close;
		struct io_files_update	files_update;
		struct io_fadvise	fadvise;
		struct io_madvise	madvise;
		struct io_epoll		epoll;
		struct io_splice	splice;
		struct io_provide_buf	pbuf;
	};

	struct io_async_ctx		*io;
	int				cflags;
	bool				needs_fixed_file;
	u8				opcode;

	struct io_ring_ctx	*ctx;
	struct list_head	list;
	unsigned int		flags;
	refcount_t		refs;
	struct task_struct	*task;
	unsigned long		fsize;
	u64			user_data;
	u32			result;
	u32			sequence;

	struct list_head	link_list;

	struct list_head	inflight_entry;

	struct percpu_ref	*fixed_file_refs;

	union {
		/*
		 * Only commands that never go async can use the below fields,
		 * obviously. Right now only IORING_OP_POLL_ADD uses them, and
		 * async armed poll handlers for regular commands. The latter
		 * restore the work, if needed.
		 */
		struct {
			struct callback_head	task_work;
			struct hlist_node	hash_node;
			struct async_poll	*apoll;
		};
		struct io_wq_work	work;
	};
};

#define IO_PLUG_THRESHOLD		2
#define IO_IOPOLL_BATCH			8

struct io_submit_state {
	struct blk_plug		plug;

	/*
	 * io_kiocb alloc cache
	 */
	void			*reqs[IO_IOPOLL_BATCH];
	unsigned int		free_reqs;

	/*
	 * File reference cache
	 */
	struct file		*file;
	unsigned int		fd;
	unsigned int		has_refs;
	unsigned int		used_refs;
	unsigned int		ios_left;
};

struct io_op_def {
	/* needs req->io allocated for deferral/async */
	unsigned		async_ctx : 1;
	/* needs current->mm setup, does mm access */
	unsigned		needs_mm : 1;
	/* needs req->file assigned */
	unsigned		needs_file : 1;
	/* needs req->file assigned IFF fd is >= 0 */
	unsigned		fd_non_neg : 1;
	/* hash wq insertion if file is a regular file */
	unsigned		hash_reg_file : 1;
	/* unbound wq insertion if file is a non-regular file */
	unsigned		unbound_nonreg_file : 1;
	/* opcode is not supported by this kernel */
	unsigned		not_supported : 1;
	/* needs file table */
	unsigned		file_table : 1;
	/* needs ->fs */
	unsigned		needs_fs : 1;
	/* set if opcode supports polled "wait" */
	unsigned		pollin : 1;
	unsigned		pollout : 1;
	/* op supports buffer selection */
	unsigned		buffer_select : 1;
};

static const struct io_op_def io_op_defs[] = {
	[IORING_OP_NOP] = {},
	[IORING_OP_READV] = {
		.async_ctx		= 1,
		.needs_mm		= 1,
		.needs_file		= 1,
		.unbound_nonreg_file	= 1,
		.pollin			= 1,
		.buffer_select		= 1,
	},
	[IORING_OP_WRITEV] = {
		.async_ctx		= 1,
		.needs_mm		= 1,
		.needs_file		= 1,
		.hash_reg_file		= 1,
		.unbound_nonreg_file	= 1,
		.pollout		= 1,
	},
	[IORING_OP_FSYNC] = {
		.needs_file		= 1,
	},
	[IORING_OP_READ_FIXED] = {
		.needs_file		= 1,
		.unbound_nonreg_file	= 1,
		.pollin			= 1,
	},
	[IORING_OP_WRITE_FIXED] = {
		.needs_file		= 1,
		.hash_reg_file		= 1,
		.unbound_nonreg_file	= 1,
		.pollout		= 1,
	},
	[IORING_OP_POLL_ADD] = {
		.needs_file		= 1,
		.unbound_nonreg_file	= 1,
	},
	[IORING_OP_POLL_REMOVE] = {},
	[IORING_OP_SYNC_FILE_RANGE] = {
		.needs_file		= 1,
	},
	[IORING_OP_SENDMSG] = {
		.async_ctx		= 1,
		.needs_mm		= 1,
		.needs_file		= 1,
		.unbound_nonreg_file	= 1,
		.needs_fs		= 1,
		.pollout		= 1,
	},
	[IORING_OP_RECVMSG] = {
		.async_ctx		= 1,
		.needs_mm		= 1,
		.needs_file		= 1,
		.unbound_nonreg_file	= 1,
		.needs_fs		= 1,
		.pollin			= 1,
		.buffer_select		= 1,
	},
	[IORING_OP_TIMEOUT] = {
		.async_ctx		= 1,
		.needs_mm		= 1,
	},
	[IORING_OP_TIMEOUT_REMOVE] = {},
	[IORING_OP_ACCEPT] = {
		.needs_mm		= 1,
		.needs_file		= 1,
		.unbound_nonreg_file	= 1,
		.file_table		= 1,
		.pollin			= 1,
	},
	[IORING_OP_ASYNC_CANCEL] = {},
	[IORING_OP_LINK_TIMEOUT] = {
		.async_ctx		= 1,
		.needs_mm		= 1,
	},
	[IORING_OP_CONNECT] = {
		.async_ctx		= 1,
		.needs_mm		= 1,
		.needs_file		= 1,
		.unbound_nonreg_file	= 1,
		.pollout		= 1,
	},
	[IORING_OP_FALLOCATE] = {
		.needs_file		= 1,
	},
	[IORING_OP_OPENAT] = {
		.needs_file		= 1,
		.fd_non_neg		= 1,
		.file_table		= 1,
		.needs_fs		= 1,
	},
	[IORING_OP_CLOSE] = {
		.needs_file		= 1,
		.file_table		= 1,
	},
	[IORING_OP_FILES_UPDATE] = {
		.needs_mm		= 1,
		.file_table		= 1,
	},
	[IORING_OP_STATX] = {
		.needs_mm		= 1,
		.needs_file		= 1,
		.fd_non_neg		= 1,
		.needs_fs		= 1,
	},
	[IORING_OP_READ] = {
		.needs_mm		= 1,
		.needs_file		= 1,
		.unbound_nonreg_file	= 1,
		.pollin			= 1,
		.buffer_select		= 1,
	},
	[IORING_OP_WRITE] = {
		.needs_mm		= 1,
		.needs_file		= 1,
		.unbound_nonreg_file	= 1,
		.pollout		= 1,
	},
	[IORING_OP_FADVISE] = {
		.needs_file		= 1,
	},
	[IORING_OP_MADVISE] = {
		.needs_mm		= 1,
	},
	[IORING_OP_SEND] = {
		.needs_mm		= 1,
		.needs_file		= 1,
		.unbound_nonreg_file	= 1,
		.pollout		= 1,
	},
	[IORING_OP_RECV] = {
		.needs_mm		= 1,
		.needs_file		= 1,
		.unbound_nonreg_file	= 1,
		.pollin			= 1,
		.buffer_select		= 1,
	},
	[IORING_OP_OPENAT2] = {
		.needs_file		= 1,
		.fd_non_neg		= 1,
		.file_table		= 1,
		.needs_fs		= 1,
	},
	[IORING_OP_EPOLL_CTL] = {
		.unbound_nonreg_file	= 1,
		.file_table		= 1,
	},
	[IORING_OP_SPLICE] = {
		.needs_file		= 1,
		.hash_reg_file		= 1,
		.unbound_nonreg_file	= 1,
	},
	[IORING_OP_PROVIDE_BUFFERS] = {},
	[IORING_OP_REMOVE_BUFFERS] = {},
};

static void io_wq_submit_work(struct io_wq_work **workptr);
static void io_cqring_fill_event(struct io_kiocb *req, long res);
static void io_put_req(struct io_kiocb *req);
static void __io_double_put_req(struct io_kiocb *req);
static struct io_kiocb *io_prep_linked_timeout(struct io_kiocb *req);
static void io_queue_linked_timeout(struct io_kiocb *req);
static int __io_sqe_files_update(struct io_ring_ctx *ctx,
				 struct io_uring_files_update *ip,
				 unsigned nr_args);
static int io_grab_files(struct io_kiocb *req);
static void io_cleanup_req(struct io_kiocb *req);
static int io_file_get(struct io_submit_state *state, struct io_kiocb *req,
		       int fd, struct file **out_file, bool fixed);
static void __io_queue_sqe(struct io_kiocb *req,
			   const struct io_uring_sqe *sqe);

static struct kmem_cache *req_cachep;

static const struct file_operations io_uring_fops;

struct sock *io_uring_get_socket(struct file *file)
{
#if defined(CONFIG_UNIX)
	if (file->f_op == &io_uring_fops) {
		struct io_ring_ctx *ctx = file->private_data;

		return ctx->ring_sock->sk;
	}
#endif
	return NULL;
}
EXPORT_SYMBOL(io_uring_get_socket);

static void io_ring_ctx_ref_free(struct percpu_ref *ref)
{
	struct io_ring_ctx *ctx = container_of(ref, struct io_ring_ctx, refs);

	complete(&ctx->completions[0]);
}

static struct io_ring_ctx *io_ring_ctx_alloc(struct io_uring_params *p)
{
	struct io_ring_ctx *ctx;
	int hash_bits;

	ctx = kzalloc(sizeof(*ctx), GFP_KERNEL);
	if (!ctx)
		return NULL;

	ctx->fallback_req = kmem_cache_alloc(req_cachep, GFP_KERNEL);
	if (!ctx->fallback_req)
		goto err;

	ctx->completions = kmalloc(2 * sizeof(struct completion), GFP_KERNEL);
	if (!ctx->completions)
		goto err;

	/*
	 * Use 5 bits less than the max cq entries, that should give us around
	 * 32 entries per hash list if totally full and uniformly spread.
	 */
	hash_bits = ilog2(p->cq_entries);
	hash_bits -= 5;
	if (hash_bits <= 0)
		hash_bits = 1;
	ctx->cancel_hash_bits = hash_bits;
	ctx->cancel_hash = kmalloc((1U << hash_bits) * sizeof(struct hlist_head),
					GFP_KERNEL);
	if (!ctx->cancel_hash)
		goto err;
	__hash_init(ctx->cancel_hash, 1U << hash_bits);

	if (percpu_ref_init(&ctx->refs, io_ring_ctx_ref_free,
			    PERCPU_REF_ALLOW_REINIT, GFP_KERNEL))
		goto err;

	ctx->flags = p->flags;
	init_waitqueue_head(&ctx->cq_wait);
	INIT_LIST_HEAD(&ctx->cq_overflow_list);
	init_completion(&ctx->completions[0]);
	init_completion(&ctx->completions[1]);
	idr_init(&ctx->io_buffer_idr);
	idr_init(&ctx->personality_idr);
	mutex_init(&ctx->uring_lock);
	init_waitqueue_head(&ctx->wait);
	spin_lock_init(&ctx->completion_lock);
	INIT_LIST_HEAD(&ctx->poll_list);
	INIT_LIST_HEAD(&ctx->defer_list);
	INIT_LIST_HEAD(&ctx->timeout_list);
	init_waitqueue_head(&ctx->inflight_wait);
	spin_lock_init(&ctx->inflight_lock);
	INIT_LIST_HEAD(&ctx->inflight_list);
	return ctx;
err:
	if (ctx->fallback_req)
		kmem_cache_free(req_cachep, ctx->fallback_req);
	kfree(ctx->completions);
	kfree(ctx->cancel_hash);
	kfree(ctx);
	return NULL;
}

static inline bool __req_need_defer(struct io_kiocb *req)
{
	struct io_ring_ctx *ctx = req->ctx;

	return req->sequence != ctx->cached_cq_tail
				+ atomic_read(&ctx->cached_cq_overflow);
}

static inline bool req_need_defer(struct io_kiocb *req)
{
	if (unlikely(req->flags & REQ_F_IO_DRAIN))
		return __req_need_defer(req);

	return false;
}

static struct io_kiocb *io_get_deferred_req(struct io_ring_ctx *ctx)
{
	struct io_kiocb *req;

	req = list_first_entry_or_null(&ctx->defer_list, struct io_kiocb, list);
	if (req && !req_need_defer(req)) {
		list_del_init(&req->list);
		return req;
	}

	return NULL;
}

static struct io_kiocb *io_get_timeout_req(struct io_ring_ctx *ctx)
{
	struct io_kiocb *req;

	req = list_first_entry_or_null(&ctx->timeout_list, struct io_kiocb, list);
	if (req) {
		if (req->flags & REQ_F_TIMEOUT_NOSEQ)
			return NULL;
		if (!__req_need_defer(req)) {
			list_del_init(&req->list);
			return req;
		}
	}

	return NULL;
}

static void __io_commit_cqring(struct io_ring_ctx *ctx)
{
	struct io_rings *rings = ctx->rings;

	/* order cqe stores with ring update */
	smp_store_release(&rings->cq.tail, ctx->cached_cq_tail);

	if (wq_has_sleeper(&ctx->cq_wait)) {
		wake_up_interruptible(&ctx->cq_wait);
		kill_fasync(&ctx->cq_fasync, SIGIO, POLL_IN);
	}
}

static inline void io_req_work_grab_env(struct io_kiocb *req,
					const struct io_op_def *def)
{
	if (!req->work.mm && def->needs_mm) {
		mmgrab(current->mm);
		req->work.mm = current->mm;
	}
	if (!req->work.creds)
		req->work.creds = get_current_cred();
	if (!req->work.fs && def->needs_fs) {
		spin_lock(&current->fs->lock);
		if (!current->fs->in_exec) {
			req->work.fs = current->fs;
			req->work.fs->users++;
		} else {
			req->work.flags |= IO_WQ_WORK_CANCEL;
		}
		spin_unlock(&current->fs->lock);
	}
	if (!req->work.task_pid)
		req->work.task_pid = task_pid_vnr(current);
}

static inline void io_req_work_drop_env(struct io_kiocb *req)
{
	if (req->work.mm) {
		mmdrop(req->work.mm);
		req->work.mm = NULL;
	}
	if (req->work.creds) {
		put_cred(req->work.creds);
		req->work.creds = NULL;
	}
	if (req->work.fs) {
		struct fs_struct *fs = req->work.fs;

		spin_lock(&req->work.fs->lock);
		if (--fs->users)
			fs = NULL;
		spin_unlock(&req->work.fs->lock);
		if (fs)
			free_fs_struct(fs);
	}
}

static inline void io_prep_async_work(struct io_kiocb *req,
				      struct io_kiocb **link)
{
	const struct io_op_def *def = &io_op_defs[req->opcode];

	if (req->flags & REQ_F_ISREG) {
		if (def->hash_reg_file)
			io_wq_hash_work(&req->work, file_inode(req->file));
	} else {
		if (def->unbound_nonreg_file)
			req->work.flags |= IO_WQ_WORK_UNBOUND;
	}

	io_req_work_grab_env(req, def);

	*link = io_prep_linked_timeout(req);
}

static inline void io_queue_async_work(struct io_kiocb *req)
{
	struct io_ring_ctx *ctx = req->ctx;
	struct io_kiocb *link;

	io_prep_async_work(req, &link);

	trace_io_uring_queue_async_work(ctx, io_wq_is_hashed(&req->work), req,
					&req->work, req->flags);
	io_wq_enqueue(ctx->io_wq, &req->work);

	if (link)
		io_queue_linked_timeout(link);
}

static void io_kill_timeout(struct io_kiocb *req)
{
	int ret;

	ret = hrtimer_try_to_cancel(&req->io->timeout.timer);
	if (ret != -1) {
		atomic_inc(&req->ctx->cq_timeouts);
		list_del_init(&req->list);
		req->flags |= REQ_F_COMP_LOCKED;
		io_cqring_fill_event(req, 0);
		io_put_req(req);
	}
}

static void io_kill_timeouts(struct io_ring_ctx *ctx)
{
	struct io_kiocb *req, *tmp;

	spin_lock_irq(&ctx->completion_lock);
	list_for_each_entry_safe(req, tmp, &ctx->timeout_list, list)
		io_kill_timeout(req);
	spin_unlock_irq(&ctx->completion_lock);
}

static void io_commit_cqring(struct io_ring_ctx *ctx)
{
	struct io_kiocb *req;

	while ((req = io_get_timeout_req(ctx)) != NULL)
		io_kill_timeout(req);

	__io_commit_cqring(ctx);

	while ((req = io_get_deferred_req(ctx)) != NULL)
		io_queue_async_work(req);
}

static struct io_uring_cqe *io_get_cqring(struct io_ring_ctx *ctx)
{
	struct io_rings *rings = ctx->rings;
	unsigned tail;

	tail = ctx->cached_cq_tail;
	/*
	 * writes to the cq entry need to come after reading head; the
	 * control dependency is enough as we're using WRITE_ONCE to
	 * fill the cq entry
	 */
	if (tail - READ_ONCE(rings->cq.head) == rings->cq_ring_entries)
		return NULL;

	ctx->cached_cq_tail++;
	return &rings->cqes[tail & ctx->cq_mask];
}

static inline bool io_should_trigger_evfd(struct io_ring_ctx *ctx)
{
	if (!ctx->cq_ev_fd)
		return false;
	if (!ctx->eventfd_async)
		return true;
	return io_wq_current_is_worker();
}

static void io_cqring_ev_posted(struct io_ring_ctx *ctx)
{
	if (waitqueue_active(&ctx->wait))
		wake_up(&ctx->wait);
	if (waitqueue_active(&ctx->sqo_wait))
		wake_up(&ctx->sqo_wait);
	if (io_should_trigger_evfd(ctx))
		eventfd_signal(ctx->cq_ev_fd, 1);
}

/* Returns true if there are no backlogged entries after the flush */
static bool io_cqring_overflow_flush(struct io_ring_ctx *ctx, bool force)
{
	struct io_rings *rings = ctx->rings;
	struct io_uring_cqe *cqe;
	struct io_kiocb *req;
	unsigned long flags;
	LIST_HEAD(list);

	if (!force) {
		if (list_empty_careful(&ctx->cq_overflow_list))
			return true;
		if ((ctx->cached_cq_tail - READ_ONCE(rings->cq.head) ==
		    rings->cq_ring_entries))
			return false;
	}

	spin_lock_irqsave(&ctx->completion_lock, flags);

	/* if force is set, the ring is going away. always drop after that */
	if (force)
		ctx->cq_overflow_flushed = 1;

	cqe = NULL;
	while (!list_empty(&ctx->cq_overflow_list)) {
		cqe = io_get_cqring(ctx);
		if (!cqe && !force)
			break;

		req = list_first_entry(&ctx->cq_overflow_list, struct io_kiocb,
						list);
		list_move(&req->list, &list);
		req->flags &= ~REQ_F_OVERFLOW;
		if (cqe) {
			WRITE_ONCE(cqe->user_data, req->user_data);
			WRITE_ONCE(cqe->res, req->result);
			WRITE_ONCE(cqe->flags, req->cflags);
		} else {
			WRITE_ONCE(ctx->rings->cq_overflow,
				atomic_inc_return(&ctx->cached_cq_overflow));
		}
	}

	io_commit_cqring(ctx);
	if (cqe) {
		clear_bit(0, &ctx->sq_check_overflow);
		clear_bit(0, &ctx->cq_check_overflow);
	}
	spin_unlock_irqrestore(&ctx->completion_lock, flags);
	io_cqring_ev_posted(ctx);

	while (!list_empty(&list)) {
		req = list_first_entry(&list, struct io_kiocb, list);
		list_del(&req->list);
		io_put_req(req);
	}

	return cqe != NULL;
}

static void __io_cqring_fill_event(struct io_kiocb *req, long res, long cflags)
{
	struct io_ring_ctx *ctx = req->ctx;
	struct io_uring_cqe *cqe;

	trace_io_uring_complete(ctx, req->user_data, res);

	/*
	 * If we can't get a cq entry, userspace overflowed the
	 * submission (by quite a lot). Increment the overflow count in
	 * the ring.
	 */
	cqe = io_get_cqring(ctx);
	if (likely(cqe)) {
		WRITE_ONCE(cqe->user_data, req->user_data);
		WRITE_ONCE(cqe->res, res);
		WRITE_ONCE(cqe->flags, cflags);
	} else if (ctx->cq_overflow_flushed) {
		WRITE_ONCE(ctx->rings->cq_overflow,
				atomic_inc_return(&ctx->cached_cq_overflow));
	} else {
		if (list_empty(&ctx->cq_overflow_list)) {
			set_bit(0, &ctx->sq_check_overflow);
			set_bit(0, &ctx->cq_check_overflow);
		}
		req->flags |= REQ_F_OVERFLOW;
		refcount_inc(&req->refs);
		req->result = res;
		req->cflags = cflags;
		list_add_tail(&req->list, &ctx->cq_overflow_list);
	}
}

static void io_cqring_fill_event(struct io_kiocb *req, long res)
{
	__io_cqring_fill_event(req, res, 0);
}

static void __io_cqring_add_event(struct io_kiocb *req, long res, long cflags)
{
	struct io_ring_ctx *ctx = req->ctx;
	unsigned long flags;

	spin_lock_irqsave(&ctx->completion_lock, flags);
	__io_cqring_fill_event(req, res, cflags);
	io_commit_cqring(ctx);
	spin_unlock_irqrestore(&ctx->completion_lock, flags);

	io_cqring_ev_posted(ctx);
}

static void io_cqring_add_event(struct io_kiocb *req, long res)
{
	__io_cqring_add_event(req, res, 0);
}

static inline bool io_is_fallback_req(struct io_kiocb *req)
{
	return req == (struct io_kiocb *)
			((unsigned long) req->ctx->fallback_req & ~1UL);
}

static struct io_kiocb *io_get_fallback_req(struct io_ring_ctx *ctx)
{
	struct io_kiocb *req;

	req = ctx->fallback_req;
	if (!test_and_set_bit_lock(0, (unsigned long *) ctx->fallback_req))
		return req;

	return NULL;
}

static struct io_kiocb *io_alloc_req(struct io_ring_ctx *ctx,
				     struct io_submit_state *state)
{
	gfp_t gfp = GFP_KERNEL | __GFP_NOWARN;
	struct io_kiocb *req;

	if (!state) {
		req = kmem_cache_alloc(req_cachep, gfp);
		if (unlikely(!req))
			goto fallback;
	} else if (!state->free_reqs) {
		size_t sz;
		int ret;

		sz = min_t(size_t, state->ios_left, ARRAY_SIZE(state->reqs));
		ret = kmem_cache_alloc_bulk(req_cachep, gfp, sz, state->reqs);

		/*
		 * Bulk alloc is all-or-nothing. If we fail to get a batch,
		 * retry single alloc to be on the safe side.
		 */
		if (unlikely(ret <= 0)) {
			state->reqs[0] = kmem_cache_alloc(req_cachep, gfp);
			if (!state->reqs[0])
				goto fallback;
			ret = 1;
		}
		state->free_reqs = ret - 1;
		req = state->reqs[ret - 1];
	} else {
		state->free_reqs--;
		req = state->reqs[state->free_reqs];
	}

	return req;
fallback:
	return io_get_fallback_req(ctx);
}

static inline void io_put_file(struct io_kiocb *req, struct file *file,
			  bool fixed)
{
	if (fixed)
		percpu_ref_put(req->fixed_file_refs);
	else
		fput(file);
}

static void __io_req_aux_free(struct io_kiocb *req)
{
	if (req->flags & REQ_F_NEED_CLEANUP)
		io_cleanup_req(req);

	kfree(req->io);
	if (req->file)
		io_put_file(req, req->file, (req->flags & REQ_F_FIXED_FILE));
	if (req->task)
		put_task_struct(req->task);

	io_req_work_drop_env(req);
}

static void __io_free_req(struct io_kiocb *req)
{
	__io_req_aux_free(req);

	if (req->flags & REQ_F_INFLIGHT) {
		struct io_ring_ctx *ctx = req->ctx;
		unsigned long flags;

		spin_lock_irqsave(&ctx->inflight_lock, flags);
		list_del(&req->inflight_entry);
		if (waitqueue_active(&ctx->inflight_wait))
			wake_up(&ctx->inflight_wait);
		spin_unlock_irqrestore(&ctx->inflight_lock, flags);
	}

	percpu_ref_put(&req->ctx->refs);
	if (likely(!io_is_fallback_req(req)))
		kmem_cache_free(req_cachep, req);
	else
		clear_bit_unlock(0, (unsigned long *) req->ctx->fallback_req);
}

struct req_batch {
	void *reqs[IO_IOPOLL_BATCH];
	int to_free;
	int need_iter;
};

static void io_free_req_many(struct io_ring_ctx *ctx, struct req_batch *rb)
{
	if (!rb->to_free)
		return;
	if (rb->need_iter) {
		int i, inflight = 0;
		unsigned long flags;

		for (i = 0; i < rb->to_free; i++) {
			struct io_kiocb *req = rb->reqs[i];

			if (req->flags & REQ_F_FIXED_FILE) {
				req->file = NULL;
				percpu_ref_put(req->fixed_file_refs);
			}
			if (req->flags & REQ_F_INFLIGHT)
				inflight++;
			__io_req_aux_free(req);
		}
		if (!inflight)
			goto do_free;

		spin_lock_irqsave(&ctx->inflight_lock, flags);
		for (i = 0; i < rb->to_free; i++) {
			struct io_kiocb *req = rb->reqs[i];

			if (req->flags & REQ_F_INFLIGHT) {
				list_del(&req->inflight_entry);
				if (!--inflight)
					break;
			}
		}
		spin_unlock_irqrestore(&ctx->inflight_lock, flags);

		if (waitqueue_active(&ctx->inflight_wait))
			wake_up(&ctx->inflight_wait);
	}
do_free:
	kmem_cache_free_bulk(req_cachep, rb->to_free, rb->reqs);
	percpu_ref_put_many(&ctx->refs, rb->to_free);
	rb->to_free = rb->need_iter = 0;
}

static bool io_link_cancel_timeout(struct io_kiocb *req)
{
	struct io_ring_ctx *ctx = req->ctx;
	int ret;

	ret = hrtimer_try_to_cancel(&req->io->timeout.timer);
	if (ret != -1) {
		io_cqring_fill_event(req, -ECANCELED);
		io_commit_cqring(ctx);
		req->flags &= ~REQ_F_LINK_HEAD;
		io_put_req(req);
		return true;
	}

	return false;
}

static void io_req_link_next(struct io_kiocb *req, struct io_kiocb **nxtptr)
{
	struct io_ring_ctx *ctx = req->ctx;
	bool wake_ev = false;

	/* Already got next link */
	if (req->flags & REQ_F_LINK_NEXT)
		return;

	/*
	 * The list should never be empty when we are called here. But could
	 * potentially happen if the chain is messed up, check to be on the
	 * safe side.
	 */
	while (!list_empty(&req->link_list)) {
		struct io_kiocb *nxt = list_first_entry(&req->link_list,
						struct io_kiocb, link_list);

		if (unlikely((req->flags & REQ_F_LINK_TIMEOUT) &&
			     (nxt->flags & REQ_F_TIMEOUT))) {
			list_del_init(&nxt->link_list);
			wake_ev |= io_link_cancel_timeout(nxt);
			req->flags &= ~REQ_F_LINK_TIMEOUT;
			continue;
		}

		list_del_init(&req->link_list);
		if (!list_empty(&nxt->link_list))
			nxt->flags |= REQ_F_LINK_HEAD;
		*nxtptr = nxt;
		break;
	}

	req->flags |= REQ_F_LINK_NEXT;
	if (wake_ev)
		io_cqring_ev_posted(ctx);
}

/*
 * Called if REQ_F_LINK_HEAD is set, and we fail the head request
 */
static void io_fail_links(struct io_kiocb *req)
{
	struct io_ring_ctx *ctx = req->ctx;
	unsigned long flags;

	spin_lock_irqsave(&ctx->completion_lock, flags);

	while (!list_empty(&req->link_list)) {
		struct io_kiocb *link = list_first_entry(&req->link_list,
						struct io_kiocb, link_list);

		list_del_init(&link->link_list);
		trace_io_uring_fail_link(req, link);

		if ((req->flags & REQ_F_LINK_TIMEOUT) &&
		    link->opcode == IORING_OP_LINK_TIMEOUT) {
			io_link_cancel_timeout(link);
		} else {
			io_cqring_fill_event(link, -ECANCELED);
			__io_double_put_req(link);
		}
		req->flags &= ~REQ_F_LINK_TIMEOUT;
	}

	io_commit_cqring(ctx);
	spin_unlock_irqrestore(&ctx->completion_lock, flags);
	io_cqring_ev_posted(ctx);
}

static void io_req_find_next(struct io_kiocb *req, struct io_kiocb **nxt)
{
	if (likely(!(req->flags & REQ_F_LINK_HEAD)))
		return;

	/*
	 * If LINK is set, we have dependent requests in this chain. If we
	 * didn't fail this request, queue the first one up, moving any other
	 * dependencies to the next request. In case of failure, fail the rest
	 * of the chain.
	 */
	if (req->flags & REQ_F_FAIL_LINK) {
		io_fail_links(req);
	} else if ((req->flags & (REQ_F_LINK_TIMEOUT | REQ_F_COMP_LOCKED)) ==
			REQ_F_LINK_TIMEOUT) {
		struct io_ring_ctx *ctx = req->ctx;
		unsigned long flags;

		/*
		 * If this is a timeout link, we could be racing with the
		 * timeout timer. Grab the completion lock for this case to
		 * protect against that.
		 */
		spin_lock_irqsave(&ctx->completion_lock, flags);
		io_req_link_next(req, nxt);
		spin_unlock_irqrestore(&ctx->completion_lock, flags);
	} else {
		io_req_link_next(req, nxt);
	}
}

static void io_free_req(struct io_kiocb *req)
{
	struct io_kiocb *nxt = NULL;

	io_req_find_next(req, &nxt);
	__io_free_req(req);

	if (nxt)
		io_queue_async_work(nxt);
}

static void io_link_work_cb(struct io_wq_work **workptr)
{
	struct io_kiocb *req = container_of(*workptr, struct io_kiocb, work);
	struct io_kiocb *link;

	link = list_first_entry(&req->link_list, struct io_kiocb, link_list);
	io_queue_linked_timeout(link);
	io_wq_submit_work(workptr);
}

static void io_wq_assign_next(struct io_wq_work **workptr, struct io_kiocb *nxt)
{
	struct io_kiocb *link;
	const struct io_op_def *def = &io_op_defs[nxt->opcode];

	if ((nxt->flags & REQ_F_ISREG) && def->hash_reg_file)
		io_wq_hash_work(&nxt->work, file_inode(nxt->file));

	*workptr = &nxt->work;
	link = io_prep_linked_timeout(nxt);
	if (link)
		nxt->work.func = io_link_work_cb;
}

/*
 * Drop reference to request, return next in chain (if there is one) if this
 * was the last reference to this request.
 */
__attribute__((nonnull))
static void io_put_req_find_next(struct io_kiocb *req, struct io_kiocb **nxtptr)
{
	if (refcount_dec_and_test(&req->refs)) {
		io_req_find_next(req, nxtptr);
		__io_free_req(req);
	}
}

static void io_put_req(struct io_kiocb *req)
{
	if (refcount_dec_and_test(&req->refs))
		io_free_req(req);
}

static void io_steal_work(struct io_kiocb *req,
			  struct io_wq_work **workptr)
{
	/*
	 * It's in an io-wq worker, so there always should be at least
	 * one reference, which will be dropped in io_put_work() just
	 * after the current handler returns.
	 *
	 * It also means, that if the counter dropped to 1, then there is
	 * no asynchronous users left, so it's safe to steal the next work.
	 */
	if (refcount_read(&req->refs) == 1) {
		struct io_kiocb *nxt = NULL;

		io_req_find_next(req, &nxt);
		if (nxt)
			io_wq_assign_next(workptr, nxt);
	}
}

/*
 * Must only be used if we don't need to care about links, usually from
 * within the completion handling itself.
 */
static void __io_double_put_req(struct io_kiocb *req)
{
	/* drop both submit and complete references */
	if (refcount_sub_and_test(2, &req->refs))
		__io_free_req(req);
}

static void io_double_put_req(struct io_kiocb *req)
{
	/* drop both submit and complete references */
	if (refcount_sub_and_test(2, &req->refs))
		io_free_req(req);
}

static unsigned io_cqring_events(struct io_ring_ctx *ctx, bool noflush)
{
	struct io_rings *rings = ctx->rings;

	if (test_bit(0, &ctx->cq_check_overflow)) {
		/*
		 * noflush == true is from the waitqueue handler, just ensure
		 * we wake up the task, and the next invocation will flush the
		 * entries. We cannot safely to it from here.
		 */
		if (noflush && !list_empty(&ctx->cq_overflow_list))
			return -1U;

		io_cqring_overflow_flush(ctx, false);
	}

	/* See comment at the top of this file */
	smp_rmb();
	return ctx->cached_cq_tail - READ_ONCE(rings->cq.head);
}

static inline unsigned int io_sqring_entries(struct io_ring_ctx *ctx)
{
	struct io_rings *rings = ctx->rings;

	/* make sure SQ entry isn't read before tail */
	return smp_load_acquire(&rings->sq.tail) - ctx->cached_sq_head;
}

static inline bool io_req_multi_free(struct req_batch *rb, struct io_kiocb *req)
{
	if ((req->flags & REQ_F_LINK_HEAD) || io_is_fallback_req(req))
		return false;

	if (!(req->flags & REQ_F_FIXED_FILE) || req->io)
		rb->need_iter++;

	rb->reqs[rb->to_free++] = req;
	if (unlikely(rb->to_free == ARRAY_SIZE(rb->reqs)))
		io_free_req_many(req->ctx, rb);
	return true;
}

static int io_put_kbuf(struct io_kiocb *req)
{
	struct io_buffer *kbuf;
	int cflags;

	kbuf = (struct io_buffer *) (unsigned long) req->rw.addr;
	cflags = kbuf->bid << IORING_CQE_BUFFER_SHIFT;
	cflags |= IORING_CQE_F_BUFFER;
	req->rw.addr = 0;
	kfree(kbuf);
	return cflags;
}

/*
 * Find and free completed poll iocbs
 */
static void io_iopoll_complete(struct io_ring_ctx *ctx, unsigned int *nr_events,
			       struct list_head *done)
{
	struct req_batch rb;
	struct io_kiocb *req;

	rb.to_free = rb.need_iter = 0;
	while (!list_empty(done)) {
		int cflags = 0;

		req = list_first_entry(done, struct io_kiocb, list);
		list_del(&req->list);

		if (req->flags & REQ_F_BUFFER_SELECTED)
			cflags = io_put_kbuf(req);

		__io_cqring_fill_event(req, req->result, cflags);
		(*nr_events)++;

		if (refcount_dec_and_test(&req->refs) &&
		    !io_req_multi_free(&rb, req))
			io_free_req(req);
	}

	io_commit_cqring(ctx);
	if (ctx->flags & IORING_SETUP_SQPOLL)
		io_cqring_ev_posted(ctx);
	io_free_req_many(ctx, &rb);
}

static void io_iopoll_queue(struct list_head *again)
{
	struct io_kiocb *req;

	do {
		req = list_first_entry(again, struct io_kiocb, list);
		list_del(&req->list);
		refcount_inc(&req->refs);
		io_queue_async_work(req);
	} while (!list_empty(again));
}

static int io_do_iopoll(struct io_ring_ctx *ctx, unsigned int *nr_events,
			long min)
{
	struct io_kiocb *req, *tmp;
	LIST_HEAD(done);
	LIST_HEAD(again);
	bool spin;
	int ret;

	/*
	 * Only spin for completions if we don't have multiple devices hanging
	 * off our complete list, and we're under the requested amount.
	 */
	spin = !ctx->poll_multi_file && *nr_events < min;

	ret = 0;
	list_for_each_entry_safe(req, tmp, &ctx->poll_list, list) {
		struct kiocb *kiocb = &req->rw.kiocb;

		/*
		 * Move completed and retryable entries to our local lists.
		 * If we find a request that requires polling, break out
		 * and complete those lists first, if we have entries there.
		 */
		if (req->flags & REQ_F_IOPOLL_COMPLETED) {
			list_move_tail(&req->list, &done);
			continue;
		}
		if (!list_empty(&done))
			break;

		if (req->result == -EAGAIN) {
			list_move_tail(&req->list, &again);
			continue;
		}
		if (!list_empty(&again))
			break;

		ret = kiocb->ki_filp->f_op->iopoll(kiocb, spin);
		if (ret < 0)
			break;

		if (ret && spin)
			spin = false;
		ret = 0;
	}

	if (!list_empty(&done))
		io_iopoll_complete(ctx, nr_events, &done);

	if (!list_empty(&again))
		io_iopoll_queue(&again);

	return ret;
}

/*
 * Poll for a minimum of 'min' events. Note that if min == 0 we consider that a
 * non-spinning poll check - we'll still enter the driver poll loop, but only
 * as a non-spinning completion check.
 */
static int io_iopoll_getevents(struct io_ring_ctx *ctx, unsigned int *nr_events,
				long min)
{
	while (!list_empty(&ctx->poll_list) && !need_resched()) {
		int ret;

		ret = io_do_iopoll(ctx, nr_events, min);
		if (ret < 0)
			return ret;
		if (!min || *nr_events >= min)
			return 0;
	}

	return 1;
}

/*
 * We can't just wait for polled events to come to us, we have to actively
 * find and complete them.
 */
static void io_iopoll_reap_events(struct io_ring_ctx *ctx)
{
	if (!(ctx->flags & IORING_SETUP_IOPOLL))
		return;

	mutex_lock(&ctx->uring_lock);
	while (!list_empty(&ctx->poll_list)) {
		unsigned int nr_events = 0;

		io_iopoll_getevents(ctx, &nr_events, 1);

		/*
		 * Ensure we allow local-to-the-cpu processing to take place,
		 * in this case we need to ensure that we reap all events.
		 */
		cond_resched();
	}
	mutex_unlock(&ctx->uring_lock);
}

static int io_iopoll_check(struct io_ring_ctx *ctx, unsigned *nr_events,
			   long min)
{
	int iters = 0, ret = 0;

	/*
	 * We disallow the app entering submit/complete with polling, but we
	 * still need to lock the ring to prevent racing with polled issue
	 * that got punted to a workqueue.
	 */
	mutex_lock(&ctx->uring_lock);
	do {
		int tmin = 0;

		/*
		 * Don't enter poll loop if we already have events pending.
		 * If we do, we can potentially be spinning for commands that
		 * already triggered a CQE (eg in error).
		 */
		if (io_cqring_events(ctx, false))
			break;

		/*
		 * If a submit got punted to a workqueue, we can have the
		 * application entering polling for a command before it gets
		 * issued. That app will hold the uring_lock for the duration
		 * of the poll right here, so we need to take a breather every
		 * now and then to ensure that the issue has a chance to add
		 * the poll to the issued list. Otherwise we can spin here
		 * forever, while the workqueue is stuck trying to acquire the
		 * very same mutex.
		 */
		if (!(++iters & 7)) {
			mutex_unlock(&ctx->uring_lock);
			mutex_lock(&ctx->uring_lock);
		}

		if (*nr_events < min)
			tmin = min - *nr_events;

		ret = io_iopoll_getevents(ctx, nr_events, tmin);
		if (ret <= 0)
			break;
		ret = 0;
	} while (min && !*nr_events && !need_resched());

	mutex_unlock(&ctx->uring_lock);
	return ret;
}

static void kiocb_end_write(struct io_kiocb *req)
{
	/*
	 * Tell lockdep we inherited freeze protection from submission
	 * thread.
	 */
	if (req->flags & REQ_F_ISREG) {
		struct inode *inode = file_inode(req->file);

		__sb_writers_acquired(inode->i_sb, SB_FREEZE_WRITE);
	}
	file_end_write(req->file);
}

static inline void req_set_fail_links(struct io_kiocb *req)
{
	if ((req->flags & (REQ_F_LINK | REQ_F_HARDLINK)) == REQ_F_LINK)
		req->flags |= REQ_F_FAIL_LINK;
}

static void io_complete_rw_common(struct kiocb *kiocb, long res)
{
	struct io_kiocb *req = container_of(kiocb, struct io_kiocb, rw.kiocb);
	int cflags = 0;

	if (kiocb->ki_flags & IOCB_WRITE)
		kiocb_end_write(req);

	if (res != req->result)
		req_set_fail_links(req);
	if (req->flags & REQ_F_BUFFER_SELECTED)
		cflags = io_put_kbuf(req);
	__io_cqring_add_event(req, res, cflags);
}

static void io_complete_rw(struct kiocb *kiocb, long res, long res2)
{
	struct io_kiocb *req = container_of(kiocb, struct io_kiocb, rw.kiocb);

	io_complete_rw_common(kiocb, res);
	io_put_req(req);
}

static void io_complete_rw_iopoll(struct kiocb *kiocb, long res, long res2)
{
	struct io_kiocb *req = container_of(kiocb, struct io_kiocb, rw.kiocb);

	if (kiocb->ki_flags & IOCB_WRITE)
		kiocb_end_write(req);

	if (res != req->result)
		req_set_fail_links(req);
	req->result = res;
	if (res != -EAGAIN)
		req->flags |= REQ_F_IOPOLL_COMPLETED;
}

/*
 * After the iocb has been issued, it's safe to be found on the poll list.
 * Adding the kiocb to the list AFTER submission ensures that we don't
 * find it from a io_iopoll_getevents() thread before the issuer is done
 * accessing the kiocb cookie.
 */
static void io_iopoll_req_issued(struct io_kiocb *req)
{
	struct io_ring_ctx *ctx = req->ctx;

	/*
	 * Track whether we have multiple files in our lists. This will impact
	 * how we do polling eventually, not spinning if we're on potentially
	 * different devices.
	 */
	if (list_empty(&ctx->poll_list)) {
		ctx->poll_multi_file = false;
	} else if (!ctx->poll_multi_file) {
		struct io_kiocb *list_req;

		list_req = list_first_entry(&ctx->poll_list, struct io_kiocb,
						list);
		if (list_req->file != req->file)
			ctx->poll_multi_file = true;
	}

	/*
	 * For fast devices, IO may have already completed. If it has, add
	 * it to the front so we find it first.
	 */
	if (req->flags & REQ_F_IOPOLL_COMPLETED)
		list_add(&req->list, &ctx->poll_list);
	else
		list_add_tail(&req->list, &ctx->poll_list);

	if ((ctx->flags & IORING_SETUP_SQPOLL) &&
	    wq_has_sleeper(&ctx->sqo_wait))
		wake_up(&ctx->sqo_wait);
}

static void io_file_put(struct io_submit_state *state)
{
	if (state->file) {
		int diff = state->has_refs - state->used_refs;

		if (diff)
			fput_many(state->file, diff);
		state->file = NULL;
	}
}

/*
 * Get as many references to a file as we have IOs left in this submission,
 * assuming most submissions are for one file, or at least that each file
 * has more than one submission.
 */
static struct file *__io_file_get(struct io_submit_state *state, int fd)
{
	if (!state)
		return fget(fd);

	if (state->file) {
		if (state->fd == fd) {
			state->used_refs++;
			state->ios_left--;
			return state->file;
		}
		io_file_put(state);
	}
	state->file = fget_many(fd, state->ios_left);
	if (!state->file)
		return NULL;

	state->fd = fd;
	state->has_refs = state->ios_left;
	state->used_refs = 1;
	state->ios_left--;
	return state->file;
}

/*
 * If we tracked the file through the SCM inflight mechanism, we could support
 * any file. For now, just ensure that anything potentially problematic is done
 * inline.
 */
static bool io_file_supports_async(struct file *file)
{
	umode_t mode = file_inode(file)->i_mode;

	if (S_ISBLK(mode) || S_ISCHR(mode) || S_ISSOCK(mode))
		return true;
	if (S_ISREG(mode) && file->f_op != &io_uring_fops)
		return true;

	return false;
}

static int io_prep_rw(struct io_kiocb *req, const struct io_uring_sqe *sqe,
		      bool force_nonblock)
{
	struct io_ring_ctx *ctx = req->ctx;
	struct kiocb *kiocb = &req->rw.kiocb;
	unsigned ioprio;
	int ret;

	if (S_ISREG(file_inode(req->file)->i_mode))
		req->flags |= REQ_F_ISREG;

	kiocb->ki_pos = READ_ONCE(sqe->off);
	if (kiocb->ki_pos == -1 && !(req->file->f_mode & FMODE_STREAM)) {
		req->flags |= REQ_F_CUR_POS;
		kiocb->ki_pos = req->file->f_pos;
	}
	kiocb->ki_hint = ki_hint_validate(file_write_hint(kiocb->ki_filp));
<<<<<<< HEAD
	kiocb->ki_flags = iocb_flags(kiocb->ki_filp);
	ret = kiocb_set_rw_flags(kiocb, READ_ONCE(sqe->rw_flags));
	if (unlikely(ret))
		return ret;
=======
	kiocb->ki_streamid = file_stream_id(kiocb->ki_filp);
>>>>>>> 773a27bf

	ioprio = READ_ONCE(sqe->ioprio);
	if (ioprio) {
		ret = ioprio_check_cap(ioprio);
		if (ret)
			return ret;

		kiocb->ki_ioprio = ioprio;
	} else
		kiocb->ki_ioprio = get_current_ioprio();

	/* don't allow async punt if RWF_NOWAIT was requested */
	if ((kiocb->ki_flags & IOCB_NOWAIT) ||
	    (req->file->f_flags & O_NONBLOCK))
		req->flags |= REQ_F_NOWAIT;

	if (force_nonblock)
		kiocb->ki_flags |= IOCB_NOWAIT;

	if (ctx->flags & IORING_SETUP_IOPOLL) {
		if (!(kiocb->ki_flags & IOCB_DIRECT) ||
		    !kiocb->ki_filp->f_op->iopoll)
			return -EOPNOTSUPP;

		kiocb->ki_flags |= IOCB_HIPRI;
		kiocb->ki_complete = io_complete_rw_iopoll;
		req->result = 0;
	} else {
		if (kiocb->ki_flags & IOCB_HIPRI)
			return -EINVAL;
		kiocb->ki_complete = io_complete_rw;
	}

	req->rw.addr = READ_ONCE(sqe->addr);
	req->rw.len = READ_ONCE(sqe->len);
	/* we own ->private, reuse it for the buffer index  / buffer ID */
	req->rw.kiocb.private = (void *) (unsigned long)
					READ_ONCE(sqe->buf_index);
	return 0;
}

static inline void io_rw_done(struct kiocb *kiocb, ssize_t ret)
{
	switch (ret) {
	case -EIOCBQUEUED:
		break;
	case -ERESTARTSYS:
	case -ERESTARTNOINTR:
	case -ERESTARTNOHAND:
	case -ERESTART_RESTARTBLOCK:
		/*
		 * We can't just restart the syscall, since previously
		 * submitted sqes may already be in progress. Just fail this
		 * IO with EINTR.
		 */
		ret = -EINTR;
		/* fall through */
	default:
		kiocb->ki_complete(kiocb, ret, 0);
	}
}

static void kiocb_done(struct kiocb *kiocb, ssize_t ret)
{
	struct io_kiocb *req = container_of(kiocb, struct io_kiocb, rw.kiocb);

	if (req->flags & REQ_F_CUR_POS)
		req->file->f_pos = kiocb->ki_pos;
	if (ret >= 0 && kiocb->ki_complete == io_complete_rw)
		io_complete_rw(kiocb, ret, 0);
	else
		io_rw_done(kiocb, ret);
}

static ssize_t io_import_fixed(struct io_kiocb *req, int rw,
			       struct iov_iter *iter)
{
	struct io_ring_ctx *ctx = req->ctx;
	size_t len = req->rw.len;
	struct io_mapped_ubuf *imu;
	unsigned index, buf_index;
	size_t offset;
	u64 buf_addr;

	/* attempt to use fixed buffers without having provided iovecs */
	if (unlikely(!ctx->user_bufs))
		return -EFAULT;

	buf_index = (unsigned long) req->rw.kiocb.private;
	if (unlikely(buf_index >= ctx->nr_user_bufs))
		return -EFAULT;

	index = array_index_nospec(buf_index, ctx->nr_user_bufs);
	imu = &ctx->user_bufs[index];
	buf_addr = req->rw.addr;

	/* overflow */
	if (buf_addr + len < buf_addr)
		return -EFAULT;
	/* not inside the mapped region */
	if (buf_addr < imu->ubuf || buf_addr + len > imu->ubuf + imu->len)
		return -EFAULT;

	/*
	 * May not be a start of buffer, set size appropriately
	 * and advance us to the beginning.
	 */
	offset = buf_addr - imu->ubuf;
	iov_iter_bvec(iter, rw, imu->bvec, imu->nr_bvecs, offset + len);

	if (offset) {
		/*
		 * Don't use iov_iter_advance() here, as it's really slow for
		 * using the latter parts of a big fixed buffer - it iterates
		 * over each segment manually. We can cheat a bit here, because
		 * we know that:
		 *
		 * 1) it's a BVEC iter, we set it up
		 * 2) all bvecs are PAGE_SIZE in size, except potentially the
		 *    first and last bvec
		 *
		 * So just find our index, and adjust the iterator afterwards.
		 * If the offset is within the first bvec (or the whole first
		 * bvec, just use iov_iter_advance(). This makes it easier
		 * since we can just skip the first segment, which may not
		 * be PAGE_SIZE aligned.
		 */
		const struct bio_vec *bvec = imu->bvec;

		if (offset <= bvec->bv_len) {
			iov_iter_advance(iter, offset);
		} else {
			unsigned long seg_skip;

			/* skip first vec */
			offset -= bvec->bv_len;
			seg_skip = 1 + (offset >> PAGE_SHIFT);

			iter->bvec = bvec + seg_skip;
			iter->nr_segs -= seg_skip;
			iter->count -= bvec->bv_len + offset;
			iter->iov_offset = offset & ~PAGE_MASK;
		}
	}

	return len;
}

static void io_ring_submit_unlock(struct io_ring_ctx *ctx, bool needs_lock)
{
	if (needs_lock)
		mutex_unlock(&ctx->uring_lock);
}

static void io_ring_submit_lock(struct io_ring_ctx *ctx, bool needs_lock)
{
	/*
	 * "Normal" inline submissions always hold the uring_lock, since we
	 * grab it from the system call. Same is true for the SQPOLL offload.
	 * The only exception is when we've detached the request and issue it
	 * from an async worker thread, grab the lock for that case.
	 */
	if (needs_lock)
		mutex_lock(&ctx->uring_lock);
}

static struct io_buffer *io_buffer_select(struct io_kiocb *req, size_t *len,
					  int bgid, struct io_buffer *kbuf,
					  bool needs_lock)
{
	struct io_buffer *head;

	if (req->flags & REQ_F_BUFFER_SELECTED)
		return kbuf;

	io_ring_submit_lock(req->ctx, needs_lock);

	lockdep_assert_held(&req->ctx->uring_lock);

	head = idr_find(&req->ctx->io_buffer_idr, bgid);
	if (head) {
		if (!list_empty(&head->list)) {
			kbuf = list_last_entry(&head->list, struct io_buffer,
							list);
			list_del(&kbuf->list);
		} else {
			kbuf = head;
			idr_remove(&req->ctx->io_buffer_idr, bgid);
		}
		if (*len > kbuf->len)
			*len = kbuf->len;
	} else {
		kbuf = ERR_PTR(-ENOBUFS);
	}

	io_ring_submit_unlock(req->ctx, needs_lock);

	return kbuf;
}

static void __user *io_rw_buffer_select(struct io_kiocb *req, size_t *len,
					bool needs_lock)
{
	struct io_buffer *kbuf;
	int bgid;

	kbuf = (struct io_buffer *) (unsigned long) req->rw.addr;
	bgid = (int) (unsigned long) req->rw.kiocb.private;
	kbuf = io_buffer_select(req, len, bgid, kbuf, needs_lock);
	if (IS_ERR(kbuf))
		return kbuf;
	req->rw.addr = (u64) (unsigned long) kbuf;
	req->flags |= REQ_F_BUFFER_SELECTED;
	return u64_to_user_ptr(kbuf->addr);
}

#ifdef CONFIG_COMPAT
static ssize_t io_compat_import(struct io_kiocb *req, struct iovec *iov,
				bool needs_lock)
{
	struct compat_iovec __user *uiov;
	compat_ssize_t clen;
	void __user *buf;
	ssize_t len;

	uiov = u64_to_user_ptr(req->rw.addr);
	if (!access_ok(uiov, sizeof(*uiov)))
		return -EFAULT;
	if (__get_user(clen, &uiov->iov_len))
		return -EFAULT;
	if (clen < 0)
		return -EINVAL;

	len = clen;
	buf = io_rw_buffer_select(req, &len, needs_lock);
	if (IS_ERR(buf))
		return PTR_ERR(buf);
	iov[0].iov_base = buf;
	iov[0].iov_len = (compat_size_t) len;
	return 0;
}
#endif

static ssize_t __io_iov_buffer_select(struct io_kiocb *req, struct iovec *iov,
				      bool needs_lock)
{
	struct iovec __user *uiov = u64_to_user_ptr(req->rw.addr);
	void __user *buf;
	ssize_t len;

	if (copy_from_user(iov, uiov, sizeof(*uiov)))
		return -EFAULT;

	len = iov[0].iov_len;
	if (len < 0)
		return -EINVAL;
	buf = io_rw_buffer_select(req, &len, needs_lock);
	if (IS_ERR(buf))
		return PTR_ERR(buf);
	iov[0].iov_base = buf;
	iov[0].iov_len = len;
	return 0;
}

static ssize_t io_iov_buffer_select(struct io_kiocb *req, struct iovec *iov,
				    bool needs_lock)
{
	if (req->flags & REQ_F_BUFFER_SELECTED)
		return 0;
	if (!req->rw.len)
		return 0;
	else if (req->rw.len > 1)
		return -EINVAL;

#ifdef CONFIG_COMPAT
	if (req->ctx->compat)
		return io_compat_import(req, iov, needs_lock);
#endif

	return __io_iov_buffer_select(req, iov, needs_lock);
}

static ssize_t io_import_iovec(int rw, struct io_kiocb *req,
			       struct iovec **iovec, struct iov_iter *iter,
			       bool needs_lock)
{
	void __user *buf = u64_to_user_ptr(req->rw.addr);
	size_t sqe_len = req->rw.len;
	ssize_t ret;
	u8 opcode;

	opcode = req->opcode;
	if (opcode == IORING_OP_READ_FIXED || opcode == IORING_OP_WRITE_FIXED) {
		*iovec = NULL;
		return io_import_fixed(req, rw, iter);
	}

	/* buffer index only valid with fixed read/write, or buffer select  */
	if (req->rw.kiocb.private && !(req->flags & REQ_F_BUFFER_SELECT))
		return -EINVAL;

	if (opcode == IORING_OP_READ || opcode == IORING_OP_WRITE) {
		if (req->flags & REQ_F_BUFFER_SELECT) {
			buf = io_rw_buffer_select(req, &sqe_len, needs_lock);
			if (IS_ERR(buf)) {
				*iovec = NULL;
				return PTR_ERR(buf);
			}
			req->rw.len = sqe_len;
		}

		ret = import_single_range(rw, buf, sqe_len, *iovec, iter);
		*iovec = NULL;
		return ret < 0 ? ret : sqe_len;
	}

	if (req->io) {
		struct io_async_rw *iorw = &req->io->rw;

		*iovec = iorw->iov;
		iov_iter_init(iter, rw, *iovec, iorw->nr_segs, iorw->size);
		if (iorw->iov == iorw->fast_iov)
			*iovec = NULL;
		return iorw->size;
	}

	if (req->flags & REQ_F_BUFFER_SELECT) {
		ret = io_iov_buffer_select(req, *iovec, needs_lock);
		if (!ret) {
			ret = (*iovec)->iov_len;
			iov_iter_init(iter, rw, *iovec, 1, ret);
		}
		*iovec = NULL;
		return ret;
	}

#ifdef CONFIG_COMPAT
	if (req->ctx->compat)
		return compat_import_iovec(rw, buf, sqe_len, UIO_FASTIOV,
						iovec, iter);
#endif

	return import_iovec(rw, buf, sqe_len, UIO_FASTIOV, iovec, iter);
}

/*
 * For files that don't have ->read_iter() and ->write_iter(), handle them
 * by looping over ->read() or ->write() manually.
 */
static ssize_t loop_rw_iter(int rw, struct file *file, struct kiocb *kiocb,
			   struct iov_iter *iter)
{
	ssize_t ret = 0;

	/*
	 * Don't support polled IO through this interface, and we can't
	 * support non-blocking either. For the latter, this just causes
	 * the kiocb to be handled from an async context.
	 */
	if (kiocb->ki_flags & IOCB_HIPRI)
		return -EOPNOTSUPP;
	if (kiocb->ki_flags & IOCB_NOWAIT)
		return -EAGAIN;

	while (iov_iter_count(iter)) {
		struct iovec iovec;
		ssize_t nr;

		if (!iov_iter_is_bvec(iter)) {
			iovec = iov_iter_iovec(iter);
		} else {
			/* fixed buffers import bvec */
			iovec.iov_base = kmap(iter->bvec->bv_page)
						+ iter->iov_offset;
			iovec.iov_len = min(iter->count,
					iter->bvec->bv_len - iter->iov_offset);
		}

		if (rw == READ) {
			nr = file->f_op->read(file, iovec.iov_base,
					      iovec.iov_len, &kiocb->ki_pos);
		} else {
			nr = file->f_op->write(file, iovec.iov_base,
					       iovec.iov_len, &kiocb->ki_pos);
		}

		if (iov_iter_is_bvec(iter))
			kunmap(iter->bvec->bv_page);

		if (nr < 0) {
			if (!ret)
				ret = nr;
			break;
		}
		ret += nr;
		if (nr != iovec.iov_len)
			break;
		iov_iter_advance(iter, nr);
	}

	return ret;
}

static void io_req_map_rw(struct io_kiocb *req, ssize_t io_size,
			  struct iovec *iovec, struct iovec *fast_iov,
			  struct iov_iter *iter)
{
	req->io->rw.nr_segs = iter->nr_segs;
	req->io->rw.size = io_size;
	req->io->rw.iov = iovec;
	if (!req->io->rw.iov) {
		req->io->rw.iov = req->io->rw.fast_iov;
		if (req->io->rw.iov != fast_iov)
			memcpy(req->io->rw.iov, fast_iov,
			       sizeof(struct iovec) * iter->nr_segs);
	} else {
		req->flags |= REQ_F_NEED_CLEANUP;
	}
}

static inline int __io_alloc_async_ctx(struct io_kiocb *req)
{
	req->io = kmalloc(sizeof(*req->io), GFP_KERNEL);
	return req->io == NULL;
}

static int io_alloc_async_ctx(struct io_kiocb *req)
{
	if (!io_op_defs[req->opcode].async_ctx)
		return 0;

	return  __io_alloc_async_ctx(req);
}

static int io_setup_async_rw(struct io_kiocb *req, ssize_t io_size,
			     struct iovec *iovec, struct iovec *fast_iov,
			     struct iov_iter *iter)
{
	if (!io_op_defs[req->opcode].async_ctx)
		return 0;
	if (!req->io) {
		if (__io_alloc_async_ctx(req))
			return -ENOMEM;

		io_req_map_rw(req, io_size, iovec, fast_iov, iter);
	}
	return 0;
}

static int io_read_prep(struct io_kiocb *req, const struct io_uring_sqe *sqe,
			bool force_nonblock)
{
	struct io_async_ctx *io;
	struct iov_iter iter;
	ssize_t ret;

	ret = io_prep_rw(req, sqe, force_nonblock);
	if (ret)
		return ret;

	if (unlikely(!(req->file->f_mode & FMODE_READ)))
		return -EBADF;

	/* either don't need iovec imported or already have it */
	if (!req->io || req->flags & REQ_F_NEED_CLEANUP)
		return 0;

	io = req->io;
	io->rw.iov = io->rw.fast_iov;
	req->io = NULL;
	ret = io_import_iovec(READ, req, &io->rw.iov, &iter, !force_nonblock);
	req->io = io;
	if (ret < 0)
		return ret;

	io_req_map_rw(req, ret, io->rw.iov, io->rw.fast_iov, &iter);
	return 0;
}

static int io_read(struct io_kiocb *req, bool force_nonblock)
{
	struct iovec inline_vecs[UIO_FASTIOV], *iovec = inline_vecs;
	struct kiocb *kiocb = &req->rw.kiocb;
	struct iov_iter iter;
	size_t iov_count;
	ssize_t io_size, ret;

	ret = io_import_iovec(READ, req, &iovec, &iter, !force_nonblock);
	if (ret < 0)
		return ret;

	/* Ensure we clear previously set non-block flag */
	if (!force_nonblock)
		kiocb->ki_flags &= ~IOCB_NOWAIT;

	req->result = 0;
	io_size = ret;
	if (req->flags & REQ_F_LINK_HEAD)
		req->result = io_size;

	/*
	 * If the file doesn't support async, mark it as REQ_F_MUST_PUNT so
	 * we know to async punt it even if it was opened O_NONBLOCK
	 */
	if (force_nonblock && !io_file_supports_async(req->file))
		goto copy_iov;

	iov_count = iov_iter_count(&iter);
	ret = rw_verify_area(READ, req->file, &kiocb->ki_pos, iov_count);
	if (!ret) {
		ssize_t ret2;

		if (req->file->f_op->read_iter)
			ret2 = call_read_iter(req->file, kiocb, &iter);
		else
			ret2 = loop_rw_iter(READ, req->file, kiocb, &iter);

		/* Catch -EAGAIN return for forced non-blocking submission */
		if (!force_nonblock || ret2 != -EAGAIN) {
			kiocb_done(kiocb, ret2);
		} else {
copy_iov:
			ret = io_setup_async_rw(req, io_size, iovec,
						inline_vecs, &iter);
			if (ret)
				goto out_free;
			/* any defer here is final, must blocking retry */
			if (!(req->flags & REQ_F_NOWAIT))
				req->flags |= REQ_F_MUST_PUNT;
			return -EAGAIN;
		}
	}
out_free:
	kfree(iovec);
	req->flags &= ~REQ_F_NEED_CLEANUP;
	return ret;
}

static int io_write_prep(struct io_kiocb *req, const struct io_uring_sqe *sqe,
			 bool force_nonblock)
{
	struct io_async_ctx *io;
	struct iov_iter iter;
	ssize_t ret;

	ret = io_prep_rw(req, sqe, force_nonblock);
	if (ret)
		return ret;

	if (unlikely(!(req->file->f_mode & FMODE_WRITE)))
		return -EBADF;

	req->fsize = rlimit(RLIMIT_FSIZE);

	/* either don't need iovec imported or already have it */
	if (!req->io || req->flags & REQ_F_NEED_CLEANUP)
		return 0;

	io = req->io;
	io->rw.iov = io->rw.fast_iov;
	req->io = NULL;
	ret = io_import_iovec(WRITE, req, &io->rw.iov, &iter, !force_nonblock);
	req->io = io;
	if (ret < 0)
		return ret;

	io_req_map_rw(req, ret, io->rw.iov, io->rw.fast_iov, &iter);
	return 0;
}

static int io_write(struct io_kiocb *req, bool force_nonblock)
{
	struct iovec inline_vecs[UIO_FASTIOV], *iovec = inline_vecs;
	struct kiocb *kiocb = &req->rw.kiocb;
	struct iov_iter iter;
	size_t iov_count;
	ssize_t ret, io_size;

	ret = io_import_iovec(WRITE, req, &iovec, &iter, !force_nonblock);
	if (ret < 0)
		return ret;

	/* Ensure we clear previously set non-block flag */
	if (!force_nonblock)
		req->rw.kiocb.ki_flags &= ~IOCB_NOWAIT;

	req->result = 0;
	io_size = ret;
	if (req->flags & REQ_F_LINK_HEAD)
		req->result = io_size;

	/*
	 * If the file doesn't support async, mark it as REQ_F_MUST_PUNT so
	 * we know to async punt it even if it was opened O_NONBLOCK
	 */
	if (force_nonblock && !io_file_supports_async(req->file))
		goto copy_iov;

	/* file path doesn't support NOWAIT for non-direct_IO */
	if (force_nonblock && !(kiocb->ki_flags & IOCB_DIRECT) &&
	    (req->flags & REQ_F_ISREG))
		goto copy_iov;

	iov_count = iov_iter_count(&iter);
	ret = rw_verify_area(WRITE, req->file, &kiocb->ki_pos, iov_count);
	if (!ret) {
		ssize_t ret2;

		/*
		 * Open-code file_start_write here to grab freeze protection,
		 * which will be released by another thread in
		 * io_complete_rw().  Fool lockdep by telling it the lock got
		 * released so that it doesn't complain about the held lock when
		 * we return to userspace.
		 */
		if (req->flags & REQ_F_ISREG) {
			__sb_start_write(file_inode(req->file)->i_sb,
						SB_FREEZE_WRITE, true);
			__sb_writers_release(file_inode(req->file)->i_sb,
						SB_FREEZE_WRITE);
		}
		kiocb->ki_flags |= IOCB_WRITE;

		if (!force_nonblock)
			current->signal->rlim[RLIMIT_FSIZE].rlim_cur = req->fsize;

		if (req->file->f_op->write_iter)
			ret2 = call_write_iter(req->file, kiocb, &iter);
		else
			ret2 = loop_rw_iter(WRITE, req->file, kiocb, &iter);

		if (!force_nonblock)
			current->signal->rlim[RLIMIT_FSIZE].rlim_cur = RLIM_INFINITY;

		/*
		 * Raw bdev writes will return -EOPNOTSUPP for IOCB_NOWAIT. Just
		 * retry them without IOCB_NOWAIT.
		 */
		if (ret2 == -EOPNOTSUPP && (kiocb->ki_flags & IOCB_NOWAIT))
			ret2 = -EAGAIN;
		if (!force_nonblock || ret2 != -EAGAIN) {
			kiocb_done(kiocb, ret2);
		} else {
copy_iov:
			ret = io_setup_async_rw(req, io_size, iovec,
						inline_vecs, &iter);
			if (ret)
				goto out_free;
			/* any defer here is final, must blocking retry */
			req->flags |= REQ_F_MUST_PUNT;
			return -EAGAIN;
		}
	}
out_free:
	req->flags &= ~REQ_F_NEED_CLEANUP;
	kfree(iovec);
	return ret;
}

static int io_splice_prep(struct io_kiocb *req, const struct io_uring_sqe *sqe)
{
	struct io_splice* sp = &req->splice;
	unsigned int valid_flags = SPLICE_F_FD_IN_FIXED | SPLICE_F_ALL;
	int ret;

	if (req->flags & REQ_F_NEED_CLEANUP)
		return 0;

	sp->file_in = NULL;
	sp->off_in = READ_ONCE(sqe->splice_off_in);
	sp->off_out = READ_ONCE(sqe->off);
	sp->len = READ_ONCE(sqe->len);
	sp->flags = READ_ONCE(sqe->splice_flags);

	if (unlikely(sp->flags & ~valid_flags))
		return -EINVAL;

	ret = io_file_get(NULL, req, READ_ONCE(sqe->splice_fd_in), &sp->file_in,
			  (sp->flags & SPLICE_F_FD_IN_FIXED));
	if (ret)
		return ret;
	req->flags |= REQ_F_NEED_CLEANUP;

	if (!S_ISREG(file_inode(sp->file_in)->i_mode))
		req->work.flags |= IO_WQ_WORK_UNBOUND;

	return 0;
}

static bool io_splice_punt(struct file *file)
{
	if (get_pipe_info(file))
		return false;
	if (!io_file_supports_async(file))
		return true;
	return !(file->f_flags & O_NONBLOCK);
}

static int io_splice(struct io_kiocb *req, bool force_nonblock)
{
	struct io_splice *sp = &req->splice;
	struct file *in = sp->file_in;
	struct file *out = sp->file_out;
	unsigned int flags = sp->flags & ~SPLICE_F_FD_IN_FIXED;
	loff_t *poff_in, *poff_out;
	long ret;

	if (force_nonblock) {
		if (io_splice_punt(in) || io_splice_punt(out))
			return -EAGAIN;
		flags |= SPLICE_F_NONBLOCK;
	}

	poff_in = (sp->off_in == -1) ? NULL : &sp->off_in;
	poff_out = (sp->off_out == -1) ? NULL : &sp->off_out;
	ret = do_splice(in, poff_in, out, poff_out, sp->len, flags);
	if (force_nonblock && ret == -EAGAIN)
		return -EAGAIN;

	io_put_file(req, in, (sp->flags & SPLICE_F_FD_IN_FIXED));
	req->flags &= ~REQ_F_NEED_CLEANUP;

	io_cqring_add_event(req, ret);
	if (ret != sp->len)
		req_set_fail_links(req);
	io_put_req(req);
	return 0;
}

/*
 * IORING_OP_NOP just posts a completion event, nothing else.
 */
static int io_nop(struct io_kiocb *req)
{
	struct io_ring_ctx *ctx = req->ctx;

	if (unlikely(ctx->flags & IORING_SETUP_IOPOLL))
		return -EINVAL;

	io_cqring_add_event(req, 0);
	io_put_req(req);
	return 0;
}

static int io_prep_fsync(struct io_kiocb *req, const struct io_uring_sqe *sqe)
{
	struct io_ring_ctx *ctx = req->ctx;

	if (!req->file)
		return -EBADF;

	if (unlikely(ctx->flags & IORING_SETUP_IOPOLL))
		return -EINVAL;
	if (unlikely(sqe->addr || sqe->ioprio || sqe->buf_index))
		return -EINVAL;

	req->sync.flags = READ_ONCE(sqe->fsync_flags);
	if (unlikely(req->sync.flags & ~IORING_FSYNC_DATASYNC))
		return -EINVAL;

	req->sync.off = READ_ONCE(sqe->off);
	req->sync.len = READ_ONCE(sqe->len);
	return 0;
}

static bool io_req_cancelled(struct io_kiocb *req)
{
	if (req->work.flags & IO_WQ_WORK_CANCEL) {
		req_set_fail_links(req);
		io_cqring_add_event(req, -ECANCELED);
		io_put_req(req);
		return true;
	}

	return false;
}

static void __io_fsync(struct io_kiocb *req)
{
	loff_t end = req->sync.off + req->sync.len;
	int ret;

	ret = vfs_fsync_range(req->file, req->sync.off,
				end > 0 ? end : LLONG_MAX,
				req->sync.flags & IORING_FSYNC_DATASYNC);
	if (ret < 0)
		req_set_fail_links(req);
	io_cqring_add_event(req, ret);
	io_put_req(req);
}

static void io_fsync_finish(struct io_wq_work **workptr)
{
	struct io_kiocb *req = container_of(*workptr, struct io_kiocb, work);

	if (io_req_cancelled(req))
		return;
	__io_fsync(req);
	io_steal_work(req, workptr);
}

static int io_fsync(struct io_kiocb *req, bool force_nonblock)
{
	/* fsync always requires a blocking context */
	if (force_nonblock) {
		req->work.func = io_fsync_finish;
		return -EAGAIN;
	}
	__io_fsync(req);
	return 0;
}

static void __io_fallocate(struct io_kiocb *req)
{
	int ret;

	current->signal->rlim[RLIMIT_FSIZE].rlim_cur = req->fsize;
	ret = vfs_fallocate(req->file, req->sync.mode, req->sync.off,
				req->sync.len);
	current->signal->rlim[RLIMIT_FSIZE].rlim_cur = RLIM_INFINITY;
	if (ret < 0)
		req_set_fail_links(req);
	io_cqring_add_event(req, ret);
	io_put_req(req);
}

static void io_fallocate_finish(struct io_wq_work **workptr)
{
	struct io_kiocb *req = container_of(*workptr, struct io_kiocb, work);

	if (io_req_cancelled(req))
		return;
	__io_fallocate(req);
	io_steal_work(req, workptr);
}

static int io_fallocate_prep(struct io_kiocb *req,
			     const struct io_uring_sqe *sqe)
{
	if (sqe->ioprio || sqe->buf_index || sqe->rw_flags)
		return -EINVAL;

	req->sync.off = READ_ONCE(sqe->off);
	req->sync.len = READ_ONCE(sqe->addr);
	req->sync.mode = READ_ONCE(sqe->len);
	req->fsize = rlimit(RLIMIT_FSIZE);
	return 0;
}

static int io_fallocate(struct io_kiocb *req, bool force_nonblock)
{
	/* fallocate always requiring blocking context */
	if (force_nonblock) {
		req->work.func = io_fallocate_finish;
		return -EAGAIN;
	}

	__io_fallocate(req);
	return 0;
}

static int io_openat_prep(struct io_kiocb *req, const struct io_uring_sqe *sqe)
{
	const char __user *fname;
	int ret;

	if (sqe->ioprio || sqe->buf_index)
		return -EINVAL;
	if (req->flags & REQ_F_FIXED_FILE)
		return -EBADF;
	if (req->flags & REQ_F_NEED_CLEANUP)
		return 0;

	req->open.dfd = READ_ONCE(sqe->fd);
	req->open.how.mode = READ_ONCE(sqe->len);
	fname = u64_to_user_ptr(READ_ONCE(sqe->addr));
	req->open.how.flags = READ_ONCE(sqe->open_flags);
	if (force_o_largefile())
		req->open.how.flags |= O_LARGEFILE;

	req->open.filename = getname(fname);
	if (IS_ERR(req->open.filename)) {
		ret = PTR_ERR(req->open.filename);
		req->open.filename = NULL;
		return ret;
	}

	req->open.nofile = rlimit(RLIMIT_NOFILE);
	req->flags |= REQ_F_NEED_CLEANUP;
	return 0;
}

static int io_openat2_prep(struct io_kiocb *req, const struct io_uring_sqe *sqe)
{
	struct open_how __user *how;
	const char __user *fname;
	size_t len;
	int ret;

	if (sqe->ioprio || sqe->buf_index)
		return -EINVAL;
	if (req->flags & REQ_F_FIXED_FILE)
		return -EBADF;
	if (req->flags & REQ_F_NEED_CLEANUP)
		return 0;

	req->open.dfd = READ_ONCE(sqe->fd);
	fname = u64_to_user_ptr(READ_ONCE(sqe->addr));
	how = u64_to_user_ptr(READ_ONCE(sqe->addr2));
	len = READ_ONCE(sqe->len);

	if (len < OPEN_HOW_SIZE_VER0)
		return -EINVAL;

	ret = copy_struct_from_user(&req->open.how, sizeof(req->open.how), how,
					len);
	if (ret)
		return ret;

	if (!(req->open.how.flags & O_PATH) && force_o_largefile())
		req->open.how.flags |= O_LARGEFILE;

	req->open.filename = getname(fname);
	if (IS_ERR(req->open.filename)) {
		ret = PTR_ERR(req->open.filename);
		req->open.filename = NULL;
		return ret;
	}

	req->open.nofile = rlimit(RLIMIT_NOFILE);
	req->flags |= REQ_F_NEED_CLEANUP;
	return 0;
}

static int io_openat2(struct io_kiocb *req, bool force_nonblock)
{
	struct open_flags op;
	struct file *file;
	int ret;

	if (force_nonblock)
		return -EAGAIN;

	ret = build_open_flags(&req->open.how, &op);
	if (ret)
		goto err;

	ret = __get_unused_fd_flags(req->open.how.flags, req->open.nofile);
	if (ret < 0)
		goto err;

	file = do_filp_open(req->open.dfd, req->open.filename, &op);
	if (IS_ERR(file)) {
		put_unused_fd(ret);
		ret = PTR_ERR(file);
	} else {
		fsnotify_open(file);
		fd_install(ret, file);
	}
err:
	putname(req->open.filename);
	req->flags &= ~REQ_F_NEED_CLEANUP;
	if (ret < 0)
		req_set_fail_links(req);
	io_cqring_add_event(req, ret);
	io_put_req(req);
	return 0;
}

static int io_openat(struct io_kiocb *req, bool force_nonblock)
{
	req->open.how = build_open_how(req->open.how.flags, req->open.how.mode);
	return io_openat2(req, force_nonblock);
}

static int io_remove_buffers_prep(struct io_kiocb *req,
				  const struct io_uring_sqe *sqe)
{
	struct io_provide_buf *p = &req->pbuf;
	u64 tmp;

	if (sqe->ioprio || sqe->rw_flags || sqe->addr || sqe->len || sqe->off)
		return -EINVAL;

	tmp = READ_ONCE(sqe->fd);
	if (!tmp || tmp > USHRT_MAX)
		return -EINVAL;

	memset(p, 0, sizeof(*p));
	p->nbufs = tmp;
	p->bgid = READ_ONCE(sqe->buf_group);
	return 0;
}

static int __io_remove_buffers(struct io_ring_ctx *ctx, struct io_buffer *buf,
			       int bgid, unsigned nbufs)
{
	unsigned i = 0;

	/* shouldn't happen */
	if (!nbufs)
		return 0;

	/* the head kbuf is the list itself */
	while (!list_empty(&buf->list)) {
		struct io_buffer *nxt;

		nxt = list_first_entry(&buf->list, struct io_buffer, list);
		list_del(&nxt->list);
		kfree(nxt);
		if (++i == nbufs)
			return i;
	}
	i++;
	kfree(buf);
	idr_remove(&ctx->io_buffer_idr, bgid);

	return i;
}

static int io_remove_buffers(struct io_kiocb *req, bool force_nonblock)
{
	struct io_provide_buf *p = &req->pbuf;
	struct io_ring_ctx *ctx = req->ctx;
	struct io_buffer *head;
	int ret = 0;

	io_ring_submit_lock(ctx, !force_nonblock);

	lockdep_assert_held(&ctx->uring_lock);

	ret = -ENOENT;
	head = idr_find(&ctx->io_buffer_idr, p->bgid);
	if (head)
		ret = __io_remove_buffers(ctx, head, p->bgid, p->nbufs);

	io_ring_submit_lock(ctx, !force_nonblock);
	if (ret < 0)
		req_set_fail_links(req);
	io_cqring_add_event(req, ret);
	io_put_req(req);
	return 0;
}

static int io_provide_buffers_prep(struct io_kiocb *req,
				   const struct io_uring_sqe *sqe)
{
	struct io_provide_buf *p = &req->pbuf;
	u64 tmp;

	if (sqe->ioprio || sqe->rw_flags)
		return -EINVAL;

	tmp = READ_ONCE(sqe->fd);
	if (!tmp || tmp > USHRT_MAX)
		return -E2BIG;
	p->nbufs = tmp;
	p->addr = READ_ONCE(sqe->addr);
	p->len = READ_ONCE(sqe->len);

	if (!access_ok(u64_to_user_ptr(p->addr), p->len))
		return -EFAULT;

	p->bgid = READ_ONCE(sqe->buf_group);
	tmp = READ_ONCE(sqe->off);
	if (tmp > USHRT_MAX)
		return -E2BIG;
	p->bid = tmp;
	return 0;
}

static int io_add_buffers(struct io_provide_buf *pbuf, struct io_buffer **head)
{
	struct io_buffer *buf;
	u64 addr = pbuf->addr;
	int i, bid = pbuf->bid;

	for (i = 0; i < pbuf->nbufs; i++) {
		buf = kmalloc(sizeof(*buf), GFP_KERNEL);
		if (!buf)
			break;

		buf->addr = addr;
		buf->len = pbuf->len;
		buf->bid = bid;
		addr += pbuf->len;
		bid++;
		if (!*head) {
			INIT_LIST_HEAD(&buf->list);
			*head = buf;
		} else {
			list_add_tail(&buf->list, &(*head)->list);
		}
	}

	return i ? i : -ENOMEM;
}

static int io_provide_buffers(struct io_kiocb *req, bool force_nonblock)
{
	struct io_provide_buf *p = &req->pbuf;
	struct io_ring_ctx *ctx = req->ctx;
	struct io_buffer *head, *list;
	int ret = 0;

	io_ring_submit_lock(ctx, !force_nonblock);

	lockdep_assert_held(&ctx->uring_lock);

	list = head = idr_find(&ctx->io_buffer_idr, p->bgid);

	ret = io_add_buffers(p, &head);
	if (ret < 0)
		goto out;

	if (!list) {
		ret = idr_alloc(&ctx->io_buffer_idr, head, p->bgid, p->bgid + 1,
					GFP_KERNEL);
		if (ret < 0) {
			__io_remove_buffers(ctx, head, p->bgid, -1U);
			goto out;
		}
	}
out:
	io_ring_submit_unlock(ctx, !force_nonblock);
	if (ret < 0)
		req_set_fail_links(req);
	io_cqring_add_event(req, ret);
	io_put_req(req);
	return 0;
}

static int io_epoll_ctl_prep(struct io_kiocb *req,
			     const struct io_uring_sqe *sqe)
{
#if defined(CONFIG_EPOLL)
	if (sqe->ioprio || sqe->buf_index)
		return -EINVAL;

	req->epoll.epfd = READ_ONCE(sqe->fd);
	req->epoll.op = READ_ONCE(sqe->len);
	req->epoll.fd = READ_ONCE(sqe->off);

	if (ep_op_has_event(req->epoll.op)) {
		struct epoll_event __user *ev;

		ev = u64_to_user_ptr(READ_ONCE(sqe->addr));
		if (copy_from_user(&req->epoll.event, ev, sizeof(*ev)))
			return -EFAULT;
	}

	return 0;
#else
	return -EOPNOTSUPP;
#endif
}

static int io_epoll_ctl(struct io_kiocb *req, bool force_nonblock)
{
#if defined(CONFIG_EPOLL)
	struct io_epoll *ie = &req->epoll;
	int ret;

	ret = do_epoll_ctl(ie->epfd, ie->op, ie->fd, &ie->event, force_nonblock);
	if (force_nonblock && ret == -EAGAIN)
		return -EAGAIN;

	if (ret < 0)
		req_set_fail_links(req);
	io_cqring_add_event(req, ret);
	io_put_req(req);
	return 0;
#else
	return -EOPNOTSUPP;
#endif
}

static int io_madvise_prep(struct io_kiocb *req, const struct io_uring_sqe *sqe)
{
#if defined(CONFIG_ADVISE_SYSCALLS) && defined(CONFIG_MMU)
	if (sqe->ioprio || sqe->buf_index || sqe->off)
		return -EINVAL;

	req->madvise.addr = READ_ONCE(sqe->addr);
	req->madvise.len = READ_ONCE(sqe->len);
	req->madvise.advice = READ_ONCE(sqe->fadvise_advice);
	return 0;
#else
	return -EOPNOTSUPP;
#endif
}

static int io_madvise(struct io_kiocb *req, bool force_nonblock)
{
#if defined(CONFIG_ADVISE_SYSCALLS) && defined(CONFIG_MMU)
	struct io_madvise *ma = &req->madvise;
	int ret;

	if (force_nonblock)
		return -EAGAIN;

	ret = do_madvise(ma->addr, ma->len, ma->advice);
	if (ret < 0)
		req_set_fail_links(req);
	io_cqring_add_event(req, ret);
	io_put_req(req);
	return 0;
#else
	return -EOPNOTSUPP;
#endif
}

static int io_fadvise_prep(struct io_kiocb *req, const struct io_uring_sqe *sqe)
{
	if (sqe->ioprio || sqe->buf_index || sqe->addr)
		return -EINVAL;

	req->fadvise.offset = READ_ONCE(sqe->off);
	req->fadvise.len = READ_ONCE(sqe->len);
	req->fadvise.advice = READ_ONCE(sqe->fadvise_advice);
	return 0;
}

static int io_fadvise(struct io_kiocb *req, bool force_nonblock)
{
	struct io_fadvise *fa = &req->fadvise;
	int ret;

	if (force_nonblock) {
		switch (fa->advice) {
		case POSIX_FADV_NORMAL:
		case POSIX_FADV_RANDOM:
		case POSIX_FADV_SEQUENTIAL:
			break;
		default:
			return -EAGAIN;
		}
	}

	ret = vfs_fadvise(req->file, fa->offset, fa->len, fa->advice);
	if (ret < 0)
		req_set_fail_links(req);
	io_cqring_add_event(req, ret);
	io_put_req(req);
	return 0;
}

static int io_statx_prep(struct io_kiocb *req, const struct io_uring_sqe *sqe)
{
	const char __user *fname;
	unsigned lookup_flags;
	int ret;

	if (sqe->ioprio || sqe->buf_index)
		return -EINVAL;
	if (req->flags & REQ_F_FIXED_FILE)
		return -EBADF;
	if (req->flags & REQ_F_NEED_CLEANUP)
		return 0;

	req->open.dfd = READ_ONCE(sqe->fd);
	req->open.mask = READ_ONCE(sqe->len);
	fname = u64_to_user_ptr(READ_ONCE(sqe->addr));
	req->open.buffer = u64_to_user_ptr(READ_ONCE(sqe->addr2));
	req->open.how.flags = READ_ONCE(sqe->statx_flags);

	if (vfs_stat_set_lookup_flags(&lookup_flags, req->open.how.flags))
		return -EINVAL;

	req->open.filename = getname_flags(fname, lookup_flags, NULL);
	if (IS_ERR(req->open.filename)) {
		ret = PTR_ERR(req->open.filename);
		req->open.filename = NULL;
		return ret;
	}

	req->flags |= REQ_F_NEED_CLEANUP;
	return 0;
}

static int io_statx(struct io_kiocb *req, bool force_nonblock)
{
	struct io_open *ctx = &req->open;
	unsigned lookup_flags;
	struct path path;
	struct kstat stat;
	int ret;

	if (force_nonblock)
		return -EAGAIN;

	if (vfs_stat_set_lookup_flags(&lookup_flags, ctx->how.flags))
		return -EINVAL;

retry:
	/* filename_lookup() drops it, keep a reference */
	ctx->filename->refcnt++;

	ret = filename_lookup(ctx->dfd, ctx->filename, lookup_flags, &path,
				NULL);
	if (ret)
		goto err;

	ret = vfs_getattr(&path, &stat, ctx->mask, ctx->how.flags);
	path_put(&path);
	if (retry_estale(ret, lookup_flags)) {
		lookup_flags |= LOOKUP_REVAL;
		goto retry;
	}
	if (!ret)
		ret = cp_statx(&stat, ctx->buffer);
err:
	putname(ctx->filename);
	req->flags &= ~REQ_F_NEED_CLEANUP;
	if (ret < 0)
		req_set_fail_links(req);
	io_cqring_add_event(req, ret);
	io_put_req(req);
	return 0;
}

static int io_close_prep(struct io_kiocb *req, const struct io_uring_sqe *sqe)
{
	/*
	 * If we queue this for async, it must not be cancellable. That would
	 * leave the 'file' in an undeterminate state.
	 */
	req->work.flags |= IO_WQ_WORK_NO_CANCEL;

	if (sqe->ioprio || sqe->off || sqe->addr || sqe->len ||
	    sqe->rw_flags || sqe->buf_index)
		return -EINVAL;
	if (req->flags & REQ_F_FIXED_FILE)
		return -EBADF;

	req->close.fd = READ_ONCE(sqe->fd);
	if (req->file->f_op == &io_uring_fops ||
	    req->close.fd == req->ctx->ring_fd)
		return -EBADF;

	return 0;
}

/* only called when __close_fd_get_file() is done */
static void __io_close_finish(struct io_kiocb *req)
{
	int ret;

	ret = filp_close(req->close.put_file, req->work.files);
	if (ret < 0)
		req_set_fail_links(req);
	io_cqring_add_event(req, ret);
	fput(req->close.put_file);
	io_put_req(req);
}

static void io_close_finish(struct io_wq_work **workptr)
{
	struct io_kiocb *req = container_of(*workptr, struct io_kiocb, work);

	/* not cancellable, don't do io_req_cancelled() */
	__io_close_finish(req);
	io_steal_work(req, workptr);
}

static int io_close(struct io_kiocb *req, bool force_nonblock)
{
	int ret;

	req->close.put_file = NULL;
	ret = __close_fd_get_file(req->close.fd, &req->close.put_file);
	if (ret < 0)
		return ret;

	/* if the file has a flush method, be safe and punt to async */
	if (req->close.put_file->f_op->flush && force_nonblock) {
		/* submission ref will be dropped, take it for async */
		refcount_inc(&req->refs);

		req->work.func = io_close_finish;
		/*
		 * Do manual async queue here to avoid grabbing files - we don't
		 * need the files, and it'll cause io_close_finish() to close
		 * the file again and cause a double CQE entry for this request
		 */
		io_queue_async_work(req);
		return 0;
	}

	/*
	 * No ->flush(), safely close from here and just punt the
	 * fput() to async context.
	 */
	__io_close_finish(req);
	return 0;
}

static int io_prep_sfr(struct io_kiocb *req, const struct io_uring_sqe *sqe)
{
	struct io_ring_ctx *ctx = req->ctx;

	if (!req->file)
		return -EBADF;

	if (unlikely(ctx->flags & IORING_SETUP_IOPOLL))
		return -EINVAL;
	if (unlikely(sqe->addr || sqe->ioprio || sqe->buf_index))
		return -EINVAL;

	req->sync.off = READ_ONCE(sqe->off);
	req->sync.len = READ_ONCE(sqe->len);
	req->sync.flags = READ_ONCE(sqe->sync_range_flags);
	return 0;
}

static void __io_sync_file_range(struct io_kiocb *req)
{
	int ret;

	ret = sync_file_range(req->file, req->sync.off, req->sync.len,
				req->sync.flags);
	if (ret < 0)
		req_set_fail_links(req);
	io_cqring_add_event(req, ret);
	io_put_req(req);
}


static void io_sync_file_range_finish(struct io_wq_work **workptr)
{
	struct io_kiocb *req = container_of(*workptr, struct io_kiocb, work);

	if (io_req_cancelled(req))
		return;
	__io_sync_file_range(req);
	io_put_req(req); /* put submission ref */
}

static int io_sync_file_range(struct io_kiocb *req, bool force_nonblock)
{
	/* sync_file_range always requires a blocking context */
	if (force_nonblock) {
		req->work.func = io_sync_file_range_finish;
		return -EAGAIN;
	}

	__io_sync_file_range(req);
	return 0;
}

#if defined(CONFIG_NET)
static int io_setup_async_msg(struct io_kiocb *req,
			      struct io_async_msghdr *kmsg)
{
	if (req->io)
		return -EAGAIN;
	if (io_alloc_async_ctx(req)) {
		if (kmsg->iov != kmsg->fast_iov)
			kfree(kmsg->iov);
		return -ENOMEM;
	}
	req->flags |= REQ_F_NEED_CLEANUP;
	memcpy(&req->io->msg, kmsg, sizeof(*kmsg));
	return -EAGAIN;
}

static int io_sendmsg_prep(struct io_kiocb *req, const struct io_uring_sqe *sqe)
{
	struct io_sr_msg *sr = &req->sr_msg;
	struct io_async_ctx *io = req->io;
	int ret;

	sr->msg_flags = READ_ONCE(sqe->msg_flags);
	sr->msg = u64_to_user_ptr(READ_ONCE(sqe->addr));
	sr->len = READ_ONCE(sqe->len);

#ifdef CONFIG_COMPAT
	if (req->ctx->compat)
		sr->msg_flags |= MSG_CMSG_COMPAT;
#endif

	if (!io || req->opcode == IORING_OP_SEND)
		return 0;
	/* iovec is already imported */
	if (req->flags & REQ_F_NEED_CLEANUP)
		return 0;

	io->msg.iov = io->msg.fast_iov;
	ret = sendmsg_copy_msghdr(&io->msg.msg, sr->msg, sr->msg_flags,
					&io->msg.iov);
	if (!ret)
		req->flags |= REQ_F_NEED_CLEANUP;
	return ret;
}

static int io_sendmsg(struct io_kiocb *req, bool force_nonblock)
{
	struct io_async_msghdr *kmsg = NULL;
	struct socket *sock;
	int ret;

	if (unlikely(req->ctx->flags & IORING_SETUP_IOPOLL))
		return -EINVAL;

	sock = sock_from_file(req->file, &ret);
	if (sock) {
		struct io_async_ctx io;
		unsigned flags;

		if (req->io) {
			kmsg = &req->io->msg;
			kmsg->msg.msg_name = &req->io->msg.addr;
			/* if iov is set, it's allocated already */
			if (!kmsg->iov)
				kmsg->iov = kmsg->fast_iov;
			kmsg->msg.msg_iter.iov = kmsg->iov;
		} else {
			struct io_sr_msg *sr = &req->sr_msg;

			kmsg = &io.msg;
			kmsg->msg.msg_name = &io.msg.addr;

			io.msg.iov = io.msg.fast_iov;
			ret = sendmsg_copy_msghdr(&io.msg.msg, sr->msg,
					sr->msg_flags, &io.msg.iov);
			if (ret)
				return ret;
		}

		flags = req->sr_msg.msg_flags;
		if (flags & MSG_DONTWAIT)
			req->flags |= REQ_F_NOWAIT;
		else if (force_nonblock)
			flags |= MSG_DONTWAIT;

		ret = __sys_sendmsg_sock(sock, &kmsg->msg, flags);
		if (force_nonblock && ret == -EAGAIN)
			return io_setup_async_msg(req, kmsg);
		if (ret == -ERESTARTSYS)
			ret = -EINTR;
	}

	if (kmsg && kmsg->iov != kmsg->fast_iov)
		kfree(kmsg->iov);
	req->flags &= ~REQ_F_NEED_CLEANUP;
	io_cqring_add_event(req, ret);
	if (ret < 0)
		req_set_fail_links(req);
	io_put_req(req);
	return 0;
}

static int io_send(struct io_kiocb *req, bool force_nonblock)
{
	struct socket *sock;
	int ret;

	if (unlikely(req->ctx->flags & IORING_SETUP_IOPOLL))
		return -EINVAL;

	sock = sock_from_file(req->file, &ret);
	if (sock) {
		struct io_sr_msg *sr = &req->sr_msg;
		struct msghdr msg;
		struct iovec iov;
		unsigned flags;

		ret = import_single_range(WRITE, sr->buf, sr->len, &iov,
						&msg.msg_iter);
		if (ret)
			return ret;

		msg.msg_name = NULL;
		msg.msg_control = NULL;
		msg.msg_controllen = 0;
		msg.msg_namelen = 0;

		flags = req->sr_msg.msg_flags;
		if (flags & MSG_DONTWAIT)
			req->flags |= REQ_F_NOWAIT;
		else if (force_nonblock)
			flags |= MSG_DONTWAIT;

		msg.msg_flags = flags;
		ret = sock_sendmsg(sock, &msg);
		if (force_nonblock && ret == -EAGAIN)
			return -EAGAIN;
		if (ret == -ERESTARTSYS)
			ret = -EINTR;
	}

	io_cqring_add_event(req, ret);
	if (ret < 0)
		req_set_fail_links(req);
	io_put_req(req);
	return 0;
}

static int __io_recvmsg_copy_hdr(struct io_kiocb *req, struct io_async_ctx *io)
{
	struct io_sr_msg *sr = &req->sr_msg;
	struct iovec __user *uiov;
	size_t iov_len;
	int ret;

	ret = __copy_msghdr_from_user(&io->msg.msg, sr->msg, &io->msg.uaddr,
					&uiov, &iov_len);
	if (ret)
		return ret;

	if (req->flags & REQ_F_BUFFER_SELECT) {
		if (iov_len > 1)
			return -EINVAL;
		if (copy_from_user(io->msg.iov, uiov, sizeof(*uiov)))
			return -EFAULT;
		sr->len = io->msg.iov[0].iov_len;
		iov_iter_init(&io->msg.msg.msg_iter, READ, io->msg.iov, 1,
				sr->len);
		io->msg.iov = NULL;
	} else {
		ret = import_iovec(READ, uiov, iov_len, UIO_FASTIOV,
					&io->msg.iov, &io->msg.msg.msg_iter);
		if (ret > 0)
			ret = 0;
	}

	return ret;
}

#ifdef CONFIG_COMPAT
static int __io_compat_recvmsg_copy_hdr(struct io_kiocb *req,
					struct io_async_ctx *io)
{
	struct compat_msghdr __user *msg_compat;
	struct io_sr_msg *sr = &req->sr_msg;
	struct compat_iovec __user *uiov;
	compat_uptr_t ptr;
	compat_size_t len;
	int ret;

	msg_compat = (struct compat_msghdr __user *) sr->msg;
	ret = __get_compat_msghdr(&io->msg.msg, msg_compat, &io->msg.uaddr,
					&ptr, &len);
	if (ret)
		return ret;

	uiov = compat_ptr(ptr);
	if (req->flags & REQ_F_BUFFER_SELECT) {
		compat_ssize_t clen;

		if (len > 1)
			return -EINVAL;
		if (!access_ok(uiov, sizeof(*uiov)))
			return -EFAULT;
		if (__get_user(clen, &uiov->iov_len))
			return -EFAULT;
		if (clen < 0)
			return -EINVAL;
		sr->len = io->msg.iov[0].iov_len;
		io->msg.iov = NULL;
	} else {
		ret = compat_import_iovec(READ, uiov, len, UIO_FASTIOV,
						&io->msg.iov,
						&io->msg.msg.msg_iter);
		if (ret < 0)
			return ret;
	}

	return 0;
}
#endif

static int io_recvmsg_copy_hdr(struct io_kiocb *req, struct io_async_ctx *io)
{
	io->msg.iov = io->msg.fast_iov;

#ifdef CONFIG_COMPAT
	if (req->ctx->compat)
		return __io_compat_recvmsg_copy_hdr(req, io);
#endif

	return __io_recvmsg_copy_hdr(req, io);
}

static struct io_buffer *io_recv_buffer_select(struct io_kiocb *req,
					       int *cflags, bool needs_lock)
{
	struct io_sr_msg *sr = &req->sr_msg;
	struct io_buffer *kbuf;

	if (!(req->flags & REQ_F_BUFFER_SELECT))
		return NULL;

	kbuf = io_buffer_select(req, &sr->len, sr->bgid, sr->kbuf, needs_lock);
	if (IS_ERR(kbuf))
		return kbuf;

	sr->kbuf = kbuf;
	req->flags |= REQ_F_BUFFER_SELECTED;

	*cflags = kbuf->bid << IORING_CQE_BUFFER_SHIFT;
	*cflags |= IORING_CQE_F_BUFFER;
	return kbuf;
}

static int io_recvmsg_prep(struct io_kiocb *req,
			   const struct io_uring_sqe *sqe)
{
	struct io_sr_msg *sr = &req->sr_msg;
	struct io_async_ctx *io = req->io;
	int ret;

	sr->msg_flags = READ_ONCE(sqe->msg_flags);
	sr->msg = u64_to_user_ptr(READ_ONCE(sqe->addr));
	sr->len = READ_ONCE(sqe->len);
	sr->bgid = READ_ONCE(sqe->buf_group);

#ifdef CONFIG_COMPAT
	if (req->ctx->compat)
		sr->msg_flags |= MSG_CMSG_COMPAT;
#endif

	if (!io || req->opcode == IORING_OP_RECV)
		return 0;
	/* iovec is already imported */
	if (req->flags & REQ_F_NEED_CLEANUP)
		return 0;

	ret = io_recvmsg_copy_hdr(req, io);
	if (!ret)
		req->flags |= REQ_F_NEED_CLEANUP;
	return ret;
}

static int io_recvmsg(struct io_kiocb *req, bool force_nonblock)
{
	struct io_async_msghdr *kmsg = NULL;
	struct socket *sock;
	int ret, cflags = 0;

	if (unlikely(req->ctx->flags & IORING_SETUP_IOPOLL))
		return -EINVAL;

	sock = sock_from_file(req->file, &ret);
	if (sock) {
		struct io_buffer *kbuf;
		struct io_async_ctx io;
		unsigned flags;

		if (req->io) {
			kmsg = &req->io->msg;
			kmsg->msg.msg_name = &req->io->msg.addr;
			/* if iov is set, it's allocated already */
			if (!kmsg->iov)
				kmsg->iov = kmsg->fast_iov;
			kmsg->msg.msg_iter.iov = kmsg->iov;
		} else {
			kmsg = &io.msg;
			kmsg->msg.msg_name = &io.msg.addr;

			ret = io_recvmsg_copy_hdr(req, &io);
			if (ret)
				return ret;
		}

		kbuf = io_recv_buffer_select(req, &cflags, !force_nonblock);
		if (IS_ERR(kbuf)) {
			return PTR_ERR(kbuf);
		} else if (kbuf) {
			kmsg->fast_iov[0].iov_base = u64_to_user_ptr(kbuf->addr);
			iov_iter_init(&kmsg->msg.msg_iter, READ, kmsg->iov,
					1, req->sr_msg.len);
		}

		flags = req->sr_msg.msg_flags;
		if (flags & MSG_DONTWAIT)
			req->flags |= REQ_F_NOWAIT;
		else if (force_nonblock)
			flags |= MSG_DONTWAIT;

		ret = __sys_recvmsg_sock(sock, &kmsg->msg, req->sr_msg.msg,
						kmsg->uaddr, flags);
		if (force_nonblock && ret == -EAGAIN)
			return io_setup_async_msg(req, kmsg);
		if (ret == -ERESTARTSYS)
			ret = -EINTR;
	}

	if (kmsg && kmsg->iov != kmsg->fast_iov)
		kfree(kmsg->iov);
	req->flags &= ~REQ_F_NEED_CLEANUP;
	__io_cqring_add_event(req, ret, cflags);
	if (ret < 0)
		req_set_fail_links(req);
	io_put_req(req);
	return 0;
}

static int io_recv(struct io_kiocb *req, bool force_nonblock)
{
	struct io_buffer *kbuf = NULL;
	struct socket *sock;
	int ret, cflags = 0;

	if (unlikely(req->ctx->flags & IORING_SETUP_IOPOLL))
		return -EINVAL;

	sock = sock_from_file(req->file, &ret);
	if (sock) {
		struct io_sr_msg *sr = &req->sr_msg;
		void __user *buf = sr->buf;
		struct msghdr msg;
		struct iovec iov;
		unsigned flags;

		kbuf = io_recv_buffer_select(req, &cflags, !force_nonblock);
		if (IS_ERR(kbuf))
			return PTR_ERR(kbuf);
		else if (kbuf)
			buf = u64_to_user_ptr(kbuf->addr);

		ret = import_single_range(READ, buf, sr->len, &iov,
						&msg.msg_iter);
		if (ret) {
			kfree(kbuf);
			return ret;
		}

		req->flags |= REQ_F_NEED_CLEANUP;
		msg.msg_name = NULL;
		msg.msg_control = NULL;
		msg.msg_controllen = 0;
		msg.msg_namelen = 0;
		msg.msg_iocb = NULL;
		msg.msg_flags = 0;

		flags = req->sr_msg.msg_flags;
		if (flags & MSG_DONTWAIT)
			req->flags |= REQ_F_NOWAIT;
		else if (force_nonblock)
			flags |= MSG_DONTWAIT;

		ret = sock_recvmsg(sock, &msg, flags);
		if (force_nonblock && ret == -EAGAIN)
			return -EAGAIN;
		if (ret == -ERESTARTSYS)
			ret = -EINTR;
	}

	kfree(kbuf);
	req->flags &= ~REQ_F_NEED_CLEANUP;
	__io_cqring_add_event(req, ret, cflags);
	if (ret < 0)
		req_set_fail_links(req);
	io_put_req(req);
	return 0;
}

static int io_accept_prep(struct io_kiocb *req, const struct io_uring_sqe *sqe)
{
	struct io_accept *accept = &req->accept;

	if (unlikely(req->ctx->flags & (IORING_SETUP_IOPOLL|IORING_SETUP_SQPOLL)))
		return -EINVAL;
	if (sqe->ioprio || sqe->len || sqe->buf_index)
		return -EINVAL;

	accept->addr = u64_to_user_ptr(READ_ONCE(sqe->addr));
	accept->addr_len = u64_to_user_ptr(READ_ONCE(sqe->addr2));
	accept->flags = READ_ONCE(sqe->accept_flags);
	accept->nofile = rlimit(RLIMIT_NOFILE);
	return 0;
}

static int __io_accept(struct io_kiocb *req, bool force_nonblock)
{
	struct io_accept *accept = &req->accept;
	unsigned file_flags;
	int ret;

	file_flags = force_nonblock ? O_NONBLOCK : 0;
	ret = __sys_accept4_file(req->file, file_flags, accept->addr,
					accept->addr_len, accept->flags,
					accept->nofile);
	if (ret == -EAGAIN && force_nonblock)
		return -EAGAIN;
	if (ret == -ERESTARTSYS)
		ret = -EINTR;
	if (ret < 0)
		req_set_fail_links(req);
	io_cqring_add_event(req, ret);
	io_put_req(req);
	return 0;
}

static void io_accept_finish(struct io_wq_work **workptr)
{
	struct io_kiocb *req = container_of(*workptr, struct io_kiocb, work);

	if (io_req_cancelled(req))
		return;
	__io_accept(req, false);
	io_steal_work(req, workptr);
}

static int io_accept(struct io_kiocb *req, bool force_nonblock)
{
	int ret;

	ret = __io_accept(req, force_nonblock);
	if (ret == -EAGAIN && force_nonblock) {
		req->work.func = io_accept_finish;
		return -EAGAIN;
	}
	return 0;
}

static int io_connect_prep(struct io_kiocb *req, const struct io_uring_sqe *sqe)
{
	struct io_connect *conn = &req->connect;
	struct io_async_ctx *io = req->io;

	if (unlikely(req->ctx->flags & (IORING_SETUP_IOPOLL|IORING_SETUP_SQPOLL)))
		return -EINVAL;
	if (sqe->ioprio || sqe->len || sqe->buf_index || sqe->rw_flags)
		return -EINVAL;

	conn->addr = u64_to_user_ptr(READ_ONCE(sqe->addr));
	conn->addr_len =  READ_ONCE(sqe->addr2);

	if (!io)
		return 0;

	return move_addr_to_kernel(conn->addr, conn->addr_len,
					&io->connect.address);
}

static int io_connect(struct io_kiocb *req, bool force_nonblock)
{
	struct io_async_ctx __io, *io;
	unsigned file_flags;
	int ret;

	if (req->io) {
		io = req->io;
	} else {
		ret = move_addr_to_kernel(req->connect.addr,
						req->connect.addr_len,
						&__io.connect.address);
		if (ret)
			goto out;
		io = &__io;
	}

	file_flags = force_nonblock ? O_NONBLOCK : 0;

	ret = __sys_connect_file(req->file, &io->connect.address,
					req->connect.addr_len, file_flags);
	if ((ret == -EAGAIN || ret == -EINPROGRESS) && force_nonblock) {
		if (req->io)
			return -EAGAIN;
		if (io_alloc_async_ctx(req)) {
			ret = -ENOMEM;
			goto out;
		}
		memcpy(&req->io->connect, &__io.connect, sizeof(__io.connect));
		return -EAGAIN;
	}
	if (ret == -ERESTARTSYS)
		ret = -EINTR;
out:
	if (ret < 0)
		req_set_fail_links(req);
	io_cqring_add_event(req, ret);
	io_put_req(req);
	return 0;
}
#else /* !CONFIG_NET */
static int io_sendmsg_prep(struct io_kiocb *req, const struct io_uring_sqe *sqe)
{
	return -EOPNOTSUPP;
}

static int io_sendmsg(struct io_kiocb *req, bool force_nonblock)
{
	return -EOPNOTSUPP;
}

static int io_send(struct io_kiocb *req, bool force_nonblock)
{
	return -EOPNOTSUPP;
}

static int io_recvmsg_prep(struct io_kiocb *req,
			   const struct io_uring_sqe *sqe)
{
	return -EOPNOTSUPP;
}

static int io_recvmsg(struct io_kiocb *req, bool force_nonblock)
{
	return -EOPNOTSUPP;
}

static int io_recv(struct io_kiocb *req, bool force_nonblock)
{
	return -EOPNOTSUPP;
}

static int io_accept_prep(struct io_kiocb *req, const struct io_uring_sqe *sqe)
{
	return -EOPNOTSUPP;
}

static int io_accept(struct io_kiocb *req, bool force_nonblock)
{
	return -EOPNOTSUPP;
}

static int io_connect_prep(struct io_kiocb *req, const struct io_uring_sqe *sqe)
{
	return -EOPNOTSUPP;
}

static int io_connect(struct io_kiocb *req, bool force_nonblock)
{
	return -EOPNOTSUPP;
}
#endif /* CONFIG_NET */

struct io_poll_table {
	struct poll_table_struct pt;
	struct io_kiocb *req;
	int error;
};

static void __io_queue_proc(struct io_poll_iocb *poll, struct io_poll_table *pt,
			    struct wait_queue_head *head)
{
	if (unlikely(poll->head)) {
		pt->error = -EINVAL;
		return;
	}

	pt->error = 0;
	poll->head = head;
	add_wait_queue(head, &poll->wait);
}

static void io_async_queue_proc(struct file *file, struct wait_queue_head *head,
			       struct poll_table_struct *p)
{
	struct io_poll_table *pt = container_of(p, struct io_poll_table, pt);

	__io_queue_proc(&pt->req->apoll->poll, pt, head);
}

static int __io_async_wake(struct io_kiocb *req, struct io_poll_iocb *poll,
			   __poll_t mask, task_work_func_t func)
{
	struct task_struct *tsk;
	int ret;

	/* for instances that support it check for an event match first: */
	if (mask && !(mask & poll->events))
		return 0;

	trace_io_uring_task_add(req->ctx, req->opcode, req->user_data, mask);

	list_del_init(&poll->wait.entry);

	tsk = req->task;
	req->result = mask;
	init_task_work(&req->task_work, func);
	/*
	 * If this fails, then the task is exiting. Punt to one of the io-wq
	 * threads to ensure the work gets run, we can't always rely on exit
	 * cancelation taking care of this.
	 */
	ret = task_work_add(tsk, &req->task_work, true);
	if (unlikely(ret)) {
		tsk = io_wq_get_task(req->ctx->io_wq);
		task_work_add(tsk, &req->task_work, true);
	}
	wake_up_process(tsk);
	return 1;
}

static bool io_poll_rewait(struct io_kiocb *req, struct io_poll_iocb *poll)
	__acquires(&req->ctx->completion_lock)
{
	struct io_ring_ctx *ctx = req->ctx;

	if (!req->result && !READ_ONCE(poll->canceled)) {
		struct poll_table_struct pt = { ._key = poll->events };

		req->result = vfs_poll(req->file, &pt) & poll->events;
	}

	spin_lock_irq(&ctx->completion_lock);
	if (!req->result && !READ_ONCE(poll->canceled)) {
		add_wait_queue(poll->head, &poll->wait);
		return true;
	}

	return false;
}

static void io_async_task_func(struct callback_head *cb)
{
	struct io_kiocb *req = container_of(cb, struct io_kiocb, task_work);
	struct async_poll *apoll = req->apoll;
	struct io_ring_ctx *ctx = req->ctx;
	bool canceled;

	trace_io_uring_task_run(req->ctx, req->opcode, req->user_data);

	if (io_poll_rewait(req, &apoll->poll)) {
		spin_unlock_irq(&ctx->completion_lock);
		return;
	}

	if (hash_hashed(&req->hash_node))
		hash_del(&req->hash_node);

	canceled = READ_ONCE(apoll->poll.canceled);
	if (canceled) {
		io_cqring_fill_event(req, -ECANCELED);
		io_commit_cqring(ctx);
	}

	spin_unlock_irq(&ctx->completion_lock);

	if (canceled) {
		kfree(apoll);
		io_cqring_ev_posted(ctx);
		req_set_fail_links(req);
		io_put_req(req);
		return;
	}

	/* restore ->work in case we need to retry again */
	memcpy(&req->work, &apoll->work, sizeof(req->work));

	__set_current_state(TASK_RUNNING);
	mutex_lock(&ctx->uring_lock);
	__io_queue_sqe(req, NULL);
	mutex_unlock(&ctx->uring_lock);

	kfree(apoll);
}

static int io_async_wake(struct wait_queue_entry *wait, unsigned mode, int sync,
			void *key)
{
	struct io_kiocb *req = wait->private;
	struct io_poll_iocb *poll = &req->apoll->poll;

	trace_io_uring_poll_wake(req->ctx, req->opcode, req->user_data,
					key_to_poll(key));

	return __io_async_wake(req, poll, key_to_poll(key), io_async_task_func);
}

static void io_poll_req_insert(struct io_kiocb *req)
{
	struct io_ring_ctx *ctx = req->ctx;
	struct hlist_head *list;

	list = &ctx->cancel_hash[hash_long(req->user_data, ctx->cancel_hash_bits)];
	hlist_add_head(&req->hash_node, list);
}

static __poll_t __io_arm_poll_handler(struct io_kiocb *req,
				      struct io_poll_iocb *poll,
				      struct io_poll_table *ipt, __poll_t mask,
				      wait_queue_func_t wake_func)
	__acquires(&ctx->completion_lock)
{
	struct io_ring_ctx *ctx = req->ctx;
	bool cancel = false;

	poll->file = req->file;
	poll->head = NULL;
	poll->done = poll->canceled = false;
	poll->events = mask;

	ipt->pt._key = mask;
	ipt->req = req;
	ipt->error = -EINVAL;

	INIT_LIST_HEAD(&poll->wait.entry);
	init_waitqueue_func_entry(&poll->wait, wake_func);
	poll->wait.private = req;

	mask = vfs_poll(req->file, &ipt->pt) & poll->events;

	spin_lock_irq(&ctx->completion_lock);
	if (likely(poll->head)) {
		spin_lock(&poll->head->lock);
		if (unlikely(list_empty(&poll->wait.entry))) {
			if (ipt->error)
				cancel = true;
			ipt->error = 0;
			mask = 0;
		}
		if (mask || ipt->error)
			list_del_init(&poll->wait.entry);
		else if (cancel)
			WRITE_ONCE(poll->canceled, true);
		else if (!poll->done) /* actually waiting for an event */
			io_poll_req_insert(req);
		spin_unlock(&poll->head->lock);
	}

	return mask;
}

static bool io_arm_poll_handler(struct io_kiocb *req)
{
	const struct io_op_def *def = &io_op_defs[req->opcode];
	struct io_ring_ctx *ctx = req->ctx;
	struct async_poll *apoll;
	struct io_poll_table ipt;
	__poll_t mask, ret;

	if (!req->file || !file_can_poll(req->file))
		return false;
	if (req->flags & (REQ_F_MUST_PUNT | REQ_F_POLLED))
		return false;
	if (!def->pollin && !def->pollout)
		return false;

	apoll = kmalloc(sizeof(*apoll), GFP_ATOMIC);
	if (unlikely(!apoll))
		return false;

	req->flags |= REQ_F_POLLED;
	memcpy(&apoll->work, &req->work, sizeof(req->work));

	get_task_struct(current);
	req->task = current;
	req->apoll = apoll;
	INIT_HLIST_NODE(&req->hash_node);

	mask = 0;
	if (def->pollin)
		mask |= POLLIN | POLLRDNORM;
	if (def->pollout)
		mask |= POLLOUT | POLLWRNORM;
	mask |= POLLERR | POLLPRI;

	ipt.pt._qproc = io_async_queue_proc;

	ret = __io_arm_poll_handler(req, &apoll->poll, &ipt, mask,
					io_async_wake);
	if (ret) {
		ipt.error = 0;
		apoll->poll.done = true;
		spin_unlock_irq(&ctx->completion_lock);
		memcpy(&req->work, &apoll->work, sizeof(req->work));
		kfree(apoll);
		return false;
	}
	spin_unlock_irq(&ctx->completion_lock);
	trace_io_uring_poll_arm(ctx, req->opcode, req->user_data, mask,
					apoll->poll.events);
	return true;
}

static bool __io_poll_remove_one(struct io_kiocb *req,
				 struct io_poll_iocb *poll)
{
	bool do_complete = false;

	spin_lock(&poll->head->lock);
	WRITE_ONCE(poll->canceled, true);
	if (!list_empty(&poll->wait.entry)) {
		list_del_init(&poll->wait.entry);
		do_complete = true;
	}
	spin_unlock(&poll->head->lock);
	return do_complete;
}

static bool io_poll_remove_one(struct io_kiocb *req)
{
	struct async_poll *apoll = NULL;
	bool do_complete;

	if (req->opcode == IORING_OP_POLL_ADD) {
		do_complete = __io_poll_remove_one(req, &req->poll);
	} else {
		apoll = req->apoll;
		/* non-poll requests have submit ref still */
		do_complete = __io_poll_remove_one(req, &req->apoll->poll);
		if (do_complete)
			io_put_req(req);
	}

	hash_del(&req->hash_node);

	if (apoll) {
		/*
		 * restore ->work because we need to call io_req_work_drop_env.
		 */
		memcpy(&req->work, &apoll->work, sizeof(req->work));
		kfree(apoll);
	}

	if (do_complete) {
		io_cqring_fill_event(req, -ECANCELED);
		io_commit_cqring(req->ctx);
		req->flags |= REQ_F_COMP_LOCKED;
		io_put_req(req);
	}

	return do_complete;
}

static void io_poll_remove_all(struct io_ring_ctx *ctx)
{
	struct hlist_node *tmp;
	struct io_kiocb *req;
	int posted = 0, i;

	spin_lock_irq(&ctx->completion_lock);
	for (i = 0; i < (1U << ctx->cancel_hash_bits); i++) {
		struct hlist_head *list;

		list = &ctx->cancel_hash[i];
		hlist_for_each_entry_safe(req, tmp, list, hash_node)
			posted += io_poll_remove_one(req);
	}
	spin_unlock_irq(&ctx->completion_lock);

	if (posted)
		io_cqring_ev_posted(ctx);
}

static int io_poll_cancel(struct io_ring_ctx *ctx, __u64 sqe_addr)
{
	struct hlist_head *list;
	struct io_kiocb *req;

	list = &ctx->cancel_hash[hash_long(sqe_addr, ctx->cancel_hash_bits)];
	hlist_for_each_entry(req, list, hash_node) {
		if (sqe_addr != req->user_data)
			continue;
		if (io_poll_remove_one(req))
			return 0;
		return -EALREADY;
	}

	return -ENOENT;
}

static int io_poll_remove_prep(struct io_kiocb *req,
			       const struct io_uring_sqe *sqe)
{
	if (unlikely(req->ctx->flags & IORING_SETUP_IOPOLL))
		return -EINVAL;
	if (sqe->ioprio || sqe->off || sqe->len || sqe->buf_index ||
	    sqe->poll_events)
		return -EINVAL;

	req->poll.addr = READ_ONCE(sqe->addr);
	return 0;
}

/*
 * Find a running poll command that matches one specified in sqe->addr,
 * and remove it if found.
 */
static int io_poll_remove(struct io_kiocb *req)
{
	struct io_ring_ctx *ctx = req->ctx;
	u64 addr;
	int ret;

	addr = req->poll.addr;
	spin_lock_irq(&ctx->completion_lock);
	ret = io_poll_cancel(ctx, addr);
	spin_unlock_irq(&ctx->completion_lock);

	io_cqring_add_event(req, ret);
	if (ret < 0)
		req_set_fail_links(req);
	io_put_req(req);
	return 0;
}

static void io_poll_complete(struct io_kiocb *req, __poll_t mask, int error)
{
	struct io_ring_ctx *ctx = req->ctx;

	req->poll.done = true;
	io_cqring_fill_event(req, error ? error : mangle_poll(mask));
	io_commit_cqring(ctx);
}

static void io_poll_task_handler(struct io_kiocb *req, struct io_kiocb **nxt)
{
	struct io_ring_ctx *ctx = req->ctx;
	struct io_poll_iocb *poll = &req->poll;

	if (io_poll_rewait(req, poll)) {
		spin_unlock_irq(&ctx->completion_lock);
		return;
	}

	hash_del(&req->hash_node);
	io_poll_complete(req, req->result, 0);
	req->flags |= REQ_F_COMP_LOCKED;
	io_put_req_find_next(req, nxt);
	spin_unlock_irq(&ctx->completion_lock);

	io_cqring_ev_posted(ctx);
}

static void io_poll_task_func(struct callback_head *cb)
{
	struct io_kiocb *req = container_of(cb, struct io_kiocb, task_work);
	struct io_kiocb *nxt = NULL;

	io_poll_task_handler(req, &nxt);
	if (nxt) {
		struct io_ring_ctx *ctx = nxt->ctx;

		mutex_lock(&ctx->uring_lock);
		__io_queue_sqe(nxt, NULL);
		mutex_unlock(&ctx->uring_lock);
	}
}

static int io_poll_wake(struct wait_queue_entry *wait, unsigned mode, int sync,
			void *key)
{
	struct io_kiocb *req = wait->private;
	struct io_poll_iocb *poll = &req->poll;

	return __io_async_wake(req, poll, key_to_poll(key), io_poll_task_func);
}

static void io_poll_queue_proc(struct file *file, struct wait_queue_head *head,
			       struct poll_table_struct *p)
{
	struct io_poll_table *pt = container_of(p, struct io_poll_table, pt);

	__io_queue_proc(&pt->req->poll, pt, head);
}

static int io_poll_add_prep(struct io_kiocb *req, const struct io_uring_sqe *sqe)
{
	struct io_poll_iocb *poll = &req->poll;
	u16 events;

	if (unlikely(req->ctx->flags & IORING_SETUP_IOPOLL))
		return -EINVAL;
	if (sqe->addr || sqe->ioprio || sqe->off || sqe->len || sqe->buf_index)
		return -EINVAL;
	if (!poll->file)
		return -EBADF;

	events = READ_ONCE(sqe->poll_events);
	poll->events = demangle_poll(events) | EPOLLERR | EPOLLHUP;

	get_task_struct(current);
	req->task = current;
	return 0;
}

static int io_poll_add(struct io_kiocb *req)
{
	struct io_poll_iocb *poll = &req->poll;
	struct io_ring_ctx *ctx = req->ctx;
	struct io_poll_table ipt;
	__poll_t mask;

	INIT_HLIST_NODE(&req->hash_node);
	INIT_LIST_HEAD(&req->list);
	ipt.pt._qproc = io_poll_queue_proc;

	mask = __io_arm_poll_handler(req, &req->poll, &ipt, poll->events,
					io_poll_wake);

	if (mask) { /* no async, we'd stolen it */
		ipt.error = 0;
		io_poll_complete(req, mask, 0);
	}
	spin_unlock_irq(&ctx->completion_lock);

	if (mask) {
		io_cqring_ev_posted(ctx);
		io_put_req(req);
	}
	return ipt.error;
}

static enum hrtimer_restart io_timeout_fn(struct hrtimer *timer)
{
	struct io_timeout_data *data = container_of(timer,
						struct io_timeout_data, timer);
	struct io_kiocb *req = data->req;
	struct io_ring_ctx *ctx = req->ctx;
	unsigned long flags;

	atomic_inc(&ctx->cq_timeouts);

	spin_lock_irqsave(&ctx->completion_lock, flags);
	/*
	 * We could be racing with timeout deletion. If the list is empty,
	 * then timeout lookup already found it and will be handling it.
	 */
	if (!list_empty(&req->list)) {
		struct io_kiocb *prev;

		/*
		 * Adjust the reqs sequence before the current one because it
		 * will consume a slot in the cq_ring and the cq_tail
		 * pointer will be increased, otherwise other timeout reqs may
		 * return in advance without waiting for enough wait_nr.
		 */
		prev = req;
		list_for_each_entry_continue_reverse(prev, &ctx->timeout_list, list)
			prev->sequence++;
		list_del_init(&req->list);
	}

	io_cqring_fill_event(req, -ETIME);
	io_commit_cqring(ctx);
	spin_unlock_irqrestore(&ctx->completion_lock, flags);

	io_cqring_ev_posted(ctx);
	req_set_fail_links(req);
	io_put_req(req);
	return HRTIMER_NORESTART;
}

static int io_timeout_cancel(struct io_ring_ctx *ctx, __u64 user_data)
{
	struct io_kiocb *req;
	int ret = -ENOENT;

	list_for_each_entry(req, &ctx->timeout_list, list) {
		if (user_data == req->user_data) {
			list_del_init(&req->list);
			ret = 0;
			break;
		}
	}

	if (ret == -ENOENT)
		return ret;

	ret = hrtimer_try_to_cancel(&req->io->timeout.timer);
	if (ret == -1)
		return -EALREADY;

	req_set_fail_links(req);
	io_cqring_fill_event(req, -ECANCELED);
	io_put_req(req);
	return 0;
}

static int io_timeout_remove_prep(struct io_kiocb *req,
				  const struct io_uring_sqe *sqe)
{
	if (unlikely(req->ctx->flags & IORING_SETUP_IOPOLL))
		return -EINVAL;
	if (sqe->flags || sqe->ioprio || sqe->buf_index || sqe->len)
		return -EINVAL;

	req->timeout.addr = READ_ONCE(sqe->addr);
	req->timeout.flags = READ_ONCE(sqe->timeout_flags);
	if (req->timeout.flags)
		return -EINVAL;

	return 0;
}

/*
 * Remove or update an existing timeout command
 */
static int io_timeout_remove(struct io_kiocb *req)
{
	struct io_ring_ctx *ctx = req->ctx;
	int ret;

	spin_lock_irq(&ctx->completion_lock);
	ret = io_timeout_cancel(ctx, req->timeout.addr);

	io_cqring_fill_event(req, ret);
	io_commit_cqring(ctx);
	spin_unlock_irq(&ctx->completion_lock);
	io_cqring_ev_posted(ctx);
	if (ret < 0)
		req_set_fail_links(req);
	io_put_req(req);
	return 0;
}

static int io_timeout_prep(struct io_kiocb *req, const struct io_uring_sqe *sqe,
			   bool is_timeout_link)
{
	struct io_timeout_data *data;
	unsigned flags;

	if (unlikely(req->ctx->flags & IORING_SETUP_IOPOLL))
		return -EINVAL;
	if (sqe->ioprio || sqe->buf_index || sqe->len != 1)
		return -EINVAL;
	if (sqe->off && is_timeout_link)
		return -EINVAL;
	flags = READ_ONCE(sqe->timeout_flags);
	if (flags & ~IORING_TIMEOUT_ABS)
		return -EINVAL;

	req->timeout.count = READ_ONCE(sqe->off);

	if (!req->io && io_alloc_async_ctx(req))
		return -ENOMEM;

	data = &req->io->timeout;
	data->req = req;
	req->flags |= REQ_F_TIMEOUT;

	if (get_timespec64(&data->ts, u64_to_user_ptr(sqe->addr)))
		return -EFAULT;

	if (flags & IORING_TIMEOUT_ABS)
		data->mode = HRTIMER_MODE_ABS;
	else
		data->mode = HRTIMER_MODE_REL;

	hrtimer_init(&data->timer, CLOCK_MONOTONIC, data->mode);
	return 0;
}

static int io_timeout(struct io_kiocb *req)
{
	struct io_ring_ctx *ctx = req->ctx;
	struct io_timeout_data *data;
	struct list_head *entry;
	unsigned span = 0;
	u32 count = req->timeout.count;
	u32 seq = req->sequence;

	data = &req->io->timeout;

	/*
	 * sqe->off holds how many events that need to occur for this
	 * timeout event to be satisfied. If it isn't set, then this is
	 * a pure timeout request, sequence isn't used.
	 */
	if (!count) {
		req->flags |= REQ_F_TIMEOUT_NOSEQ;
		spin_lock_irq(&ctx->completion_lock);
		entry = ctx->timeout_list.prev;
		goto add;
	}

	req->sequence = seq + count;

	/*
	 * Insertion sort, ensuring the first entry in the list is always
	 * the one we need first.
	 */
	spin_lock_irq(&ctx->completion_lock);
	list_for_each_prev(entry, &ctx->timeout_list) {
		struct io_kiocb *nxt = list_entry(entry, struct io_kiocb, list);
		unsigned nxt_seq;
		long long tmp, tmp_nxt;
		u32 nxt_offset = nxt->timeout.count;

		if (nxt->flags & REQ_F_TIMEOUT_NOSEQ)
			continue;

		/*
		 * Since seq + count can overflow, use type long
		 * long to store it.
		 */
		tmp = (long long)seq + count;
		nxt_seq = nxt->sequence - nxt_offset;
		tmp_nxt = (long long)nxt_seq + nxt_offset;

		/*
		 * cached_sq_head may overflow, and it will never overflow twice
		 * once there is some timeout req still be valid.
		 */
		if (seq < nxt_seq)
			tmp += UINT_MAX;

		if (tmp > tmp_nxt)
			break;

		/*
		 * Sequence of reqs after the insert one and itself should
		 * be adjusted because each timeout req consumes a slot.
		 */
		span++;
		nxt->sequence++;
	}
	req->sequence -= span;
add:
	list_add(&req->list, entry);
	data->timer.function = io_timeout_fn;
	hrtimer_start(&data->timer, timespec64_to_ktime(data->ts), data->mode);
	spin_unlock_irq(&ctx->completion_lock);
	return 0;
}

static bool io_cancel_cb(struct io_wq_work *work, void *data)
{
	struct io_kiocb *req = container_of(work, struct io_kiocb, work);

	return req->user_data == (unsigned long) data;
}

static int io_async_cancel_one(struct io_ring_ctx *ctx, void *sqe_addr)
{
	enum io_wq_cancel cancel_ret;
	int ret = 0;

	cancel_ret = io_wq_cancel_cb(ctx->io_wq, io_cancel_cb, sqe_addr);
	switch (cancel_ret) {
	case IO_WQ_CANCEL_OK:
		ret = 0;
		break;
	case IO_WQ_CANCEL_RUNNING:
		ret = -EALREADY;
		break;
	case IO_WQ_CANCEL_NOTFOUND:
		ret = -ENOENT;
		break;
	}

	return ret;
}

static void io_async_find_and_cancel(struct io_ring_ctx *ctx,
				     struct io_kiocb *req, __u64 sqe_addr,
				     int success_ret)
{
	unsigned long flags;
	int ret;

	ret = io_async_cancel_one(ctx, (void *) (unsigned long) sqe_addr);
	if (ret != -ENOENT) {
		spin_lock_irqsave(&ctx->completion_lock, flags);
		goto done;
	}

	spin_lock_irqsave(&ctx->completion_lock, flags);
	ret = io_timeout_cancel(ctx, sqe_addr);
	if (ret != -ENOENT)
		goto done;
	ret = io_poll_cancel(ctx, sqe_addr);
done:
	if (!ret)
		ret = success_ret;
	io_cqring_fill_event(req, ret);
	io_commit_cqring(ctx);
	spin_unlock_irqrestore(&ctx->completion_lock, flags);
	io_cqring_ev_posted(ctx);

	if (ret < 0)
		req_set_fail_links(req);
	io_put_req(req);
}

static int io_async_cancel_prep(struct io_kiocb *req,
				const struct io_uring_sqe *sqe)
{
	if (unlikely(req->ctx->flags & IORING_SETUP_IOPOLL))
		return -EINVAL;
	if (sqe->flags || sqe->ioprio || sqe->off || sqe->len ||
	    sqe->cancel_flags)
		return -EINVAL;

	req->cancel.addr = READ_ONCE(sqe->addr);
	return 0;
}

static int io_async_cancel(struct io_kiocb *req)
{
	struct io_ring_ctx *ctx = req->ctx;

	io_async_find_and_cancel(ctx, req, req->cancel.addr, 0);
	return 0;
}

static int io_files_update_prep(struct io_kiocb *req,
				const struct io_uring_sqe *sqe)
{
	if (sqe->flags || sqe->ioprio || sqe->rw_flags)
		return -EINVAL;

	req->files_update.offset = READ_ONCE(sqe->off);
	req->files_update.nr_args = READ_ONCE(sqe->len);
	if (!req->files_update.nr_args)
		return -EINVAL;
	req->files_update.arg = READ_ONCE(sqe->addr);
	return 0;
}

static int io_files_update(struct io_kiocb *req, bool force_nonblock)
{
	struct io_ring_ctx *ctx = req->ctx;
	struct io_uring_files_update up;
	int ret;

	if (force_nonblock)
		return -EAGAIN;

	up.offset = req->files_update.offset;
	up.fds = req->files_update.arg;

	mutex_lock(&ctx->uring_lock);
	ret = __io_sqe_files_update(ctx, &up, req->files_update.nr_args);
	mutex_unlock(&ctx->uring_lock);

	if (ret < 0)
		req_set_fail_links(req);
	io_cqring_add_event(req, ret);
	io_put_req(req);
	return 0;
}

static int io_req_defer_prep(struct io_kiocb *req,
			     const struct io_uring_sqe *sqe)
{
	ssize_t ret = 0;

	if (!sqe)
		return 0;

	if (io_op_defs[req->opcode].file_table) {
		ret = io_grab_files(req);
		if (unlikely(ret))
			return ret;
	}

	io_req_work_grab_env(req, &io_op_defs[req->opcode]);

	switch (req->opcode) {
	case IORING_OP_NOP:
		break;
	case IORING_OP_READV:
	case IORING_OP_READ_FIXED:
	case IORING_OP_READ:
		ret = io_read_prep(req, sqe, true);
		break;
	case IORING_OP_WRITEV:
	case IORING_OP_WRITE_FIXED:
	case IORING_OP_WRITE:
		ret = io_write_prep(req, sqe, true);
		break;
	case IORING_OP_POLL_ADD:
		ret = io_poll_add_prep(req, sqe);
		break;
	case IORING_OP_POLL_REMOVE:
		ret = io_poll_remove_prep(req, sqe);
		break;
	case IORING_OP_FSYNC:
		ret = io_prep_fsync(req, sqe);
		break;
	case IORING_OP_SYNC_FILE_RANGE:
		ret = io_prep_sfr(req, sqe);
		break;
	case IORING_OP_SENDMSG:
	case IORING_OP_SEND:
		ret = io_sendmsg_prep(req, sqe);
		break;
	case IORING_OP_RECVMSG:
	case IORING_OP_RECV:
		ret = io_recvmsg_prep(req, sqe);
		break;
	case IORING_OP_CONNECT:
		ret = io_connect_prep(req, sqe);
		break;
	case IORING_OP_TIMEOUT:
		ret = io_timeout_prep(req, sqe, false);
		break;
	case IORING_OP_TIMEOUT_REMOVE:
		ret = io_timeout_remove_prep(req, sqe);
		break;
	case IORING_OP_ASYNC_CANCEL:
		ret = io_async_cancel_prep(req, sqe);
		break;
	case IORING_OP_LINK_TIMEOUT:
		ret = io_timeout_prep(req, sqe, true);
		break;
	case IORING_OP_ACCEPT:
		ret = io_accept_prep(req, sqe);
		break;
	case IORING_OP_FALLOCATE:
		ret = io_fallocate_prep(req, sqe);
		break;
	case IORING_OP_OPENAT:
		ret = io_openat_prep(req, sqe);
		break;
	case IORING_OP_CLOSE:
		ret = io_close_prep(req, sqe);
		break;
	case IORING_OP_FILES_UPDATE:
		ret = io_files_update_prep(req, sqe);
		break;
	case IORING_OP_STATX:
		ret = io_statx_prep(req, sqe);
		break;
	case IORING_OP_FADVISE:
		ret = io_fadvise_prep(req, sqe);
		break;
	case IORING_OP_MADVISE:
		ret = io_madvise_prep(req, sqe);
		break;
	case IORING_OP_OPENAT2:
		ret = io_openat2_prep(req, sqe);
		break;
	case IORING_OP_EPOLL_CTL:
		ret = io_epoll_ctl_prep(req, sqe);
		break;
	case IORING_OP_SPLICE:
		ret = io_splice_prep(req, sqe);
		break;
	case IORING_OP_PROVIDE_BUFFERS:
		ret = io_provide_buffers_prep(req, sqe);
		break;
	case IORING_OP_REMOVE_BUFFERS:
		ret = io_remove_buffers_prep(req, sqe);
		break;
	default:
		printk_once(KERN_WARNING "io_uring: unhandled opcode %d\n",
				req->opcode);
		ret = -EINVAL;
		break;
	}

	return ret;
}

static int io_req_defer(struct io_kiocb *req, const struct io_uring_sqe *sqe)
{
	struct io_ring_ctx *ctx = req->ctx;
	int ret;

	/* Still need defer if there is pending req in defer list. */
	if (!req_need_defer(req) && list_empty(&ctx->defer_list))
		return 0;

	if (!req->io && io_alloc_async_ctx(req))
		return -EAGAIN;

	ret = io_req_defer_prep(req, sqe);
	if (ret < 0)
		return ret;

	spin_lock_irq(&ctx->completion_lock);
	if (!req_need_defer(req) && list_empty(&ctx->defer_list)) {
		spin_unlock_irq(&ctx->completion_lock);
		return 0;
	}

	trace_io_uring_defer(ctx, req, req->user_data);
	list_add_tail(&req->list, &ctx->defer_list);
	spin_unlock_irq(&ctx->completion_lock);
	return -EIOCBQUEUED;
}

static void io_cleanup_req(struct io_kiocb *req)
{
	struct io_async_ctx *io = req->io;

	switch (req->opcode) {
	case IORING_OP_READV:
	case IORING_OP_READ_FIXED:
	case IORING_OP_READ:
		if (req->flags & REQ_F_BUFFER_SELECTED)
			kfree((void *)(unsigned long)req->rw.addr);
		/* fallthrough */
	case IORING_OP_WRITEV:
	case IORING_OP_WRITE_FIXED:
	case IORING_OP_WRITE:
		if (io->rw.iov != io->rw.fast_iov)
			kfree(io->rw.iov);
		break;
	case IORING_OP_RECVMSG:
		if (req->flags & REQ_F_BUFFER_SELECTED)
			kfree(req->sr_msg.kbuf);
		/* fallthrough */
	case IORING_OP_SENDMSG:
		if (io->msg.iov != io->msg.fast_iov)
			kfree(io->msg.iov);
		break;
	case IORING_OP_RECV:
		if (req->flags & REQ_F_BUFFER_SELECTED)
			kfree(req->sr_msg.kbuf);
		break;
	case IORING_OP_OPENAT:
	case IORING_OP_OPENAT2:
	case IORING_OP_STATX:
		putname(req->open.filename);
		break;
	case IORING_OP_SPLICE:
		io_put_file(req, req->splice.file_in,
			    (req->splice.flags & SPLICE_F_FD_IN_FIXED));
		break;
	}

	req->flags &= ~REQ_F_NEED_CLEANUP;
}

static int io_issue_sqe(struct io_kiocb *req, const struct io_uring_sqe *sqe,
			bool force_nonblock)
{
	struct io_ring_ctx *ctx = req->ctx;
	int ret;

	switch (req->opcode) {
	case IORING_OP_NOP:
		ret = io_nop(req);
		break;
	case IORING_OP_READV:
	case IORING_OP_READ_FIXED:
	case IORING_OP_READ:
		if (sqe) {
			ret = io_read_prep(req, sqe, force_nonblock);
			if (ret < 0)
				break;
		}
		ret = io_read(req, force_nonblock);
		break;
	case IORING_OP_WRITEV:
	case IORING_OP_WRITE_FIXED:
	case IORING_OP_WRITE:
		if (sqe) {
			ret = io_write_prep(req, sqe, force_nonblock);
			if (ret < 0)
				break;
		}
		ret = io_write(req, force_nonblock);
		break;
	case IORING_OP_FSYNC:
		if (sqe) {
			ret = io_prep_fsync(req, sqe);
			if (ret < 0)
				break;
		}
		ret = io_fsync(req, force_nonblock);
		break;
	case IORING_OP_POLL_ADD:
		if (sqe) {
			ret = io_poll_add_prep(req, sqe);
			if (ret)
				break;
		}
		ret = io_poll_add(req);
		break;
	case IORING_OP_POLL_REMOVE:
		if (sqe) {
			ret = io_poll_remove_prep(req, sqe);
			if (ret < 0)
				break;
		}
		ret = io_poll_remove(req);
		break;
	case IORING_OP_SYNC_FILE_RANGE:
		if (sqe) {
			ret = io_prep_sfr(req, sqe);
			if (ret < 0)
				break;
		}
		ret = io_sync_file_range(req, force_nonblock);
		break;
	case IORING_OP_SENDMSG:
	case IORING_OP_SEND:
		if (sqe) {
			ret = io_sendmsg_prep(req, sqe);
			if (ret < 0)
				break;
		}
		if (req->opcode == IORING_OP_SENDMSG)
			ret = io_sendmsg(req, force_nonblock);
		else
			ret = io_send(req, force_nonblock);
		break;
	case IORING_OP_RECVMSG:
	case IORING_OP_RECV:
		if (sqe) {
			ret = io_recvmsg_prep(req, sqe);
			if (ret)
				break;
		}
		if (req->opcode == IORING_OP_RECVMSG)
			ret = io_recvmsg(req, force_nonblock);
		else
			ret = io_recv(req, force_nonblock);
		break;
	case IORING_OP_TIMEOUT:
		if (sqe) {
			ret = io_timeout_prep(req, sqe, false);
			if (ret)
				break;
		}
		ret = io_timeout(req);
		break;
	case IORING_OP_TIMEOUT_REMOVE:
		if (sqe) {
			ret = io_timeout_remove_prep(req, sqe);
			if (ret)
				break;
		}
		ret = io_timeout_remove(req);
		break;
	case IORING_OP_ACCEPT:
		if (sqe) {
			ret = io_accept_prep(req, sqe);
			if (ret)
				break;
		}
		ret = io_accept(req, force_nonblock);
		break;
	case IORING_OP_CONNECT:
		if (sqe) {
			ret = io_connect_prep(req, sqe);
			if (ret)
				break;
		}
		ret = io_connect(req, force_nonblock);
		break;
	case IORING_OP_ASYNC_CANCEL:
		if (sqe) {
			ret = io_async_cancel_prep(req, sqe);
			if (ret)
				break;
		}
		ret = io_async_cancel(req);
		break;
	case IORING_OP_FALLOCATE:
		if (sqe) {
			ret = io_fallocate_prep(req, sqe);
			if (ret)
				break;
		}
		ret = io_fallocate(req, force_nonblock);
		break;
	case IORING_OP_OPENAT:
		if (sqe) {
			ret = io_openat_prep(req, sqe);
			if (ret)
				break;
		}
		ret = io_openat(req, force_nonblock);
		break;
	case IORING_OP_CLOSE:
		if (sqe) {
			ret = io_close_prep(req, sqe);
			if (ret)
				break;
		}
		ret = io_close(req, force_nonblock);
		break;
	case IORING_OP_FILES_UPDATE:
		if (sqe) {
			ret = io_files_update_prep(req, sqe);
			if (ret)
				break;
		}
		ret = io_files_update(req, force_nonblock);
		break;
	case IORING_OP_STATX:
		if (sqe) {
			ret = io_statx_prep(req, sqe);
			if (ret)
				break;
		}
		ret = io_statx(req, force_nonblock);
		break;
	case IORING_OP_FADVISE:
		if (sqe) {
			ret = io_fadvise_prep(req, sqe);
			if (ret)
				break;
		}
		ret = io_fadvise(req, force_nonblock);
		break;
	case IORING_OP_MADVISE:
		if (sqe) {
			ret = io_madvise_prep(req, sqe);
			if (ret)
				break;
		}
		ret = io_madvise(req, force_nonblock);
		break;
	case IORING_OP_OPENAT2:
		if (sqe) {
			ret = io_openat2_prep(req, sqe);
			if (ret)
				break;
		}
		ret = io_openat2(req, force_nonblock);
		break;
	case IORING_OP_EPOLL_CTL:
		if (sqe) {
			ret = io_epoll_ctl_prep(req, sqe);
			if (ret)
				break;
		}
		ret = io_epoll_ctl(req, force_nonblock);
		break;
	case IORING_OP_SPLICE:
		if (sqe) {
			ret = io_splice_prep(req, sqe);
			if (ret < 0)
				break;
		}
		ret = io_splice(req, force_nonblock);
		break;
	case IORING_OP_PROVIDE_BUFFERS:
		if (sqe) {
			ret = io_provide_buffers_prep(req, sqe);
			if (ret)
				break;
		}
		ret = io_provide_buffers(req, force_nonblock);
		break;
	case IORING_OP_REMOVE_BUFFERS:
		if (sqe) {
			ret = io_remove_buffers_prep(req, sqe);
			if (ret)
				break;
		}
		ret = io_remove_buffers(req, force_nonblock);
		break;
	default:
		ret = -EINVAL;
		break;
	}

	if (ret)
		return ret;

	if (ctx->flags & IORING_SETUP_IOPOLL) {
		const bool in_async = io_wq_current_is_worker();

		if (req->result == -EAGAIN)
			return -EAGAIN;

		/* workqueue context doesn't hold uring_lock, grab it now */
		if (in_async)
			mutex_lock(&ctx->uring_lock);

		io_iopoll_req_issued(req);

		if (in_async)
			mutex_unlock(&ctx->uring_lock);
	}

	return 0;
}

static void io_wq_submit_work(struct io_wq_work **workptr)
{
	struct io_wq_work *work = *workptr;
	struct io_kiocb *req = container_of(work, struct io_kiocb, work);
	int ret = 0;

	/* if NO_CANCEL is set, we must still run the work */
	if ((work->flags & (IO_WQ_WORK_CANCEL|IO_WQ_WORK_NO_CANCEL)) ==
				IO_WQ_WORK_CANCEL) {
		ret = -ECANCELED;
	}

	if (!ret) {
		do {
			ret = io_issue_sqe(req, NULL, false);
			/*
			 * We can get EAGAIN for polled IO even though we're
			 * forcing a sync submission from here, since we can't
			 * wait for request slots on the block side.
			 */
			if (ret != -EAGAIN)
				break;
			cond_resched();
		} while (1);
	}

	if (ret) {
		req_set_fail_links(req);
		io_cqring_add_event(req, ret);
		io_put_req(req);
	}

	io_steal_work(req, workptr);
}

static int io_req_needs_file(struct io_kiocb *req, int fd)
{
	if (!io_op_defs[req->opcode].needs_file)
		return 0;
	if ((fd == -1 || fd == AT_FDCWD) && io_op_defs[req->opcode].fd_non_neg)
		return 0;
	return 1;
}

static inline struct file *io_file_from_index(struct io_ring_ctx *ctx,
					      int index)
{
	struct fixed_file_table *table;

	table = &ctx->file_data->table[index >> IORING_FILE_TABLE_SHIFT];
	return table->files[index & IORING_FILE_TABLE_MASK];;
}

static int io_file_get(struct io_submit_state *state, struct io_kiocb *req,
			int fd, struct file **out_file, bool fixed)
{
	struct io_ring_ctx *ctx = req->ctx;
	struct file *file;

	if (fixed) {
		if (unlikely(!ctx->file_data ||
		    (unsigned) fd >= ctx->nr_user_files))
			return -EBADF;
		fd = array_index_nospec(fd, ctx->nr_user_files);
		file = io_file_from_index(ctx, fd);
		if (!file)
			return -EBADF;
		req->fixed_file_refs = ctx->file_data->cur_refs;
		percpu_ref_get(req->fixed_file_refs);
	} else {
		trace_io_uring_file_get(ctx, fd);
		file = __io_file_get(state, fd);
		if (unlikely(!file))
			return -EBADF;
	}

	*out_file = file;
	return 0;
}

static int io_req_set_file(struct io_submit_state *state, struct io_kiocb *req,
			   int fd, unsigned int flags)
{
	bool fixed;

	if (!io_req_needs_file(req, fd))
		return 0;

	fixed = (flags & IOSQE_FIXED_FILE);
	if (unlikely(!fixed && req->needs_fixed_file))
		return -EBADF;

	return io_file_get(state, req, fd, &req->file, fixed);
}

static int io_grab_files(struct io_kiocb *req)
{
	int ret = -EBADF;
	struct io_ring_ctx *ctx = req->ctx;

	if (req->work.files)
		return 0;
	if (!ctx->ring_file)
		return -EBADF;

	rcu_read_lock();
	spin_lock_irq(&ctx->inflight_lock);
	/*
	 * We use the f_ops->flush() handler to ensure that we can flush
	 * out work accessing these files if the fd is closed. Check if
	 * the fd has changed since we started down this path, and disallow
	 * this operation if it has.
	 */
	if (fcheck(ctx->ring_fd) == ctx->ring_file) {
		list_add(&req->inflight_entry, &ctx->inflight_list);
		req->flags |= REQ_F_INFLIGHT;
		req->work.files = current->files;
		ret = 0;
	}
	spin_unlock_irq(&ctx->inflight_lock);
	rcu_read_unlock();

	return ret;
}

static enum hrtimer_restart io_link_timeout_fn(struct hrtimer *timer)
{
	struct io_timeout_data *data = container_of(timer,
						struct io_timeout_data, timer);
	struct io_kiocb *req = data->req;
	struct io_ring_ctx *ctx = req->ctx;
	struct io_kiocb *prev = NULL;
	unsigned long flags;

	spin_lock_irqsave(&ctx->completion_lock, flags);

	/*
	 * We don't expect the list to be empty, that will only happen if we
	 * race with the completion of the linked work.
	 */
	if (!list_empty(&req->link_list)) {
		prev = list_entry(req->link_list.prev, struct io_kiocb,
				  link_list);
		if (refcount_inc_not_zero(&prev->refs)) {
			list_del_init(&req->link_list);
			prev->flags &= ~REQ_F_LINK_TIMEOUT;
		} else
			prev = NULL;
	}

	spin_unlock_irqrestore(&ctx->completion_lock, flags);

	if (prev) {
		req_set_fail_links(prev);
		io_async_find_and_cancel(ctx, req, prev->user_data, -ETIME);
		io_put_req(prev);
	} else {
		io_cqring_add_event(req, -ETIME);
		io_put_req(req);
	}
	return HRTIMER_NORESTART;
}

static void io_queue_linked_timeout(struct io_kiocb *req)
{
	struct io_ring_ctx *ctx = req->ctx;

	/*
	 * If the list is now empty, then our linked request finished before
	 * we got a chance to setup the timer
	 */
	spin_lock_irq(&ctx->completion_lock);
	if (!list_empty(&req->link_list)) {
		struct io_timeout_data *data = &req->io->timeout;

		data->timer.function = io_link_timeout_fn;
		hrtimer_start(&data->timer, timespec64_to_ktime(data->ts),
				data->mode);
	}
	spin_unlock_irq(&ctx->completion_lock);

	/* drop submission reference */
	io_put_req(req);
}

static struct io_kiocb *io_prep_linked_timeout(struct io_kiocb *req)
{
	struct io_kiocb *nxt;

	if (!(req->flags & REQ_F_LINK_HEAD))
		return NULL;
	/* for polled retry, if flag is set, we already went through here */
	if (req->flags & REQ_F_POLLED)
		return NULL;

	nxt = list_first_entry_or_null(&req->link_list, struct io_kiocb,
					link_list);
	if (!nxt || nxt->opcode != IORING_OP_LINK_TIMEOUT)
		return NULL;

	req->flags |= REQ_F_LINK_TIMEOUT;
	return nxt;
}

static void __io_queue_sqe(struct io_kiocb *req, const struct io_uring_sqe *sqe)
{
	struct io_kiocb *linked_timeout;
	struct io_kiocb *nxt;
	const struct cred *old_creds = NULL;
	int ret;

again:
	linked_timeout = io_prep_linked_timeout(req);

	if (req->work.creds && req->work.creds != current_cred()) {
		if (old_creds)
			revert_creds(old_creds);
		if (old_creds == req->work.creds)
			old_creds = NULL; /* restored original creds */
		else
			old_creds = override_creds(req->work.creds);
	}

	ret = io_issue_sqe(req, sqe, true);

	/*
	 * We async punt it if the file wasn't marked NOWAIT, or if the file
	 * doesn't support non-blocking read/write attempts
	 */
	if (ret == -EAGAIN && (!(req->flags & REQ_F_NOWAIT) ||
	    (req->flags & REQ_F_MUST_PUNT))) {
		if (io_arm_poll_handler(req)) {
			if (linked_timeout)
				io_queue_linked_timeout(linked_timeout);
			goto exit;
		}
punt:
		if (io_op_defs[req->opcode].file_table) {
			ret = io_grab_files(req);
			if (ret)
				goto err;
		}

		/*
		 * Queued up for async execution, worker will release
		 * submit reference when the iocb is actually submitted.
		 */
		io_queue_async_work(req);
		goto exit;
	}

err:
	nxt = NULL;
	/* drop submission reference */
	io_put_req_find_next(req, &nxt);

	if (linked_timeout) {
		if (!ret)
			io_queue_linked_timeout(linked_timeout);
		else
			io_put_req(linked_timeout);
	}

	/* and drop final reference, if we failed */
	if (ret) {
		io_cqring_add_event(req, ret);
		req_set_fail_links(req);
		io_put_req(req);
	}
	if (nxt) {
		req = nxt;

		if (req->flags & REQ_F_FORCE_ASYNC)
			goto punt;
		goto again;
	}
exit:
	if (old_creds)
		revert_creds(old_creds);
}

static void io_queue_sqe(struct io_kiocb *req, const struct io_uring_sqe *sqe)
{
	int ret;

	ret = io_req_defer(req, sqe);
	if (ret) {
		if (ret != -EIOCBQUEUED) {
fail_req:
			io_cqring_add_event(req, ret);
			req_set_fail_links(req);
			io_double_put_req(req);
		}
	} else if (req->flags & REQ_F_FORCE_ASYNC) {
		ret = io_req_defer_prep(req, sqe);
		if (unlikely(ret < 0))
			goto fail_req;
		/*
		 * Never try inline submit of IOSQE_ASYNC is set, go straight
		 * to async execution.
		 */
		req->work.flags |= IO_WQ_WORK_CONCURRENT;
		io_queue_async_work(req);
	} else {
		__io_queue_sqe(req, sqe);
	}
}

static inline void io_queue_link_head(struct io_kiocb *req)
{
	if (unlikely(req->flags & REQ_F_FAIL_LINK)) {
		io_cqring_add_event(req, -ECANCELED);
		io_double_put_req(req);
	} else
		io_queue_sqe(req, NULL);
}

static int io_submit_sqe(struct io_kiocb *req, const struct io_uring_sqe *sqe,
			  struct io_submit_state *state, struct io_kiocb **link)
{
	struct io_ring_ctx *ctx = req->ctx;
	int ret;

	/*
	 * If we already have a head request, queue this one for async
	 * submittal once the head completes. If we don't have a head but
	 * IOSQE_IO_LINK is set in the sqe, start a new head. This one will be
	 * submitted sync once the chain is complete. If none of those
	 * conditions are true (normal request), then just queue it.
	 */
	if (*link) {
		struct io_kiocb *head = *link;

		/*
		 * Taking sequential execution of a link, draining both sides
		 * of the link also fullfils IOSQE_IO_DRAIN semantics for all
		 * requests in the link. So, it drains the head and the
		 * next after the link request. The last one is done via
		 * drain_next flag to persist the effect across calls.
		 */
		if (req->flags & REQ_F_IO_DRAIN) {
			head->flags |= REQ_F_IO_DRAIN;
			ctx->drain_next = 1;
		}
		if (io_alloc_async_ctx(req))
			return -EAGAIN;

		ret = io_req_defer_prep(req, sqe);
		if (ret) {
			/* fail even hard links since we don't submit */
			head->flags |= REQ_F_FAIL_LINK;
			return ret;
		}
		trace_io_uring_link(ctx, req, head);
		list_add_tail(&req->link_list, &head->link_list);

		/* last request of a link, enqueue the link */
		if (!(req->flags & (REQ_F_LINK | REQ_F_HARDLINK))) {
			io_queue_link_head(head);
			*link = NULL;
		}
	} else {
		if (unlikely(ctx->drain_next)) {
			req->flags |= REQ_F_IO_DRAIN;
			ctx->drain_next = 0;
		}
		if (req->flags & (REQ_F_LINK | REQ_F_HARDLINK)) {
			req->flags |= REQ_F_LINK_HEAD;
			INIT_LIST_HEAD(&req->link_list);

			if (io_alloc_async_ctx(req))
				return -EAGAIN;

			ret = io_req_defer_prep(req, sqe);
			if (ret)
				req->flags |= REQ_F_FAIL_LINK;
			*link = req;
		} else {
			io_queue_sqe(req, sqe);
		}
	}

	return 0;
}

/*
 * Batched submission is done, ensure local IO is flushed out.
 */
static void io_submit_state_end(struct io_submit_state *state)
{
	blk_finish_plug(&state->plug);
	io_file_put(state);
	if (state->free_reqs)
		kmem_cache_free_bulk(req_cachep, state->free_reqs, state->reqs);
}

/*
 * Start submission side cache.
 */
static void io_submit_state_start(struct io_submit_state *state,
				  unsigned int max_ios)
{
	blk_start_plug(&state->plug);
	state->free_reqs = 0;
	state->file = NULL;
	state->ios_left = max_ios;
}

static void io_commit_sqring(struct io_ring_ctx *ctx)
{
	struct io_rings *rings = ctx->rings;

	/*
	 * Ensure any loads from the SQEs are done at this point,
	 * since once we write the new head, the application could
	 * write new data to them.
	 */
	smp_store_release(&rings->sq.head, ctx->cached_sq_head);
}

/*
 * Fetch an sqe, if one is available. Note that sqe_ptr will point to memory
 * that is mapped by userspace. This means that care needs to be taken to
 * ensure that reads are stable, as we cannot rely on userspace always
 * being a good citizen. If members of the sqe are validated and then later
 * used, it's important that those reads are done through READ_ONCE() to
 * prevent a re-load down the line.
 */
static const struct io_uring_sqe *io_get_sqe(struct io_ring_ctx *ctx)
{
	u32 *sq_array = ctx->sq_array;
	unsigned head;

	/*
	 * The cached sq head (or cq tail) serves two purposes:
	 *
	 * 1) allows us to batch the cost of updating the user visible
	 *    head updates.
	 * 2) allows the kernel side to track the head on its own, even
	 *    though the application is the one updating it.
	 */
	head = READ_ONCE(sq_array[ctx->cached_sq_head & ctx->sq_mask]);
	if (likely(head < ctx->sq_entries))
		return &ctx->sq_sqes[head];

	/* drop invalid entries */
	ctx->cached_sq_dropped++;
	WRITE_ONCE(ctx->rings->sq_dropped, ctx->cached_sq_dropped);
	return NULL;
}

static inline void io_consume_sqe(struct io_ring_ctx *ctx)
{
	ctx->cached_sq_head++;
}

#define SQE_VALID_FLAGS	(IOSQE_FIXED_FILE|IOSQE_IO_DRAIN|IOSQE_IO_LINK|	\
				IOSQE_IO_HARDLINK | IOSQE_ASYNC | \
				IOSQE_BUFFER_SELECT)

static int io_init_req(struct io_ring_ctx *ctx, struct io_kiocb *req,
		       const struct io_uring_sqe *sqe,
		       struct io_submit_state *state, bool async)
{
	unsigned int sqe_flags;
	int id, fd;

	/*
	 * All io need record the previous position, if LINK vs DARIN,
	 * it can be used to mark the position of the first IO in the
	 * link list.
	 */
	req->sequence = ctx->cached_sq_head - ctx->cached_sq_dropped;
	req->opcode = READ_ONCE(sqe->opcode);
	req->user_data = READ_ONCE(sqe->user_data);
	req->io = NULL;
	req->file = NULL;
	req->ctx = ctx;
	req->flags = 0;
	/* one is dropped after submission, the other at completion */
	refcount_set(&req->refs, 2);
	req->task = NULL;
	req->result = 0;
	req->needs_fixed_file = async;
	INIT_IO_WORK(&req->work, io_wq_submit_work);

	if (unlikely(req->opcode >= IORING_OP_LAST))
		return -EINVAL;

	if (io_op_defs[req->opcode].needs_mm && !current->mm) {
		if (unlikely(!mmget_not_zero(ctx->sqo_mm)))
			return -EFAULT;
		use_mm(ctx->sqo_mm);
	}

	sqe_flags = READ_ONCE(sqe->flags);
	/* enforce forwards compatibility on users */
	if (unlikely(sqe_flags & ~SQE_VALID_FLAGS))
		return -EINVAL;

	if ((sqe_flags & IOSQE_BUFFER_SELECT) &&
	    !io_op_defs[req->opcode].buffer_select)
		return -EOPNOTSUPP;

	id = READ_ONCE(sqe->personality);
	if (id) {
		req->work.creds = idr_find(&ctx->personality_idr, id);
		if (unlikely(!req->work.creds))
			return -EINVAL;
		get_cred(req->work.creds);
	}

	/* same numerical values with corresponding REQ_F_*, safe to copy */
	req->flags |= sqe_flags & (IOSQE_IO_DRAIN | IOSQE_IO_HARDLINK |
					IOSQE_ASYNC | IOSQE_FIXED_FILE |
					IOSQE_BUFFER_SELECT | IOSQE_IO_LINK);

	fd = READ_ONCE(sqe->fd);
	return io_req_set_file(state, req, fd, sqe_flags);
}

static int io_submit_sqes(struct io_ring_ctx *ctx, unsigned int nr,
			  struct file *ring_file, int ring_fd, bool async)
{
	struct io_submit_state state, *statep = NULL;
	struct io_kiocb *link = NULL;
	int i, submitted = 0;

	/* if we have a backlog and couldn't flush it all, return BUSY */
	if (test_bit(0, &ctx->sq_check_overflow)) {
		if (!list_empty(&ctx->cq_overflow_list) &&
		    !io_cqring_overflow_flush(ctx, false))
			return -EBUSY;
	}

	/* make sure SQ entry isn't read before tail */
	nr = min3(nr, ctx->sq_entries, io_sqring_entries(ctx));

	if (!percpu_ref_tryget_many(&ctx->refs, nr))
		return -EAGAIN;

	if (nr > IO_PLUG_THRESHOLD) {
		io_submit_state_start(&state, nr);
		statep = &state;
	}

	ctx->ring_fd = ring_fd;
	ctx->ring_file = ring_file;

	for (i = 0; i < nr; i++) {
		const struct io_uring_sqe *sqe;
		struct io_kiocb *req;
		int err;

		sqe = io_get_sqe(ctx);
		if (unlikely(!sqe)) {
			io_consume_sqe(ctx);
			break;
		}
		req = io_alloc_req(ctx, statep);
		if (unlikely(!req)) {
			if (!submitted)
				submitted = -EAGAIN;
			break;
		}

		err = io_init_req(ctx, req, sqe, statep, async);
		io_consume_sqe(ctx);
		/* will complete beyond this point, count as submitted */
		submitted++;

		if (unlikely(err)) {
fail_req:
			io_cqring_add_event(req, err);
			io_double_put_req(req);
			break;
		}

		trace_io_uring_submit_sqe(ctx, req->opcode, req->user_data,
						true, async);
		err = io_submit_sqe(req, sqe, statep, &link);
		if (err)
			goto fail_req;
	}

	if (unlikely(submitted != nr)) {
		int ref_used = (submitted == -EAGAIN) ? 0 : submitted;

		percpu_ref_put_many(&ctx->refs, nr - ref_used);
	}
	if (link)
		io_queue_link_head(link);
	if (statep)
		io_submit_state_end(&state);

	 /* Commit SQ ring head once we've consumed and submitted all SQEs */
	io_commit_sqring(ctx);

	return submitted;
}

static inline void io_sq_thread_drop_mm(struct io_ring_ctx *ctx)
{
	struct mm_struct *mm = current->mm;

	if (mm) {
		unuse_mm(mm);
		mmput(mm);
	}
}

static int io_sq_thread(void *data)
{
	struct io_ring_ctx *ctx = data;
	const struct cred *old_cred;
	mm_segment_t old_fs;
	DEFINE_WAIT(wait);
	unsigned long timeout;
	int ret = 0;

	complete(&ctx->completions[1]);

	old_fs = get_fs();
	set_fs(USER_DS);
	old_cred = override_creds(ctx->creds);

	timeout = jiffies + ctx->sq_thread_idle;
	while (!kthread_should_park()) {
		unsigned int to_submit;

		if (!list_empty(&ctx->poll_list)) {
			unsigned nr_events = 0;

			mutex_lock(&ctx->uring_lock);
			if (!list_empty(&ctx->poll_list))
				io_iopoll_getevents(ctx, &nr_events, 0);
			else
				timeout = jiffies + ctx->sq_thread_idle;
			mutex_unlock(&ctx->uring_lock);
		}

		to_submit = io_sqring_entries(ctx);

		/*
		 * If submit got -EBUSY, flag us as needing the application
		 * to enter the kernel to reap and flush events.
		 */
		if (!to_submit || ret == -EBUSY) {
			/*
			 * Drop cur_mm before scheduling, we can't hold it for
			 * long periods (or over schedule()). Do this before
			 * adding ourselves to the waitqueue, as the unuse/drop
			 * may sleep.
			 */
			io_sq_thread_drop_mm(ctx);

			/*
			 * We're polling. If we're within the defined idle
			 * period, then let us spin without work before going
			 * to sleep. The exception is if we got EBUSY doing
			 * more IO, we should wait for the application to
			 * reap events and wake us up.
			 */
			if (!list_empty(&ctx->poll_list) ||
			    (!time_after(jiffies, timeout) && ret != -EBUSY &&
			    !percpu_ref_is_dying(&ctx->refs))) {
				if (current->task_works)
					task_work_run();
				cond_resched();
				continue;
			}

			prepare_to_wait(&ctx->sqo_wait, &wait,
						TASK_INTERRUPTIBLE);

			/*
			 * While doing polled IO, before going to sleep, we need
			 * to check if there are new reqs added to poll_list, it
			 * is because reqs may have been punted to io worker and
			 * will be added to poll_list later, hence check the
			 * poll_list again.
			 */
			if ((ctx->flags & IORING_SETUP_IOPOLL) &&
			    !list_empty_careful(&ctx->poll_list)) {
				finish_wait(&ctx->sqo_wait, &wait);
				continue;
			}

			/* Tell userspace we may need a wakeup call */
			ctx->rings->sq_flags |= IORING_SQ_NEED_WAKEUP;
			/* make sure to read SQ tail after writing flags */
			smp_mb();

			to_submit = io_sqring_entries(ctx);
			if (!to_submit || ret == -EBUSY) {
				if (kthread_should_park()) {
					finish_wait(&ctx->sqo_wait, &wait);
					break;
				}
				if (current->task_works) {
					task_work_run();
					finish_wait(&ctx->sqo_wait, &wait);
					continue;
				}
				if (signal_pending(current))
					flush_signals(current);
				schedule();
				finish_wait(&ctx->sqo_wait, &wait);

				ctx->rings->sq_flags &= ~IORING_SQ_NEED_WAKEUP;
				continue;
			}
			finish_wait(&ctx->sqo_wait, &wait);

			ctx->rings->sq_flags &= ~IORING_SQ_NEED_WAKEUP;
		}

		mutex_lock(&ctx->uring_lock);
		ret = io_submit_sqes(ctx, to_submit, NULL, -1, true);
		mutex_unlock(&ctx->uring_lock);
		timeout = jiffies + ctx->sq_thread_idle;
	}

	if (current->task_works)
		task_work_run();

	set_fs(old_fs);
	io_sq_thread_drop_mm(ctx);
	revert_creds(old_cred);

	kthread_parkme();

	return 0;
}

struct io_wait_queue {
	struct wait_queue_entry wq;
	struct io_ring_ctx *ctx;
	unsigned to_wait;
	unsigned nr_timeouts;
};

static inline bool io_should_wake(struct io_wait_queue *iowq, bool noflush)
{
	struct io_ring_ctx *ctx = iowq->ctx;

	/*
	 * Wake up if we have enough events, or if a timeout occurred since we
	 * started waiting. For timeouts, we always want to return to userspace,
	 * regardless of event count.
	 */
	return io_cqring_events(ctx, noflush) >= iowq->to_wait ||
			atomic_read(&ctx->cq_timeouts) != iowq->nr_timeouts;
}

static int io_wake_function(struct wait_queue_entry *curr, unsigned int mode,
			    int wake_flags, void *key)
{
	struct io_wait_queue *iowq = container_of(curr, struct io_wait_queue,
							wq);

	/* use noflush == true, as we can't safely rely on locking context */
	if (!io_should_wake(iowq, true))
		return -1;

	return autoremove_wake_function(curr, mode, wake_flags, key);
}

/*
 * Wait until events become available, if we don't already have some. The
 * application must reap them itself, as they reside on the shared cq ring.
 */
static int io_cqring_wait(struct io_ring_ctx *ctx, int min_events,
			  const sigset_t __user *sig, size_t sigsz)
{
	struct io_wait_queue iowq = {
		.wq = {
			.private	= current,
			.func		= io_wake_function,
			.entry		= LIST_HEAD_INIT(iowq.wq.entry),
		},
		.ctx		= ctx,
		.to_wait	= min_events,
	};
	struct io_rings *rings = ctx->rings;
	int ret = 0;

	do {
		if (io_cqring_events(ctx, false) >= min_events)
			return 0;
		if (!current->task_works)
			break;
		task_work_run();
	} while (1);

	if (sig) {
#ifdef CONFIG_COMPAT
		if (in_compat_syscall())
			ret = set_compat_user_sigmask((const compat_sigset_t __user *)sig,
						      sigsz);
		else
#endif
			ret = set_user_sigmask(sig, sigsz);

		if (ret)
			return ret;
	}

	iowq.nr_timeouts = atomic_read(&ctx->cq_timeouts);
	trace_io_uring_cqring_wait(ctx, min_events);
	do {
		prepare_to_wait_exclusive(&ctx->wait, &iowq.wq,
						TASK_INTERRUPTIBLE);
		if (current->task_works)
			task_work_run();
		if (io_should_wake(&iowq, false))
			break;
		schedule();
		if (signal_pending(current)) {
			ret = -EINTR;
			break;
		}
	} while (1);
	finish_wait(&ctx->wait, &iowq.wq);

	restore_saved_sigmask_unless(ret == -EINTR);

	return READ_ONCE(rings->cq.head) == READ_ONCE(rings->cq.tail) ? ret : 0;
}

static void __io_sqe_files_unregister(struct io_ring_ctx *ctx)
{
#if defined(CONFIG_UNIX)
	if (ctx->ring_sock) {
		struct sock *sock = ctx->ring_sock->sk;
		struct sk_buff *skb;

		while ((skb = skb_dequeue(&sock->sk_receive_queue)) != NULL)
			kfree_skb(skb);
	}
#else
	int i;

	for (i = 0; i < ctx->nr_user_files; i++) {
		struct file *file;

		file = io_file_from_index(ctx, i);
		if (file)
			fput(file);
	}
#endif
}

static void io_file_ref_kill(struct percpu_ref *ref)
{
	struct fixed_file_data *data;

	data = container_of(ref, struct fixed_file_data, refs);
	complete(&data->done);
}

static int io_sqe_files_unregister(struct io_ring_ctx *ctx)
{
	struct fixed_file_data *data = ctx->file_data;
	struct fixed_file_ref_node *ref_node = NULL;
	unsigned nr_tables, i;
	unsigned long flags;

	if (!data)
		return -ENXIO;

	spin_lock_irqsave(&data->lock, flags);
	if (!list_empty(&data->ref_list))
		ref_node = list_first_entry(&data->ref_list,
				struct fixed_file_ref_node, node);
	spin_unlock_irqrestore(&data->lock, flags);
	if (ref_node)
		percpu_ref_kill(&ref_node->refs);

	percpu_ref_kill(&data->refs);

	/* wait for all refs nodes to complete */
	wait_for_completion(&data->done);

	__io_sqe_files_unregister(ctx);
	nr_tables = DIV_ROUND_UP(ctx->nr_user_files, IORING_MAX_FILES_TABLE);
	for (i = 0; i < nr_tables; i++)
		kfree(data->table[i].files);
	kfree(data->table);
	percpu_ref_exit(&data->refs);
	kfree(data);
	ctx->file_data = NULL;
	ctx->nr_user_files = 0;
	return 0;
}

static void io_sq_thread_stop(struct io_ring_ctx *ctx)
{
	if (ctx->sqo_thread) {
		wait_for_completion(&ctx->completions[1]);
		/*
		 * The park is a bit of a work-around, without it we get
		 * warning spews on shutdown with SQPOLL set and affinity
		 * set to a single CPU.
		 */
		kthread_park(ctx->sqo_thread);
		kthread_stop(ctx->sqo_thread);
		ctx->sqo_thread = NULL;
	}
}

static void io_finish_async(struct io_ring_ctx *ctx)
{
	io_sq_thread_stop(ctx);

	if (ctx->io_wq) {
		io_wq_destroy(ctx->io_wq);
		ctx->io_wq = NULL;
	}
}

#if defined(CONFIG_UNIX)
/*
 * Ensure the UNIX gc is aware of our file set, so we are certain that
 * the io_uring can be safely unregistered on process exit, even if we have
 * loops in the file referencing.
 */
static int __io_sqe_files_scm(struct io_ring_ctx *ctx, int nr, int offset)
{
	struct sock *sk = ctx->ring_sock->sk;
	struct scm_fp_list *fpl;
	struct sk_buff *skb;
	int i, nr_files;

	fpl = kzalloc(sizeof(*fpl), GFP_KERNEL);
	if (!fpl)
		return -ENOMEM;

	skb = alloc_skb(0, GFP_KERNEL);
	if (!skb) {
		kfree(fpl);
		return -ENOMEM;
	}

	skb->sk = sk;

	nr_files = 0;
	fpl->user = get_uid(ctx->user);
	for (i = 0; i < nr; i++) {
		struct file *file = io_file_from_index(ctx, i + offset);

		if (!file)
			continue;
		fpl->fp[nr_files] = get_file(file);
		unix_inflight(fpl->user, fpl->fp[nr_files]);
		nr_files++;
	}

	if (nr_files) {
		fpl->max = SCM_MAX_FD;
		fpl->count = nr_files;
		UNIXCB(skb).fp = fpl;
		skb->destructor = unix_destruct_scm;
		refcount_add(skb->truesize, &sk->sk_wmem_alloc);
		skb_queue_head(&sk->sk_receive_queue, skb);

		for (i = 0; i < nr_files; i++)
			fput(fpl->fp[i]);
	} else {
		kfree_skb(skb);
		kfree(fpl);
	}

	return 0;
}

/*
 * If UNIX sockets are enabled, fd passing can cause a reference cycle which
 * causes regular reference counting to break down. We rely on the UNIX
 * garbage collection to take care of this problem for us.
 */
static int io_sqe_files_scm(struct io_ring_ctx *ctx)
{
	unsigned left, total;
	int ret = 0;

	total = 0;
	left = ctx->nr_user_files;
	while (left) {
		unsigned this_files = min_t(unsigned, left, SCM_MAX_FD);

		ret = __io_sqe_files_scm(ctx, this_files, total);
		if (ret)
			break;
		left -= this_files;
		total += this_files;
	}

	if (!ret)
		return 0;

	while (total < ctx->nr_user_files) {
		struct file *file = io_file_from_index(ctx, total);

		if (file)
			fput(file);
		total++;
	}

	return ret;
}
#else
static int io_sqe_files_scm(struct io_ring_ctx *ctx)
{
	return 0;
}
#endif

static int io_sqe_alloc_file_tables(struct io_ring_ctx *ctx, unsigned nr_tables,
				    unsigned nr_files)
{
	int i;

	for (i = 0; i < nr_tables; i++) {
		struct fixed_file_table *table = &ctx->file_data->table[i];
		unsigned this_files;

		this_files = min(nr_files, IORING_MAX_FILES_TABLE);
		table->files = kcalloc(this_files, sizeof(struct file *),
					GFP_KERNEL);
		if (!table->files)
			break;
		nr_files -= this_files;
	}

	if (i == nr_tables)
		return 0;

	for (i = 0; i < nr_tables; i++) {
		struct fixed_file_table *table = &ctx->file_data->table[i];
		kfree(table->files);
	}
	return 1;
}

static void io_ring_file_put(struct io_ring_ctx *ctx, struct file *file)
{
#if defined(CONFIG_UNIX)
	struct sock *sock = ctx->ring_sock->sk;
	struct sk_buff_head list, *head = &sock->sk_receive_queue;
	struct sk_buff *skb;
	int i;

	__skb_queue_head_init(&list);

	/*
	 * Find the skb that holds this file in its SCM_RIGHTS. When found,
	 * remove this entry and rearrange the file array.
	 */
	skb = skb_dequeue(head);
	while (skb) {
		struct scm_fp_list *fp;

		fp = UNIXCB(skb).fp;
		for (i = 0; i < fp->count; i++) {
			int left;

			if (fp->fp[i] != file)
				continue;

			unix_notinflight(fp->user, fp->fp[i]);
			left = fp->count - 1 - i;
			if (left) {
				memmove(&fp->fp[i], &fp->fp[i + 1],
						left * sizeof(struct file *));
			}
			fp->count--;
			if (!fp->count) {
				kfree_skb(skb);
				skb = NULL;
			} else {
				__skb_queue_tail(&list, skb);
			}
			fput(file);
			file = NULL;
			break;
		}

		if (!file)
			break;

		__skb_queue_tail(&list, skb);

		skb = skb_dequeue(head);
	}

	if (skb_peek(&list)) {
		spin_lock_irq(&head->lock);
		while ((skb = __skb_dequeue(&list)) != NULL)
			__skb_queue_tail(head, skb);
		spin_unlock_irq(&head->lock);
	}
#else
	fput(file);
#endif
}

struct io_file_put {
	struct list_head list;
	struct file *file;
};

static void io_file_put_work(struct work_struct *work)
{
	struct fixed_file_ref_node *ref_node;
	struct fixed_file_data *file_data;
	struct io_ring_ctx *ctx;
	struct io_file_put *pfile, *tmp;
	unsigned long flags;

	ref_node = container_of(work, struct fixed_file_ref_node, work);
	file_data = ref_node->file_data;
	ctx = file_data->ctx;

	list_for_each_entry_safe(pfile, tmp, &ref_node->file_list, list) {
		list_del_init(&pfile->list);
		io_ring_file_put(ctx, pfile->file);
		kfree(pfile);
	}

	spin_lock_irqsave(&file_data->lock, flags);
	list_del_init(&ref_node->node);
	spin_unlock_irqrestore(&file_data->lock, flags);

	percpu_ref_exit(&ref_node->refs);
	kfree(ref_node);
	percpu_ref_put(&file_data->refs);
}

static void io_file_data_ref_zero(struct percpu_ref *ref)
{
	struct fixed_file_ref_node *ref_node;

	ref_node = container_of(ref, struct fixed_file_ref_node, refs);

	queue_work(system_wq, &ref_node->work);
}

static struct fixed_file_ref_node *alloc_fixed_file_ref_node(
			struct io_ring_ctx *ctx)
{
	struct fixed_file_ref_node *ref_node;

	ref_node = kzalloc(sizeof(*ref_node), GFP_KERNEL);
	if (!ref_node)
		return ERR_PTR(-ENOMEM);

	if (percpu_ref_init(&ref_node->refs, io_file_data_ref_zero,
			    0, GFP_KERNEL)) {
		kfree(ref_node);
		return ERR_PTR(-ENOMEM);
	}
	INIT_LIST_HEAD(&ref_node->node);
	INIT_LIST_HEAD(&ref_node->file_list);
	INIT_WORK(&ref_node->work, io_file_put_work);
	ref_node->file_data = ctx->file_data;
	return ref_node;

}

static void destroy_fixed_file_ref_node(struct fixed_file_ref_node *ref_node)
{
	percpu_ref_exit(&ref_node->refs);
	kfree(ref_node);
}

static int io_sqe_files_register(struct io_ring_ctx *ctx, void __user *arg,
				 unsigned nr_args)
{
	__s32 __user *fds = (__s32 __user *) arg;
	unsigned nr_tables;
	struct file *file;
	int fd, ret = 0;
	unsigned i;
	struct fixed_file_ref_node *ref_node;
	unsigned long flags;

	if (ctx->file_data)
		return -EBUSY;
	if (!nr_args)
		return -EINVAL;
	if (nr_args > IORING_MAX_FIXED_FILES)
		return -EMFILE;

	ctx->file_data = kzalloc(sizeof(*ctx->file_data), GFP_KERNEL);
	if (!ctx->file_data)
		return -ENOMEM;
	ctx->file_data->ctx = ctx;
	init_completion(&ctx->file_data->done);
	INIT_LIST_HEAD(&ctx->file_data->ref_list);
	spin_lock_init(&ctx->file_data->lock);

	nr_tables = DIV_ROUND_UP(nr_args, IORING_MAX_FILES_TABLE);
	ctx->file_data->table = kcalloc(nr_tables,
					sizeof(struct fixed_file_table),
					GFP_KERNEL);
	if (!ctx->file_data->table) {
		kfree(ctx->file_data);
		ctx->file_data = NULL;
		return -ENOMEM;
	}

	if (percpu_ref_init(&ctx->file_data->refs, io_file_ref_kill,
				PERCPU_REF_ALLOW_REINIT, GFP_KERNEL)) {
		kfree(ctx->file_data->table);
		kfree(ctx->file_data);
		ctx->file_data = NULL;
		return -ENOMEM;
	}

	if (io_sqe_alloc_file_tables(ctx, nr_tables, nr_args)) {
		percpu_ref_exit(&ctx->file_data->refs);
		kfree(ctx->file_data->table);
		kfree(ctx->file_data);
		ctx->file_data = NULL;
		return -ENOMEM;
	}

	for (i = 0; i < nr_args; i++, ctx->nr_user_files++) {
		struct fixed_file_table *table;
		unsigned index;

		ret = -EFAULT;
		if (copy_from_user(&fd, &fds[i], sizeof(fd)))
			break;
		/* allow sparse sets */
		if (fd == -1) {
			ret = 0;
			continue;
		}

		table = &ctx->file_data->table[i >> IORING_FILE_TABLE_SHIFT];
		index = i & IORING_FILE_TABLE_MASK;
		file = fget(fd);

		ret = -EBADF;
		if (!file)
			break;

		/*
		 * Don't allow io_uring instances to be registered. If UNIX
		 * isn't enabled, then this causes a reference cycle and this
		 * instance can never get freed. If UNIX is enabled we'll
		 * handle it just fine, but there's still no point in allowing
		 * a ring fd as it doesn't support regular read/write anyway.
		 */
		if (file->f_op == &io_uring_fops) {
			fput(file);
			break;
		}
		ret = 0;
		table->files[index] = file;
	}

	if (ret) {
		for (i = 0; i < ctx->nr_user_files; i++) {
			file = io_file_from_index(ctx, i);
			if (file)
				fput(file);
		}
		for (i = 0; i < nr_tables; i++)
			kfree(ctx->file_data->table[i].files);

		kfree(ctx->file_data->table);
		kfree(ctx->file_data);
		ctx->file_data = NULL;
		ctx->nr_user_files = 0;
		return ret;
	}

	ret = io_sqe_files_scm(ctx);
	if (ret) {
		io_sqe_files_unregister(ctx);
		return ret;
	}

	ref_node = alloc_fixed_file_ref_node(ctx);
	if (IS_ERR(ref_node)) {
		io_sqe_files_unregister(ctx);
		return PTR_ERR(ref_node);
	}

	ctx->file_data->cur_refs = &ref_node->refs;
	spin_lock_irqsave(&ctx->file_data->lock, flags);
	list_add(&ref_node->node, &ctx->file_data->ref_list);
	spin_unlock_irqrestore(&ctx->file_data->lock, flags);
	percpu_ref_get(&ctx->file_data->refs);
	return ret;
}

static int io_sqe_file_register(struct io_ring_ctx *ctx, struct file *file,
				int index)
{
#if defined(CONFIG_UNIX)
	struct sock *sock = ctx->ring_sock->sk;
	struct sk_buff_head *head = &sock->sk_receive_queue;
	struct sk_buff *skb;

	/*
	 * See if we can merge this file into an existing skb SCM_RIGHTS
	 * file set. If there's no room, fall back to allocating a new skb
	 * and filling it in.
	 */
	spin_lock_irq(&head->lock);
	skb = skb_peek(head);
	if (skb) {
		struct scm_fp_list *fpl = UNIXCB(skb).fp;

		if (fpl->count < SCM_MAX_FD) {
			__skb_unlink(skb, head);
			spin_unlock_irq(&head->lock);
			fpl->fp[fpl->count] = get_file(file);
			unix_inflight(fpl->user, fpl->fp[fpl->count]);
			fpl->count++;
			spin_lock_irq(&head->lock);
			__skb_queue_head(head, skb);
		} else {
			skb = NULL;
		}
	}
	spin_unlock_irq(&head->lock);

	if (skb) {
		fput(file);
		return 0;
	}

	return __io_sqe_files_scm(ctx, 1, index);
#else
	return 0;
#endif
}

static int io_queue_file_removal(struct fixed_file_data *data,
				 struct file *file)
{
	struct io_file_put *pfile;
	struct percpu_ref *refs = data->cur_refs;
	struct fixed_file_ref_node *ref_node;

	pfile = kzalloc(sizeof(*pfile), GFP_KERNEL);
	if (!pfile)
		return -ENOMEM;

	ref_node = container_of(refs, struct fixed_file_ref_node, refs);
	pfile->file = file;
	list_add(&pfile->list, &ref_node->file_list);

	return 0;
}

static int __io_sqe_files_update(struct io_ring_ctx *ctx,
				 struct io_uring_files_update *up,
				 unsigned nr_args)
{
	struct fixed_file_data *data = ctx->file_data;
	struct fixed_file_ref_node *ref_node;
	struct file *file;
	__s32 __user *fds;
	int fd, i, err;
	__u32 done;
	unsigned long flags;
	bool needs_switch = false;

	if (check_add_overflow(up->offset, nr_args, &done))
		return -EOVERFLOW;
	if (done > ctx->nr_user_files)
		return -EINVAL;

	ref_node = alloc_fixed_file_ref_node(ctx);
	if (IS_ERR(ref_node))
		return PTR_ERR(ref_node);

	done = 0;
	fds = u64_to_user_ptr(up->fds);
	while (nr_args) {
		struct fixed_file_table *table;
		unsigned index;

		err = 0;
		if (copy_from_user(&fd, &fds[done], sizeof(fd))) {
			err = -EFAULT;
			break;
		}
		i = array_index_nospec(up->offset, ctx->nr_user_files);
		table = &ctx->file_data->table[i >> IORING_FILE_TABLE_SHIFT];
		index = i & IORING_FILE_TABLE_MASK;
		if (table->files[index]) {
			file = io_file_from_index(ctx, index);
			err = io_queue_file_removal(data, file);
			if (err)
				break;
			table->files[index] = NULL;
			needs_switch = true;
		}
		if (fd != -1) {
			file = fget(fd);
			if (!file) {
				err = -EBADF;
				break;
			}
			/*
			 * Don't allow io_uring instances to be registered. If
			 * UNIX isn't enabled, then this causes a reference
			 * cycle and this instance can never get freed. If UNIX
			 * is enabled we'll handle it just fine, but there's
			 * still no point in allowing a ring fd as it doesn't
			 * support regular read/write anyway.
			 */
			if (file->f_op == &io_uring_fops) {
				fput(file);
				err = -EBADF;
				break;
			}
			table->files[index] = file;
			err = io_sqe_file_register(ctx, file, i);
			if (err)
				break;
		}
		nr_args--;
		done++;
		up->offset++;
	}

	if (needs_switch) {
		percpu_ref_kill(data->cur_refs);
		spin_lock_irqsave(&data->lock, flags);
		list_add(&ref_node->node, &data->ref_list);
		data->cur_refs = &ref_node->refs;
		spin_unlock_irqrestore(&data->lock, flags);
		percpu_ref_get(&ctx->file_data->refs);
	} else
		destroy_fixed_file_ref_node(ref_node);

	return done ? done : err;
}

static int io_sqe_files_update(struct io_ring_ctx *ctx, void __user *arg,
			       unsigned nr_args)
{
	struct io_uring_files_update up;

	if (!ctx->file_data)
		return -ENXIO;
	if (!nr_args)
		return -EINVAL;
	if (copy_from_user(&up, arg, sizeof(up)))
		return -EFAULT;
	if (up.resv)
		return -EINVAL;

	return __io_sqe_files_update(ctx, &up, nr_args);
}

static void io_free_work(struct io_wq_work *work)
{
	struct io_kiocb *req = container_of(work, struct io_kiocb, work);

	/* Consider that io_steal_work() relies on this ref */
	io_put_req(req);
}

static int io_init_wq_offload(struct io_ring_ctx *ctx,
			      struct io_uring_params *p)
{
	struct io_wq_data data;
	struct fd f;
	struct io_ring_ctx *ctx_attach;
	unsigned int concurrency;
	int ret = 0;

	data.user = ctx->user;
	data.free_work = io_free_work;

	if (!(p->flags & IORING_SETUP_ATTACH_WQ)) {
		/* Do QD, or 4 * CPUS, whatever is smallest */
		concurrency = min(ctx->sq_entries, 4 * num_online_cpus());

		ctx->io_wq = io_wq_create(concurrency, &data);
		if (IS_ERR(ctx->io_wq)) {
			ret = PTR_ERR(ctx->io_wq);
			ctx->io_wq = NULL;
		}
		return ret;
	}

	f = fdget(p->wq_fd);
	if (!f.file)
		return -EBADF;

	if (f.file->f_op != &io_uring_fops) {
		ret = -EINVAL;
		goto out_fput;
	}

	ctx_attach = f.file->private_data;
	/* @io_wq is protected by holding the fd */
	if (!io_wq_get(ctx_attach->io_wq, &data)) {
		ret = -EINVAL;
		goto out_fput;
	}

	ctx->io_wq = ctx_attach->io_wq;
out_fput:
	fdput(f);
	return ret;
}

static int io_sq_offload_start(struct io_ring_ctx *ctx,
			       struct io_uring_params *p)
{
	int ret;

	init_waitqueue_head(&ctx->sqo_wait);
	mmgrab(current->mm);
	ctx->sqo_mm = current->mm;

	if (ctx->flags & IORING_SETUP_SQPOLL) {
		ret = -EPERM;
		if (!capable(CAP_SYS_ADMIN))
			goto err;

		ctx->sq_thread_idle = msecs_to_jiffies(p->sq_thread_idle);
		if (!ctx->sq_thread_idle)
			ctx->sq_thread_idle = HZ;

		if (p->flags & IORING_SETUP_SQ_AFF) {
			int cpu = p->sq_thread_cpu;

			ret = -EINVAL;
			if (cpu >= nr_cpu_ids)
				goto err;
			if (!cpu_online(cpu))
				goto err;

			ctx->sqo_thread = kthread_create_on_cpu(io_sq_thread,
							ctx, cpu,
							"io_uring-sq");
		} else {
			ctx->sqo_thread = kthread_create(io_sq_thread, ctx,
							"io_uring-sq");
		}
		if (IS_ERR(ctx->sqo_thread)) {
			ret = PTR_ERR(ctx->sqo_thread);
			ctx->sqo_thread = NULL;
			goto err;
		}
		wake_up_process(ctx->sqo_thread);
	} else if (p->flags & IORING_SETUP_SQ_AFF) {
		/* Can't have SQ_AFF without SQPOLL */
		ret = -EINVAL;
		goto err;
	}

	ret = io_init_wq_offload(ctx, p);
	if (ret)
		goto err;

	return 0;
err:
	io_finish_async(ctx);
	mmdrop(ctx->sqo_mm);
	ctx->sqo_mm = NULL;
	return ret;
}

static void io_unaccount_mem(struct user_struct *user, unsigned long nr_pages)
{
	atomic_long_sub(nr_pages, &user->locked_vm);
}

static int io_account_mem(struct user_struct *user, unsigned long nr_pages)
{
	unsigned long page_limit, cur_pages, new_pages;

	/* Don't allow more pages than we can safely lock */
	page_limit = rlimit(RLIMIT_MEMLOCK) >> PAGE_SHIFT;

	do {
		cur_pages = atomic_long_read(&user->locked_vm);
		new_pages = cur_pages + nr_pages;
		if (new_pages > page_limit)
			return -ENOMEM;
	} while (atomic_long_cmpxchg(&user->locked_vm, cur_pages,
					new_pages) != cur_pages);

	return 0;
}

static void io_mem_free(void *ptr)
{
	struct page *page;

	if (!ptr)
		return;

	page = virt_to_head_page(ptr);
	if (put_page_testzero(page))
		free_compound_page(page);
}

static void *io_mem_alloc(size_t size)
{
	gfp_t gfp_flags = GFP_KERNEL | __GFP_ZERO | __GFP_NOWARN | __GFP_COMP |
				__GFP_NORETRY;

	return (void *) __get_free_pages(gfp_flags, get_order(size));
}

static unsigned long rings_size(unsigned sq_entries, unsigned cq_entries,
				size_t *sq_offset)
{
	struct io_rings *rings;
	size_t off, sq_array_size;

	off = struct_size(rings, cqes, cq_entries);
	if (off == SIZE_MAX)
		return SIZE_MAX;

#ifdef CONFIG_SMP
	off = ALIGN(off, SMP_CACHE_BYTES);
	if (off == 0)
		return SIZE_MAX;
#endif

	sq_array_size = array_size(sizeof(u32), sq_entries);
	if (sq_array_size == SIZE_MAX)
		return SIZE_MAX;

	if (check_add_overflow(off, sq_array_size, &off))
		return SIZE_MAX;

	if (sq_offset)
		*sq_offset = off;

	return off;
}

static unsigned long ring_pages(unsigned sq_entries, unsigned cq_entries)
{
	size_t pages;

	pages = (size_t)1 << get_order(
		rings_size(sq_entries, cq_entries, NULL));
	pages += (size_t)1 << get_order(
		array_size(sizeof(struct io_uring_sqe), sq_entries));

	return pages;
}

static int io_sqe_buffer_unregister(struct io_ring_ctx *ctx)
{
	int i, j;

	if (!ctx->user_bufs)
		return -ENXIO;

	for (i = 0; i < ctx->nr_user_bufs; i++) {
		struct io_mapped_ubuf *imu = &ctx->user_bufs[i];

		for (j = 0; j < imu->nr_bvecs; j++)
			unpin_user_page(imu->bvec[j].bv_page);

		if (ctx->account_mem)
			io_unaccount_mem(ctx->user, imu->nr_bvecs);
		kvfree(imu->bvec);
		imu->nr_bvecs = 0;
	}

	kfree(ctx->user_bufs);
	ctx->user_bufs = NULL;
	ctx->nr_user_bufs = 0;
	return 0;
}

static int io_copy_iov(struct io_ring_ctx *ctx, struct iovec *dst,
		       void __user *arg, unsigned index)
{
	struct iovec __user *src;

#ifdef CONFIG_COMPAT
	if (ctx->compat) {
		struct compat_iovec __user *ciovs;
		struct compat_iovec ciov;

		ciovs = (struct compat_iovec __user *) arg;
		if (copy_from_user(&ciov, &ciovs[index], sizeof(ciov)))
			return -EFAULT;

		dst->iov_base = u64_to_user_ptr((u64)ciov.iov_base);
		dst->iov_len = ciov.iov_len;
		return 0;
	}
#endif
	src = (struct iovec __user *) arg;
	if (copy_from_user(dst, &src[index], sizeof(*dst)))
		return -EFAULT;
	return 0;
}

static int io_sqe_buffer_register(struct io_ring_ctx *ctx, void __user *arg,
				  unsigned nr_args)
{
	struct vm_area_struct **vmas = NULL;
	struct page **pages = NULL;
	int i, j, got_pages = 0;
	int ret = -EINVAL;

	if (ctx->user_bufs)
		return -EBUSY;
	if (!nr_args || nr_args > UIO_MAXIOV)
		return -EINVAL;

	ctx->user_bufs = kcalloc(nr_args, sizeof(struct io_mapped_ubuf),
					GFP_KERNEL);
	if (!ctx->user_bufs)
		return -ENOMEM;

	for (i = 0; i < nr_args; i++) {
		struct io_mapped_ubuf *imu = &ctx->user_bufs[i];
		unsigned long off, start, end, ubuf;
		int pret, nr_pages;
		struct iovec iov;
		size_t size;

		ret = io_copy_iov(ctx, &iov, arg, i);
		if (ret)
			goto err;

		/*
		 * Don't impose further limits on the size and buffer
		 * constraints here, we'll -EINVAL later when IO is
		 * submitted if they are wrong.
		 */
		ret = -EFAULT;
		if (!iov.iov_base || !iov.iov_len)
			goto err;

		/* arbitrary limit, but we need something */
		if (iov.iov_len > SZ_1G)
			goto err;

		ubuf = (unsigned long) iov.iov_base;
		end = (ubuf + iov.iov_len + PAGE_SIZE - 1) >> PAGE_SHIFT;
		start = ubuf >> PAGE_SHIFT;
		nr_pages = end - start;

		if (ctx->account_mem) {
			ret = io_account_mem(ctx->user, nr_pages);
			if (ret)
				goto err;
		}

		ret = 0;
		if (!pages || nr_pages > got_pages) {
			kfree(vmas);
			kfree(pages);
			pages = kvmalloc_array(nr_pages, sizeof(struct page *),
						GFP_KERNEL);
			vmas = kvmalloc_array(nr_pages,
					sizeof(struct vm_area_struct *),
					GFP_KERNEL);
			if (!pages || !vmas) {
				ret = -ENOMEM;
				if (ctx->account_mem)
					io_unaccount_mem(ctx->user, nr_pages);
				goto err;
			}
			got_pages = nr_pages;
		}

		imu->bvec = kvmalloc_array(nr_pages, sizeof(struct bio_vec),
						GFP_KERNEL);
		ret = -ENOMEM;
		if (!imu->bvec) {
			if (ctx->account_mem)
				io_unaccount_mem(ctx->user, nr_pages);
			goto err;
		}

		ret = 0;
		down_read(&current->mm->mmap_sem);
		pret = pin_user_pages(ubuf, nr_pages,
				      FOLL_WRITE | FOLL_LONGTERM,
				      pages, vmas);
		if (pret == nr_pages) {
			/* don't support file backed memory */
			for (j = 0; j < nr_pages; j++) {
				struct vm_area_struct *vma = vmas[j];

				if (vma->vm_file &&
				    !is_file_hugepages(vma->vm_file)) {
					ret = -EOPNOTSUPP;
					break;
				}
			}
		} else {
			ret = pret < 0 ? pret : -EFAULT;
		}
		up_read(&current->mm->mmap_sem);
		if (ret) {
			/*
			 * if we did partial map, or found file backed vmas,
			 * release any pages we did get
			 */
			if (pret > 0)
				unpin_user_pages(pages, pret);
			if (ctx->account_mem)
				io_unaccount_mem(ctx->user, nr_pages);
			kvfree(imu->bvec);
			goto err;
		}

		off = ubuf & ~PAGE_MASK;
		size = iov.iov_len;
		for (j = 0; j < nr_pages; j++) {
			size_t vec_len;

			vec_len = min_t(size_t, size, PAGE_SIZE - off);
			imu->bvec[j].bv_page = pages[j];
			imu->bvec[j].bv_len = vec_len;
			imu->bvec[j].bv_offset = off;
			off = 0;
			size -= vec_len;
		}
		/* store original address for later verification */
		imu->ubuf = ubuf;
		imu->len = iov.iov_len;
		imu->nr_bvecs = nr_pages;

		ctx->nr_user_bufs++;
	}
	kvfree(pages);
	kvfree(vmas);
	return 0;
err:
	kvfree(pages);
	kvfree(vmas);
	io_sqe_buffer_unregister(ctx);
	return ret;
}

static int io_eventfd_register(struct io_ring_ctx *ctx, void __user *arg)
{
	__s32 __user *fds = arg;
	int fd;

	if (ctx->cq_ev_fd)
		return -EBUSY;

	if (copy_from_user(&fd, fds, sizeof(*fds)))
		return -EFAULT;

	ctx->cq_ev_fd = eventfd_ctx_fdget(fd);
	if (IS_ERR(ctx->cq_ev_fd)) {
		int ret = PTR_ERR(ctx->cq_ev_fd);
		ctx->cq_ev_fd = NULL;
		return ret;
	}

	return 0;
}

static int io_eventfd_unregister(struct io_ring_ctx *ctx)
{
	if (ctx->cq_ev_fd) {
		eventfd_ctx_put(ctx->cq_ev_fd);
		ctx->cq_ev_fd = NULL;
		return 0;
	}

	return -ENXIO;
}

static int __io_destroy_buffers(int id, void *p, void *data)
{
	struct io_ring_ctx *ctx = data;
	struct io_buffer *buf = p;

	__io_remove_buffers(ctx, buf, id, -1U);
	return 0;
}

static void io_destroy_buffers(struct io_ring_ctx *ctx)
{
	idr_for_each(&ctx->io_buffer_idr, __io_destroy_buffers, ctx);
	idr_destroy(&ctx->io_buffer_idr);
}

static void io_ring_ctx_free(struct io_ring_ctx *ctx)
{
	io_finish_async(ctx);
	if (ctx->sqo_mm)
		mmdrop(ctx->sqo_mm);

	io_iopoll_reap_events(ctx);
	io_sqe_buffer_unregister(ctx);
	io_sqe_files_unregister(ctx);
	io_eventfd_unregister(ctx);
	io_destroy_buffers(ctx);
	idr_destroy(&ctx->personality_idr);

#if defined(CONFIG_UNIX)
	if (ctx->ring_sock) {
		ctx->ring_sock->file = NULL; /* so that iput() is called */
		sock_release(ctx->ring_sock);
	}
#endif

	io_mem_free(ctx->rings);
	io_mem_free(ctx->sq_sqes);

	percpu_ref_exit(&ctx->refs);
	if (ctx->account_mem)
		io_unaccount_mem(ctx->user,
				ring_pages(ctx->sq_entries, ctx->cq_entries));
	free_uid(ctx->user);
	put_cred(ctx->creds);
	kfree(ctx->completions);
	kfree(ctx->cancel_hash);
	kmem_cache_free(req_cachep, ctx->fallback_req);
	kfree(ctx);
}

static __poll_t io_uring_poll(struct file *file, poll_table *wait)
{
	struct io_ring_ctx *ctx = file->private_data;
	__poll_t mask = 0;

	poll_wait(file, &ctx->cq_wait, wait);
	/*
	 * synchronizes with barrier from wq_has_sleeper call in
	 * io_commit_cqring
	 */
	smp_rmb();
	if (READ_ONCE(ctx->rings->sq.tail) - ctx->cached_sq_head !=
	    ctx->rings->sq_ring_entries)
		mask |= EPOLLOUT | EPOLLWRNORM;
	if (io_cqring_events(ctx, false))
		mask |= EPOLLIN | EPOLLRDNORM;

	return mask;
}

static int io_uring_fasync(int fd, struct file *file, int on)
{
	struct io_ring_ctx *ctx = file->private_data;

	return fasync_helper(fd, file, on, &ctx->cq_fasync);
}

static int io_remove_personalities(int id, void *p, void *data)
{
	struct io_ring_ctx *ctx = data;
	const struct cred *cred;

	cred = idr_remove(&ctx->personality_idr, id);
	if (cred)
		put_cred(cred);
	return 0;
}

static void io_ring_exit_work(struct work_struct *work)
{
	struct io_ring_ctx *ctx;

	ctx = container_of(work, struct io_ring_ctx, exit_work);
	if (ctx->rings)
		io_cqring_overflow_flush(ctx, true);

	wait_for_completion(&ctx->completions[0]);
	io_ring_ctx_free(ctx);
}

static void io_ring_ctx_wait_and_kill(struct io_ring_ctx *ctx)
{
	mutex_lock(&ctx->uring_lock);
	percpu_ref_kill(&ctx->refs);
	mutex_unlock(&ctx->uring_lock);

	/*
	 * Wait for sq thread to idle, if we have one. It won't spin on new
	 * work after we've killed the ctx ref above. This is important to do
	 * before we cancel existing commands, as the thread could otherwise
	 * be queueing new work post that. If that's work we need to cancel,
	 * it could cause shutdown to hang.
	 */
	while (ctx->sqo_thread && !wq_has_sleeper(&ctx->sqo_wait))
		cpu_relax();

	io_kill_timeouts(ctx);
	io_poll_remove_all(ctx);

	if (ctx->io_wq)
		io_wq_cancel_all(ctx->io_wq);

	io_iopoll_reap_events(ctx);
	/* if we failed setting up the ctx, we might not have any rings */
	if (ctx->rings)
		io_cqring_overflow_flush(ctx, true);
	idr_for_each(&ctx->personality_idr, io_remove_personalities, ctx);
	INIT_WORK(&ctx->exit_work, io_ring_exit_work);
	queue_work(system_wq, &ctx->exit_work);
}

static int io_uring_release(struct inode *inode, struct file *file)
{
	struct io_ring_ctx *ctx = file->private_data;

	file->private_data = NULL;
	io_ring_ctx_wait_and_kill(ctx);
	return 0;
}

static void io_uring_cancel_files(struct io_ring_ctx *ctx,
				  struct files_struct *files)
{
	struct io_kiocb *req;
	DEFINE_WAIT(wait);

	while (!list_empty_careful(&ctx->inflight_list)) {
		struct io_kiocb *cancel_req = NULL;

		spin_lock_irq(&ctx->inflight_lock);
		list_for_each_entry(req, &ctx->inflight_list, inflight_entry) {
			if (req->work.files != files)
				continue;
			/* req is being completed, ignore */
			if (!refcount_inc_not_zero(&req->refs))
				continue;
			cancel_req = req;
			break;
		}
		if (cancel_req)
			prepare_to_wait(&ctx->inflight_wait, &wait,
						TASK_UNINTERRUPTIBLE);
		spin_unlock_irq(&ctx->inflight_lock);

		/* We need to keep going until we don't find a matching req */
		if (!cancel_req)
			break;

		if (cancel_req->flags & REQ_F_OVERFLOW) {
			spin_lock_irq(&ctx->completion_lock);
			list_del(&cancel_req->list);
			cancel_req->flags &= ~REQ_F_OVERFLOW;
			if (list_empty(&ctx->cq_overflow_list)) {
				clear_bit(0, &ctx->sq_check_overflow);
				clear_bit(0, &ctx->cq_check_overflow);
			}
			spin_unlock_irq(&ctx->completion_lock);

			WRITE_ONCE(ctx->rings->cq_overflow,
				atomic_inc_return(&ctx->cached_cq_overflow));

			/*
			 * Put inflight ref and overflow ref. If that's
			 * all we had, then we're done with this request.
			 */
			if (refcount_sub_and_test(2, &cancel_req->refs)) {
				io_put_req(cancel_req);
				continue;
			}
		}

		io_wq_cancel_work(ctx->io_wq, &cancel_req->work);
		io_put_req(cancel_req);
		schedule();
	}
	finish_wait(&ctx->inflight_wait, &wait);
}

static int io_uring_flush(struct file *file, void *data)
{
	struct io_ring_ctx *ctx = file->private_data;

	io_uring_cancel_files(ctx, data);

	/*
	 * If the task is going away, cancel work it may have pending
	 */
	if (fatal_signal_pending(current) || (current->flags & PF_EXITING))
		io_wq_cancel_pid(ctx->io_wq, task_pid_vnr(current));

	return 0;
}

static void *io_uring_validate_mmap_request(struct file *file,
					    loff_t pgoff, size_t sz)
{
	struct io_ring_ctx *ctx = file->private_data;
	loff_t offset = pgoff << PAGE_SHIFT;
	struct page *page;
	void *ptr;

	switch (offset) {
	case IORING_OFF_SQ_RING:
	case IORING_OFF_CQ_RING:
		ptr = ctx->rings;
		break;
	case IORING_OFF_SQES:
		ptr = ctx->sq_sqes;
		break;
	default:
		return ERR_PTR(-EINVAL);
	}

	page = virt_to_head_page(ptr);
	if (sz > page_size(page))
		return ERR_PTR(-EINVAL);

	return ptr;
}

#ifdef CONFIG_MMU

static int io_uring_mmap(struct file *file, struct vm_area_struct *vma)
{
	size_t sz = vma->vm_end - vma->vm_start;
	unsigned long pfn;
	void *ptr;

	ptr = io_uring_validate_mmap_request(file, vma->vm_pgoff, sz);
	if (IS_ERR(ptr))
		return PTR_ERR(ptr);

	pfn = virt_to_phys(ptr) >> PAGE_SHIFT;
	return remap_pfn_range(vma, vma->vm_start, pfn, sz, vma->vm_page_prot);
}

#else /* !CONFIG_MMU */

static int io_uring_mmap(struct file *file, struct vm_area_struct *vma)
{
	return vma->vm_flags & (VM_SHARED | VM_MAYSHARE) ? 0 : -EINVAL;
}

static unsigned int io_uring_nommu_mmap_capabilities(struct file *file)
{
	return NOMMU_MAP_DIRECT | NOMMU_MAP_READ | NOMMU_MAP_WRITE;
}

static unsigned long io_uring_nommu_get_unmapped_area(struct file *file,
	unsigned long addr, unsigned long len,
	unsigned long pgoff, unsigned long flags)
{
	void *ptr;

	ptr = io_uring_validate_mmap_request(file, pgoff, len);
	if (IS_ERR(ptr))
		return PTR_ERR(ptr);

	return (unsigned long) ptr;
}

#endif /* !CONFIG_MMU */

SYSCALL_DEFINE6(io_uring_enter, unsigned int, fd, u32, to_submit,
		u32, min_complete, u32, flags, const sigset_t __user *, sig,
		size_t, sigsz)
{
	struct io_ring_ctx *ctx;
	long ret = -EBADF;
	int submitted = 0;
	struct fd f;

	if (current->task_works)
		task_work_run();

	if (flags & ~(IORING_ENTER_GETEVENTS | IORING_ENTER_SQ_WAKEUP))
		return -EINVAL;

	f = fdget(fd);
	if (!f.file)
		return -EBADF;

	ret = -EOPNOTSUPP;
	if (f.file->f_op != &io_uring_fops)
		goto out_fput;

	ret = -ENXIO;
	ctx = f.file->private_data;
	if (!percpu_ref_tryget(&ctx->refs))
		goto out_fput;

	/*
	 * For SQ polling, the thread will do all submissions and completions.
	 * Just return the requested submit count, and wake the thread if
	 * we were asked to.
	 */
	ret = 0;
	if (ctx->flags & IORING_SETUP_SQPOLL) {
		if (!list_empty_careful(&ctx->cq_overflow_list))
			io_cqring_overflow_flush(ctx, false);
		if (flags & IORING_ENTER_SQ_WAKEUP)
			wake_up(&ctx->sqo_wait);
		submitted = to_submit;
	} else if (to_submit) {
		mutex_lock(&ctx->uring_lock);
		submitted = io_submit_sqes(ctx, to_submit, f.file, fd, false);
		mutex_unlock(&ctx->uring_lock);

		if (submitted != to_submit)
			goto out;
	}
	if (flags & IORING_ENTER_GETEVENTS) {
		unsigned nr_events = 0;

		min_complete = min(min_complete, ctx->cq_entries);

		/*
		 * When SETUP_IOPOLL and SETUP_SQPOLL are both enabled, user
		 * space applications don't need to do io completion events
		 * polling again, they can rely on io_sq_thread to do polling
		 * work, which can reduce cpu usage and uring_lock contention.
		 */
		if (ctx->flags & IORING_SETUP_IOPOLL &&
		    !(ctx->flags & IORING_SETUP_SQPOLL)) {
			ret = io_iopoll_check(ctx, &nr_events, min_complete);
		} else {
			ret = io_cqring_wait(ctx, min_complete, sig, sigsz);
		}
	}

out:
	percpu_ref_put(&ctx->refs);
out_fput:
	fdput(f);
	return submitted ? submitted : ret;
}

#ifdef CONFIG_PROC_FS
static int io_uring_show_cred(int id, void *p, void *data)
{
	const struct cred *cred = p;
	struct seq_file *m = data;
	struct user_namespace *uns = seq_user_ns(m);
	struct group_info *gi;
	kernel_cap_t cap;
	unsigned __capi;
	int g;

	seq_printf(m, "%5d\n", id);
	seq_put_decimal_ull(m, "\tUid:\t", from_kuid_munged(uns, cred->uid));
	seq_put_decimal_ull(m, "\t\t", from_kuid_munged(uns, cred->euid));
	seq_put_decimal_ull(m, "\t\t", from_kuid_munged(uns, cred->suid));
	seq_put_decimal_ull(m, "\t\t", from_kuid_munged(uns, cred->fsuid));
	seq_put_decimal_ull(m, "\n\tGid:\t", from_kgid_munged(uns, cred->gid));
	seq_put_decimal_ull(m, "\t\t", from_kgid_munged(uns, cred->egid));
	seq_put_decimal_ull(m, "\t\t", from_kgid_munged(uns, cred->sgid));
	seq_put_decimal_ull(m, "\t\t", from_kgid_munged(uns, cred->fsgid));
	seq_puts(m, "\n\tGroups:\t");
	gi = cred->group_info;
	for (g = 0; g < gi->ngroups; g++) {
		seq_put_decimal_ull(m, g ? " " : "",
					from_kgid_munged(uns, gi->gid[g]));
	}
	seq_puts(m, "\n\tCapEff:\t");
	cap = cred->cap_effective;
	CAP_FOR_EACH_U32(__capi)
		seq_put_hex_ll(m, NULL, cap.cap[CAP_LAST_U32 - __capi], 8);
	seq_putc(m, '\n');
	return 0;
}

static void __io_uring_show_fdinfo(struct io_ring_ctx *ctx, struct seq_file *m)
{
	int i;

	mutex_lock(&ctx->uring_lock);
	seq_printf(m, "UserFiles:\t%u\n", ctx->nr_user_files);
	for (i = 0; i < ctx->nr_user_files; i++) {
		struct fixed_file_table *table;
		struct file *f;

		table = &ctx->file_data->table[i >> IORING_FILE_TABLE_SHIFT];
		f = table->files[i & IORING_FILE_TABLE_MASK];
		if (f)
			seq_printf(m, "%5u: %s\n", i, file_dentry(f)->d_iname);
		else
			seq_printf(m, "%5u: <none>\n", i);
	}
	seq_printf(m, "UserBufs:\t%u\n", ctx->nr_user_bufs);
	for (i = 0; i < ctx->nr_user_bufs; i++) {
		struct io_mapped_ubuf *buf = &ctx->user_bufs[i];

		seq_printf(m, "%5u: 0x%llx/%u\n", i, buf->ubuf,
						(unsigned int) buf->len);
	}
	if (!idr_is_empty(&ctx->personality_idr)) {
		seq_printf(m, "Personalities:\n");
		idr_for_each(&ctx->personality_idr, io_uring_show_cred, m);
	}
	seq_printf(m, "PollList:\n");
	spin_lock_irq(&ctx->completion_lock);
	for (i = 0; i < (1U << ctx->cancel_hash_bits); i++) {
		struct hlist_head *list = &ctx->cancel_hash[i];
		struct io_kiocb *req;

		hlist_for_each_entry(req, list, hash_node)
			seq_printf(m, "  op=%d, task_works=%d\n", req->opcode,
					req->task->task_works != NULL);
	}
	spin_unlock_irq(&ctx->completion_lock);
	mutex_unlock(&ctx->uring_lock);
}

static void io_uring_show_fdinfo(struct seq_file *m, struct file *f)
{
	struct io_ring_ctx *ctx = f->private_data;

	if (percpu_ref_tryget(&ctx->refs)) {
		__io_uring_show_fdinfo(ctx, m);
		percpu_ref_put(&ctx->refs);
	}
}
#endif

static const struct file_operations io_uring_fops = {
	.release	= io_uring_release,
	.flush		= io_uring_flush,
	.mmap		= io_uring_mmap,
#ifndef CONFIG_MMU
	.get_unmapped_area = io_uring_nommu_get_unmapped_area,
	.mmap_capabilities = io_uring_nommu_mmap_capabilities,
#endif
	.poll		= io_uring_poll,
	.fasync		= io_uring_fasync,
#ifdef CONFIG_PROC_FS
	.show_fdinfo	= io_uring_show_fdinfo,
#endif
};

static int io_allocate_scq_urings(struct io_ring_ctx *ctx,
				  struct io_uring_params *p)
{
	struct io_rings *rings;
	size_t size, sq_array_offset;

	size = rings_size(p->sq_entries, p->cq_entries, &sq_array_offset);
	if (size == SIZE_MAX)
		return -EOVERFLOW;

	rings = io_mem_alloc(size);
	if (!rings)
		return -ENOMEM;

	ctx->rings = rings;
	ctx->sq_array = (u32 *)((char *)rings + sq_array_offset);
	rings->sq_ring_mask = p->sq_entries - 1;
	rings->cq_ring_mask = p->cq_entries - 1;
	rings->sq_ring_entries = p->sq_entries;
	rings->cq_ring_entries = p->cq_entries;
	ctx->sq_mask = rings->sq_ring_mask;
	ctx->cq_mask = rings->cq_ring_mask;
	ctx->sq_entries = rings->sq_ring_entries;
	ctx->cq_entries = rings->cq_ring_entries;

	size = array_size(sizeof(struct io_uring_sqe), p->sq_entries);
	if (size == SIZE_MAX) {
		io_mem_free(ctx->rings);
		ctx->rings = NULL;
		return -EOVERFLOW;
	}

	ctx->sq_sqes = io_mem_alloc(size);
	if (!ctx->sq_sqes) {
		io_mem_free(ctx->rings);
		ctx->rings = NULL;
		return -ENOMEM;
	}

	return 0;
}

/*
 * Allocate an anonymous fd, this is what constitutes the application
 * visible backing of an io_uring instance. The application mmaps this
 * fd to gain access to the SQ/CQ ring details. If UNIX sockets are enabled,
 * we have to tie this fd to a socket for file garbage collection purposes.
 */
static int io_uring_get_fd(struct io_ring_ctx *ctx)
{
	struct file *file;
	int ret;

#if defined(CONFIG_UNIX)
	ret = sock_create_kern(&init_net, PF_UNIX, SOCK_RAW, IPPROTO_IP,
				&ctx->ring_sock);
	if (ret)
		return ret;
#endif

	ret = get_unused_fd_flags(O_RDWR | O_CLOEXEC);
	if (ret < 0)
		goto err;

	file = anon_inode_getfile("[io_uring]", &io_uring_fops, ctx,
					O_RDWR | O_CLOEXEC);
	if (IS_ERR(file)) {
		put_unused_fd(ret);
		ret = PTR_ERR(file);
		goto err;
	}

#if defined(CONFIG_UNIX)
	ctx->ring_sock->file = file;
#endif
	fd_install(ret, file);
	return ret;
err:
#if defined(CONFIG_UNIX)
	sock_release(ctx->ring_sock);
	ctx->ring_sock = NULL;
#endif
	return ret;
}

static int io_uring_create(unsigned entries, struct io_uring_params *p)
{
	struct user_struct *user = NULL;
	struct io_ring_ctx *ctx;
	bool account_mem;
	int ret;

	if (!entries)
		return -EINVAL;
	if (entries > IORING_MAX_ENTRIES) {
		if (!(p->flags & IORING_SETUP_CLAMP))
			return -EINVAL;
		entries = IORING_MAX_ENTRIES;
	}

	/*
	 * Use twice as many entries for the CQ ring. It's possible for the
	 * application to drive a higher depth than the size of the SQ ring,
	 * since the sqes are only used at submission time. This allows for
	 * some flexibility in overcommitting a bit. If the application has
	 * set IORING_SETUP_CQSIZE, it will have passed in the desired number
	 * of CQ ring entries manually.
	 */
	p->sq_entries = roundup_pow_of_two(entries);
	if (p->flags & IORING_SETUP_CQSIZE) {
		/*
		 * If IORING_SETUP_CQSIZE is set, we do the same roundup
		 * to a power-of-two, if it isn't already. We do NOT impose
		 * any cq vs sq ring sizing.
		 */
		if (p->cq_entries < p->sq_entries)
			return -EINVAL;
		if (p->cq_entries > IORING_MAX_CQ_ENTRIES) {
			if (!(p->flags & IORING_SETUP_CLAMP))
				return -EINVAL;
			p->cq_entries = IORING_MAX_CQ_ENTRIES;
		}
		p->cq_entries = roundup_pow_of_two(p->cq_entries);
	} else {
		p->cq_entries = 2 * p->sq_entries;
	}

	user = get_uid(current_user());
	account_mem = !capable(CAP_IPC_LOCK);

	if (account_mem) {
		ret = io_account_mem(user,
				ring_pages(p->sq_entries, p->cq_entries));
		if (ret) {
			free_uid(user);
			return ret;
		}
	}

	ctx = io_ring_ctx_alloc(p);
	if (!ctx) {
		if (account_mem)
			io_unaccount_mem(user, ring_pages(p->sq_entries,
								p->cq_entries));
		free_uid(user);
		return -ENOMEM;
	}
	ctx->compat = in_compat_syscall();
	ctx->account_mem = account_mem;
	ctx->user = user;
	ctx->creds = get_current_cred();

	ret = io_allocate_scq_urings(ctx, p);
	if (ret)
		goto err;

	ret = io_sq_offload_start(ctx, p);
	if (ret)
		goto err;

	memset(&p->sq_off, 0, sizeof(p->sq_off));
	p->sq_off.head = offsetof(struct io_rings, sq.head);
	p->sq_off.tail = offsetof(struct io_rings, sq.tail);
	p->sq_off.ring_mask = offsetof(struct io_rings, sq_ring_mask);
	p->sq_off.ring_entries = offsetof(struct io_rings, sq_ring_entries);
	p->sq_off.flags = offsetof(struct io_rings, sq_flags);
	p->sq_off.dropped = offsetof(struct io_rings, sq_dropped);
	p->sq_off.array = (char *)ctx->sq_array - (char *)ctx->rings;

	memset(&p->cq_off, 0, sizeof(p->cq_off));
	p->cq_off.head = offsetof(struct io_rings, cq.head);
	p->cq_off.tail = offsetof(struct io_rings, cq.tail);
	p->cq_off.ring_mask = offsetof(struct io_rings, cq_ring_mask);
	p->cq_off.ring_entries = offsetof(struct io_rings, cq_ring_entries);
	p->cq_off.overflow = offsetof(struct io_rings, cq_overflow);
	p->cq_off.cqes = offsetof(struct io_rings, cqes);

	/*
	 * Install ring fd as the very last thing, so we don't risk someone
	 * having closed it before we finish setup
	 */
	ret = io_uring_get_fd(ctx);
	if (ret < 0)
		goto err;

	p->features = IORING_FEAT_SINGLE_MMAP | IORING_FEAT_NODROP |
			IORING_FEAT_SUBMIT_STABLE | IORING_FEAT_RW_CUR_POS |
			IORING_FEAT_CUR_PERSONALITY | IORING_FEAT_FAST_POLL;
	trace_io_uring_create(ret, ctx, p->sq_entries, p->cq_entries, p->flags);
	return ret;
err:
	io_ring_ctx_wait_and_kill(ctx);
	return ret;
}

/*
 * Sets up an aio uring context, and returns the fd. Applications asks for a
 * ring size, we return the actual sq/cq ring sizes (among other things) in the
 * params structure passed in.
 */
static long io_uring_setup(u32 entries, struct io_uring_params __user *params)
{
	struct io_uring_params p;
	long ret;
	int i;

	if (copy_from_user(&p, params, sizeof(p)))
		return -EFAULT;
	for (i = 0; i < ARRAY_SIZE(p.resv); i++) {
		if (p.resv[i])
			return -EINVAL;
	}

	if (p.flags & ~(IORING_SETUP_IOPOLL | IORING_SETUP_SQPOLL |
			IORING_SETUP_SQ_AFF | IORING_SETUP_CQSIZE |
			IORING_SETUP_CLAMP | IORING_SETUP_ATTACH_WQ))
		return -EINVAL;

	ret = io_uring_create(entries, &p);
	if (ret < 0)
		return ret;

	if (copy_to_user(params, &p, sizeof(p)))
		return -EFAULT;

	return ret;
}

SYSCALL_DEFINE2(io_uring_setup, u32, entries,
		struct io_uring_params __user *, params)
{
	return io_uring_setup(entries, params);
}

static int io_probe(struct io_ring_ctx *ctx, void __user *arg, unsigned nr_args)
{
	struct io_uring_probe *p;
	size_t size;
	int i, ret;

	size = struct_size(p, ops, nr_args);
	if (size == SIZE_MAX)
		return -EOVERFLOW;
	p = kzalloc(size, GFP_KERNEL);
	if (!p)
		return -ENOMEM;

	ret = -EFAULT;
	if (copy_from_user(p, arg, size))
		goto out;
	ret = -EINVAL;
	if (memchr_inv(p, 0, size))
		goto out;

	p->last_op = IORING_OP_LAST - 1;
	if (nr_args > IORING_OP_LAST)
		nr_args = IORING_OP_LAST;

	for (i = 0; i < nr_args; i++) {
		p->ops[i].op = i;
		if (!io_op_defs[i].not_supported)
			p->ops[i].flags = IO_URING_OP_SUPPORTED;
	}
	p->ops_len = i;

	ret = 0;
	if (copy_to_user(arg, p, size))
		ret = -EFAULT;
out:
	kfree(p);
	return ret;
}

static int io_register_personality(struct io_ring_ctx *ctx)
{
	const struct cred *creds = get_current_cred();
	int id;

	id = idr_alloc_cyclic(&ctx->personality_idr, (void *) creds, 1,
				USHRT_MAX, GFP_KERNEL);
	if (id < 0)
		put_cred(creds);
	return id;
}

static int io_unregister_personality(struct io_ring_ctx *ctx, unsigned id)
{
	const struct cred *old_creds;

	old_creds = idr_remove(&ctx->personality_idr, id);
	if (old_creds) {
		put_cred(old_creds);
		return 0;
	}

	return -EINVAL;
}

static bool io_register_op_must_quiesce(int op)
{
	switch (op) {
	case IORING_UNREGISTER_FILES:
	case IORING_REGISTER_FILES_UPDATE:
	case IORING_REGISTER_PROBE:
	case IORING_REGISTER_PERSONALITY:
	case IORING_UNREGISTER_PERSONALITY:
		return false;
	default:
		return true;
	}
}

static int __io_uring_register(struct io_ring_ctx *ctx, unsigned opcode,
			       void __user *arg, unsigned nr_args)
	__releases(ctx->uring_lock)
	__acquires(ctx->uring_lock)
{
	int ret;

	/*
	 * We're inside the ring mutex, if the ref is already dying, then
	 * someone else killed the ctx or is already going through
	 * io_uring_register().
	 */
	if (percpu_ref_is_dying(&ctx->refs))
		return -ENXIO;

	if (io_register_op_must_quiesce(opcode)) {
		percpu_ref_kill(&ctx->refs);

		/*
		 * Drop uring mutex before waiting for references to exit. If
		 * another thread is currently inside io_uring_enter() it might
		 * need to grab the uring_lock to make progress. If we hold it
		 * here across the drain wait, then we can deadlock. It's safe
		 * to drop the mutex here, since no new references will come in
		 * after we've killed the percpu ref.
		 */
		mutex_unlock(&ctx->uring_lock);
		ret = wait_for_completion_interruptible(&ctx->completions[0]);
		mutex_lock(&ctx->uring_lock);
		if (ret) {
			percpu_ref_resurrect(&ctx->refs);
			ret = -EINTR;
			goto out;
		}
	}

	switch (opcode) {
	case IORING_REGISTER_BUFFERS:
		ret = io_sqe_buffer_register(ctx, arg, nr_args);
		break;
	case IORING_UNREGISTER_BUFFERS:
		ret = -EINVAL;
		if (arg || nr_args)
			break;
		ret = io_sqe_buffer_unregister(ctx);
		break;
	case IORING_REGISTER_FILES:
		ret = io_sqe_files_register(ctx, arg, nr_args);
		break;
	case IORING_UNREGISTER_FILES:
		ret = -EINVAL;
		if (arg || nr_args)
			break;
		ret = io_sqe_files_unregister(ctx);
		break;
	case IORING_REGISTER_FILES_UPDATE:
		ret = io_sqe_files_update(ctx, arg, nr_args);
		break;
	case IORING_REGISTER_EVENTFD:
	case IORING_REGISTER_EVENTFD_ASYNC:
		ret = -EINVAL;
		if (nr_args != 1)
			break;
		ret = io_eventfd_register(ctx, arg);
		if (ret)
			break;
		if (opcode == IORING_REGISTER_EVENTFD_ASYNC)
			ctx->eventfd_async = 1;
		else
			ctx->eventfd_async = 0;
		break;
	case IORING_UNREGISTER_EVENTFD:
		ret = -EINVAL;
		if (arg || nr_args)
			break;
		ret = io_eventfd_unregister(ctx);
		break;
	case IORING_REGISTER_PROBE:
		ret = -EINVAL;
		if (!arg || nr_args > 256)
			break;
		ret = io_probe(ctx, arg, nr_args);
		break;
	case IORING_REGISTER_PERSONALITY:
		ret = -EINVAL;
		if (arg || nr_args)
			break;
		ret = io_register_personality(ctx);
		break;
	case IORING_UNREGISTER_PERSONALITY:
		ret = -EINVAL;
		if (arg)
			break;
		ret = io_unregister_personality(ctx, nr_args);
		break;
	default:
		ret = -EINVAL;
		break;
	}

	if (io_register_op_must_quiesce(opcode)) {
		/* bring the ctx back to life */
		percpu_ref_reinit(&ctx->refs);
out:
		reinit_completion(&ctx->completions[0]);
	}
	return ret;
}

SYSCALL_DEFINE4(io_uring_register, unsigned int, fd, unsigned int, opcode,
		void __user *, arg, unsigned int, nr_args)
{
	struct io_ring_ctx *ctx;
	long ret = -EBADF;
	struct fd f;

	f = fdget(fd);
	if (!f.file)
		return -EBADF;

	ret = -EOPNOTSUPP;
	if (f.file->f_op != &io_uring_fops)
		goto out_fput;

	ctx = f.file->private_data;

	mutex_lock(&ctx->uring_lock);
	ret = __io_uring_register(ctx, opcode, arg, nr_args);
	mutex_unlock(&ctx->uring_lock);
	trace_io_uring_register(ctx, opcode, ctx->nr_user_files, ctx->nr_user_bufs,
							ctx->cq_ev_fd != NULL, ret);
out_fput:
	fdput(f);
	return ret;
}

static int __init io_uring_init(void)
{
#define __BUILD_BUG_VERIFY_ELEMENT(stype, eoffset, etype, ename) do { \
	BUILD_BUG_ON(offsetof(stype, ename) != eoffset); \
	BUILD_BUG_ON(sizeof(etype) != sizeof_field(stype, ename)); \
} while (0)

#define BUILD_BUG_SQE_ELEM(eoffset, etype, ename) \
	__BUILD_BUG_VERIFY_ELEMENT(struct io_uring_sqe, eoffset, etype, ename)
	BUILD_BUG_ON(sizeof(struct io_uring_sqe) != 64);
	BUILD_BUG_SQE_ELEM(0,  __u8,   opcode);
	BUILD_BUG_SQE_ELEM(1,  __u8,   flags);
	BUILD_BUG_SQE_ELEM(2,  __u16,  ioprio);
	BUILD_BUG_SQE_ELEM(4,  __s32,  fd);
	BUILD_BUG_SQE_ELEM(8,  __u64,  off);
	BUILD_BUG_SQE_ELEM(8,  __u64,  addr2);
	BUILD_BUG_SQE_ELEM(16, __u64,  addr);
	BUILD_BUG_SQE_ELEM(16, __u64,  splice_off_in);
	BUILD_BUG_SQE_ELEM(24, __u32,  len);
	BUILD_BUG_SQE_ELEM(28,     __kernel_rwf_t, rw_flags);
	BUILD_BUG_SQE_ELEM(28, /* compat */   int, rw_flags);
	BUILD_BUG_SQE_ELEM(28, /* compat */ __u32, rw_flags);
	BUILD_BUG_SQE_ELEM(28, __u32,  fsync_flags);
	BUILD_BUG_SQE_ELEM(28, __u16,  poll_events);
	BUILD_BUG_SQE_ELEM(28, __u32,  sync_range_flags);
	BUILD_BUG_SQE_ELEM(28, __u32,  msg_flags);
	BUILD_BUG_SQE_ELEM(28, __u32,  timeout_flags);
	BUILD_BUG_SQE_ELEM(28, __u32,  accept_flags);
	BUILD_BUG_SQE_ELEM(28, __u32,  cancel_flags);
	BUILD_BUG_SQE_ELEM(28, __u32,  open_flags);
	BUILD_BUG_SQE_ELEM(28, __u32,  statx_flags);
	BUILD_BUG_SQE_ELEM(28, __u32,  fadvise_advice);
	BUILD_BUG_SQE_ELEM(28, __u32,  splice_flags);
	BUILD_BUG_SQE_ELEM(32, __u64,  user_data);
	BUILD_BUG_SQE_ELEM(40, __u16,  buf_index);
	BUILD_BUG_SQE_ELEM(42, __u16,  personality);
	BUILD_BUG_SQE_ELEM(44, __s32,  splice_fd_in);

	BUILD_BUG_ON(ARRAY_SIZE(io_op_defs) != IORING_OP_LAST);
	BUILD_BUG_ON(__REQ_F_LAST_BIT >= 8 * sizeof(int));
	req_cachep = KMEM_CACHE(io_kiocb, SLAB_HWCACHE_ALIGN | SLAB_PANIC);
	return 0;
};
__initcall(io_uring_init);<|MERGE_RESOLUTION|>--- conflicted
+++ resolved
@@ -2063,14 +2063,12 @@
 		kiocb->ki_pos = req->file->f_pos;
 	}
 	kiocb->ki_hint = ki_hint_validate(file_write_hint(kiocb->ki_filp));
-<<<<<<< HEAD
 	kiocb->ki_flags = iocb_flags(kiocb->ki_filp);
 	ret = kiocb_set_rw_flags(kiocb, READ_ONCE(sqe->rw_flags));
 	if (unlikely(ret))
 		return ret;
-=======
+	kiocb->ki_hint = ki_hint_validate(file_write_hint(kiocb->ki_filp));
 	kiocb->ki_streamid = file_stream_id(kiocb->ki_filp);
->>>>>>> 773a27bf
 
 	ioprio = READ_ONCE(sqe->ioprio);
 	if (ioprio) {
