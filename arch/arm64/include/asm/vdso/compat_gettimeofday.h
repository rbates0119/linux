--- conflicted
+++ resolved
@@ -154,8 +154,6 @@
 	return ret;
 }
 
-<<<<<<< HEAD
-=======
 #ifdef CONFIG_TIME_NS
 static __always_inline const struct vdso_data *__arch_get_timens_vdso_data(void)
 {
@@ -168,7 +166,6 @@
 }
 #endif
 
->>>>>>> bbf5c979
 static inline bool vdso_clocksource_ok(const struct vdso_data *vd)
 {
 	return vd->clock_mode == VDSO_CLOCKMODE_ARCHTIMER;
