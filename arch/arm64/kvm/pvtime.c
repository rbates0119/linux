// SPDX-License-Identifier: GPL-2.0
// Copyright (C) 2019 Arm Ltd.

#include <linux/arm-smccc.h>
#include <linux/kvm_host.h>
#include <linux/sched/stat.h>

#include <asm/kvm_mmu.h>
#include <asm/pvclock-abi.h>

#include <kvm/arm_hypercalls.h>

void kvm_update_stolen_time(struct kvm_vcpu *vcpu)
{
	struct kvm *kvm = vcpu->kvm;
	u64 base = vcpu->arch.steal.base;
	u64 last_steal = vcpu->arch.steal.last_steal;
	u64 offset = offsetof(struct pvclock_vcpu_stolen_time, stolen_time);
	u64 steal = 0;
	int idx;

	if (base == GPA_INVALID)
		return;

	idx = srcu_read_lock(&kvm->srcu);
	if (!kvm_get_guest(kvm, base + offset, steal)) {
		steal = le64_to_cpu(steal);
		vcpu->arch.steal.last_steal = READ_ONCE(current->sched_info.run_delay);
		steal += vcpu->arch.steal.last_steal - last_steal;
		kvm_put_guest(kvm, base + offset, cpu_to_le64(steal));
	}
	srcu_read_unlock(&kvm->srcu, idx);
}

long kvm_hypercall_pv_features(struct kvm_vcpu *vcpu)
{
	u32 feature = smccc_get_arg1(vcpu);
	long val = SMCCC_RET_NOT_SUPPORTED;

	switch (feature) {
	case ARM_SMCCC_HV_PV_TIME_FEATURES:
	case ARM_SMCCC_HV_PV_TIME_ST:
		if (vcpu->arch.steal.base != GPA_INVALID)
			val = SMCCC_RET_SUCCESS;
		break;
	}

	return val;
}

gpa_t kvm_init_stolen_time(struct kvm_vcpu *vcpu)
{
	struct pvclock_vcpu_stolen_time init_values = {};
	struct kvm *kvm = vcpu->kvm;
	u64 base = vcpu->arch.steal.base;
	int idx;

	if (base == GPA_INVALID)
		return base;

	/*
	 * Start counting stolen time from the time the guest requests
	 * the feature enabled.
	 */
	vcpu->arch.steal.last_steal = current->sched_info.run_delay;

	idx = srcu_read_lock(&kvm->srcu);
	kvm_write_guest(kvm, base, &init_values, sizeof(init_values));
	srcu_read_unlock(&kvm->srcu, idx);

	return base;
}

<<<<<<< HEAD
static bool kvm_arm_pvtime_supported(void)
=======
bool kvm_arm_pvtime_supported(void)
>>>>>>> bbf5c979
{
	return !!sched_info_on();
}

int kvm_arm_pvtime_set_attr(struct kvm_vcpu *vcpu,
			    struct kvm_device_attr *attr)
{
	u64 __user *user = (u64 __user *)attr->addr;
	struct kvm *kvm = vcpu->kvm;
	u64 ipa;
	int ret = 0;
	int idx;

	if (!kvm_arm_pvtime_supported() ||
	    attr->attr != KVM_ARM_VCPU_PVTIME_IPA)
		return -ENXIO;

	if (get_user(ipa, user))
		return -EFAULT;
	if (!IS_ALIGNED(ipa, 64))
		return -EINVAL;
	if (vcpu->arch.steal.base != GPA_INVALID)
		return -EEXIST;

	/* Check the address is in a valid memslot */
	idx = srcu_read_lock(&kvm->srcu);
	if (kvm_is_error_hva(gfn_to_hva(kvm, ipa >> PAGE_SHIFT)))
		ret = -EINVAL;
	srcu_read_unlock(&kvm->srcu, idx);

	if (!ret)
		vcpu->arch.steal.base = ipa;

	return ret;
}

int kvm_arm_pvtime_get_attr(struct kvm_vcpu *vcpu,
			    struct kvm_device_attr *attr)
{
	u64 __user *user = (u64 __user *)attr->addr;
	u64 ipa;

	if (!kvm_arm_pvtime_supported() ||
	    attr->attr != KVM_ARM_VCPU_PVTIME_IPA)
		return -ENXIO;

	ipa = vcpu->arch.steal.base;

	if (put_user(ipa, user))
		return -EFAULT;
	return 0;
}

int kvm_arm_pvtime_has_attr(struct kvm_vcpu *vcpu,
			    struct kvm_device_attr *attr)
{
	switch (attr->attr) {
	case KVM_ARM_VCPU_PVTIME_IPA:
		if (kvm_arm_pvtime_supported())
			return 0;
	}
	return -ENXIO;
}<|MERGE_RESOLUTION|>--- conflicted
+++ resolved
@@ -71,11 +71,7 @@
 	return base;
 }
 
-<<<<<<< HEAD
-static bool kvm_arm_pvtime_supported(void)
-=======
 bool kvm_arm_pvtime_supported(void)
->>>>>>> bbf5c979
 {
 	return !!sched_info_on();
 }
