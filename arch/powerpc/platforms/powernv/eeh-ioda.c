/*
 * The file intends to implement the functions needed by EEH, which is
 * built on IODA compliant chip. Actually, lots of functions related
 * to EEH would be built based on the OPAL APIs.
 *
 * Copyright Benjamin Herrenschmidt & Gavin Shan, IBM Corporation 2013.
 *
 * This program is free software; you can redistribute it and/or modify
 * it under the terms of the GNU General Public License as published by
 * the Free Software Foundation; either version 2 of the License, or
 * (at your option) any later version.
 */

#include <linux/bootmem.h>
#include <linux/debugfs.h>
#include <linux/delay.h>
#include <linux/init.h>
#include <linux/io.h>
#include <linux/irq.h>
#include <linux/kernel.h>
#include <linux/msi.h>
#include <linux/notifier.h>
#include <linux/pci.h>
#include <linux/string.h>

#include <asm/eeh.h>
#include <asm/eeh_event.h>
#include <asm/io.h>
#include <asm/iommu.h>
#include <asm/msi_bitmap.h>
#include <asm/opal.h>
#include <asm/pci-bridge.h>
#include <asm/ppc-pci.h>
#include <asm/tce.h>

#include "powernv.h"
#include "pci.h"

static int ioda_eeh_nb_init = 0;

static int ioda_eeh_event(struct notifier_block *nb,
			  unsigned long events, void *change)
{
	uint64_t changed_evts = (uint64_t)change;

	/* We simply send special EEH event */
	if ((changed_evts & OPAL_EVENT_PCI_ERROR) &&
	    (events & OPAL_EVENT_PCI_ERROR))
		eeh_send_failure_event(NULL);

	return 0;
}

static struct notifier_block ioda_eeh_nb = {
	.notifier_call	= ioda_eeh_event,
	.next		= NULL,
	.priority	= 0
};

#ifdef CONFIG_DEBUG_FS
static int ioda_eeh_dbgfs_set(void *data, int offset, u64 val)
{
	struct pci_controller *hose = data;
	struct pnv_phb *phb = hose->private_data;

	out_be64(phb->regs + offset, val);
	return 0;
}

static int ioda_eeh_dbgfs_get(void *data, int offset, u64 *val)
{
	struct pci_controller *hose = data;
	struct pnv_phb *phb = hose->private_data;

	*val = in_be64(phb->regs + offset);
	return 0;
}

static int ioda_eeh_outb_dbgfs_set(void *data, u64 val)
{
	return ioda_eeh_dbgfs_set(data, 0xD10, val);
}

static int ioda_eeh_outb_dbgfs_get(void *data, u64 *val)
{
	return ioda_eeh_dbgfs_get(data, 0xD10, val);
}

static int ioda_eeh_inbA_dbgfs_set(void *data, u64 val)
{
	return ioda_eeh_dbgfs_set(data, 0xD90, val);
}

static int ioda_eeh_inbA_dbgfs_get(void *data, u64 *val)
{
	return ioda_eeh_dbgfs_get(data, 0xD90, val);
}

static int ioda_eeh_inbB_dbgfs_set(void *data, u64 val)
{
	return ioda_eeh_dbgfs_set(data, 0xE10, val);
}

static int ioda_eeh_inbB_dbgfs_get(void *data, u64 *val)
{
	return ioda_eeh_dbgfs_get(data, 0xE10, val);
}

DEFINE_SIMPLE_ATTRIBUTE(ioda_eeh_outb_dbgfs_ops, ioda_eeh_outb_dbgfs_get,
			ioda_eeh_outb_dbgfs_set, "0x%llx\n");
DEFINE_SIMPLE_ATTRIBUTE(ioda_eeh_inbA_dbgfs_ops, ioda_eeh_inbA_dbgfs_get,
			ioda_eeh_inbA_dbgfs_set, "0x%llx\n");
DEFINE_SIMPLE_ATTRIBUTE(ioda_eeh_inbB_dbgfs_ops, ioda_eeh_inbB_dbgfs_get,
			ioda_eeh_inbB_dbgfs_set, "0x%llx\n");
#endif /* CONFIG_DEBUG_FS */

/**
 * ioda_eeh_post_init - Chip dependent post initialization
 * @hose: PCI controller
 *
 * The function will be called after eeh PEs and devices
 * have been built. That means the EEH is ready to supply
 * service with I/O cache.
 */
static int ioda_eeh_post_init(struct pci_controller *hose)
{
	struct pnv_phb *phb = hose->private_data;
	int ret;

	/* Register OPAL event notifier */
	if (!ioda_eeh_nb_init) {
		ret = opal_notifier_register(&ioda_eeh_nb);
		if (ret) {
			pr_err("%s: Can't register OPAL event notifier (%d)\n",
			       __func__, ret);
			return ret;
		}

		ioda_eeh_nb_init = 1;
	}

#ifdef CONFIG_DEBUG_FS
	if (phb->dbgfs) {
		debugfs_create_file("err_injct_outbound", 0600,
				    phb->dbgfs, hose,
				    &ioda_eeh_outb_dbgfs_ops);
		debugfs_create_file("err_injct_inboundA", 0600,
				    phb->dbgfs, hose,
				    &ioda_eeh_inbA_dbgfs_ops);
		debugfs_create_file("err_injct_inboundB", 0600,
				    phb->dbgfs, hose,
				    &ioda_eeh_inbB_dbgfs_ops);
	}
#endif

	phb->eeh_state |= PNV_EEH_STATE_ENABLED;

	return 0;
}

/**
 * ioda_eeh_set_option - Set EEH operation or I/O setting
 * @pe: EEH PE
 * @option: options
 *
 * Enable or disable EEH option for the indicated PE. The
 * function also can be used to enable I/O or DMA for the
 * PE.
 */
static int ioda_eeh_set_option(struct eeh_pe *pe, int option)
{
	s64 ret;
	u32 pe_no;
	struct pci_controller *hose = pe->phb;
	struct pnv_phb *phb = hose->private_data;

	/* Check on PE number */
	if (pe->addr < 0 || pe->addr >= phb->ioda.total_pe) {
		pr_err("%s: PE address %x out of range [0, %x] "
		       "on PHB#%x\n",
			__func__, pe->addr, phb->ioda.total_pe,
			hose->global_number);
		return -EINVAL;
	}

	pe_no = pe->addr;
	switch (option) {
	case EEH_OPT_DISABLE:
		ret = -EEXIST;
		break;
	case EEH_OPT_ENABLE:
		ret = 0;
		break;
	case EEH_OPT_THAW_MMIO:
		ret = opal_pci_eeh_freeze_clear(phb->opal_id, pe_no,
				OPAL_EEH_ACTION_CLEAR_FREEZE_MMIO);
		if (ret) {
			pr_warning("%s: Failed to enable MMIO for "
				   "PHB#%x-PE#%x, err=%lld\n",
				__func__, hose->global_number, pe_no, ret);
			return -EIO;
		}

		break;
	case EEH_OPT_THAW_DMA:
		ret = opal_pci_eeh_freeze_clear(phb->opal_id, pe_no,
				OPAL_EEH_ACTION_CLEAR_FREEZE_DMA);
		if (ret) {
			pr_warning("%s: Failed to enable DMA for "
				   "PHB#%x-PE#%x, err=%lld\n",
				__func__, hose->global_number, pe_no, ret);
			return -EIO;
		}

		break;
	default:
		pr_warning("%s: Invalid option %d\n", __func__, option);
		return -EINVAL;
	}

	return ret;
}

/**
 * ioda_eeh_get_state - Retrieve the state of PE
 * @pe: EEH PE
 *
 * The PE's state should be retrieved from the PEEV, PEST
 * IODA tables. Since the OPAL has exported the function
 * to do it, it'd better to use that.
 */
static int ioda_eeh_get_state(struct eeh_pe *pe)
{
	s64 ret = 0;
	u8 fstate;
	u16 pcierr;
	u32 pe_no;
	int result;
	struct pci_controller *hose = pe->phb;
	struct pnv_phb *phb = hose->private_data;

	/*
	 * Sanity check on PE address. The PHB PE address should
	 * be zero.
	 */
	if (pe->addr < 0 || pe->addr >= phb->ioda.total_pe) {
		pr_err("%s: PE address %x out of range [0, %x] "
		       "on PHB#%x\n",
		       __func__, pe->addr, phb->ioda.total_pe,
		       hose->global_number);
		return EEH_STATE_NOT_SUPPORT;
	}

	/* Retrieve PE status through OPAL */
	pe_no = pe->addr;
	ret = opal_pci_eeh_freeze_status(phb->opal_id, pe_no,
			&fstate, &pcierr, NULL);
	if (ret) {
		pr_err("%s: Failed to get EEH status on "
		       "PHB#%x-PE#%x\n, err=%lld\n",
		       __func__, hose->global_number, pe_no, ret);
		return EEH_STATE_NOT_SUPPORT;
	}

	/* Check PHB status */
	if (pe->type & EEH_PE_PHB) {
		result = 0;
		result &= ~EEH_STATE_RESET_ACTIVE;

		if (pcierr != OPAL_EEH_PHB_ERROR) {
			result |= EEH_STATE_MMIO_ACTIVE;
			result |= EEH_STATE_DMA_ACTIVE;
			result |= EEH_STATE_MMIO_ENABLED;
			result |= EEH_STATE_DMA_ENABLED;
		}

		return result;
	}

	/* Parse result out */
	result = 0;
	switch (fstate) {
	case OPAL_EEH_STOPPED_NOT_FROZEN:
		result &= ~EEH_STATE_RESET_ACTIVE;
		result |= EEH_STATE_MMIO_ACTIVE;
		result |= EEH_STATE_DMA_ACTIVE;
		result |= EEH_STATE_MMIO_ENABLED;
		result |= EEH_STATE_DMA_ENABLED;
		break;
	case OPAL_EEH_STOPPED_MMIO_FREEZE:
		result &= ~EEH_STATE_RESET_ACTIVE;
		result |= EEH_STATE_DMA_ACTIVE;
		result |= EEH_STATE_DMA_ENABLED;
		break;
	case OPAL_EEH_STOPPED_DMA_FREEZE:
		result &= ~EEH_STATE_RESET_ACTIVE;
		result |= EEH_STATE_MMIO_ACTIVE;
		result |= EEH_STATE_MMIO_ENABLED;
		break;
	case OPAL_EEH_STOPPED_MMIO_DMA_FREEZE:
		result &= ~EEH_STATE_RESET_ACTIVE;
		break;
	case OPAL_EEH_STOPPED_RESET:
		result |= EEH_STATE_RESET_ACTIVE;
		break;
	case OPAL_EEH_STOPPED_TEMP_UNAVAIL:
		result |= EEH_STATE_UNAVAILABLE;
		break;
	case OPAL_EEH_STOPPED_PERM_UNAVAIL:
		result |= EEH_STATE_NOT_SUPPORT;
		break;
	default:
		pr_warning("%s: Unexpected EEH status 0x%x "
			   "on PHB#%x-PE#%x\n",
			   __func__, fstate, hose->global_number, pe_no);
	}

	return result;
}

static int ioda_eeh_pe_clear(struct eeh_pe *pe)
{
	struct pci_controller *hose;
	struct pnv_phb *phb;
	u32 pe_no;
	u8 fstate;
	u16 pcierr;
	s64 ret;

	pe_no = pe->addr;
	hose = pe->phb;
	phb = pe->phb->private_data;

	/* Clear the EEH error on the PE */
	ret = opal_pci_eeh_freeze_clear(phb->opal_id,
			pe_no, OPAL_EEH_ACTION_CLEAR_FREEZE_ALL);
	if (ret) {
		pr_err("%s: Failed to clear EEH error for "
		       "PHB#%x-PE#%x, err=%lld\n",
		       __func__, hose->global_number, pe_no, ret);
		return -EIO;
	}

	/*
	 * Read the PE state back and verify that the frozen
	 * state has been removed.
	 */
	ret = opal_pci_eeh_freeze_status(phb->opal_id, pe_no,
			&fstate, &pcierr, NULL);
	if (ret) {
		pr_err("%s: Failed to get EEH status on "
		       "PHB#%x-PE#%x\n, err=%lld\n",
		       __func__, hose->global_number, pe_no, ret);
		return -EIO;
	}

	if (fstate != OPAL_EEH_STOPPED_NOT_FROZEN) {
		pr_err("%s: Frozen state not cleared on "
		       "PHB#%x-PE#%x, sts=%x\n",
		       __func__, hose->global_number, pe_no, fstate);
		return -EIO;
	}

	return 0;
}

static s64 ioda_eeh_phb_poll(struct pnv_phb *phb)
{
	s64 rc = OPAL_HARDWARE;

	while (1) {
		rc = opal_pci_poll(phb->opal_id);
		if (rc <= 0)
			break;

		msleep(rc);
	}

	return rc;
}

static int ioda_eeh_phb_reset(struct pci_controller *hose, int option)
{
	struct pnv_phb *phb = hose->private_data;
	s64 rc = OPAL_HARDWARE;

	pr_debug("%s: Reset PHB#%x, option=%d\n",
		 __func__, hose->global_number, option);

	/* Issue PHB complete reset request */
	if (option == EEH_RESET_FUNDAMENTAL ||
	    option == EEH_RESET_HOT)
		rc = opal_pci_reset(phb->opal_id,
				OPAL_PHB_COMPLETE,
				OPAL_ASSERT_RESET);
	else if (option == EEH_RESET_DEACTIVATE)
		rc = opal_pci_reset(phb->opal_id,
				OPAL_PHB_COMPLETE,
				OPAL_DEASSERT_RESET);
	if (rc < 0)
		goto out;

	/*
	 * Poll state of the PHB until the request is done
	 * successfully.
	 */
	rc = ioda_eeh_phb_poll(phb);
out:
	if (rc != OPAL_SUCCESS)
		return -EIO;

	return 0;
}

static int ioda_eeh_root_reset(struct pci_controller *hose, int option)
{
	struct pnv_phb *phb = hose->private_data;
	s64 rc = OPAL_SUCCESS;

	pr_debug("%s: Reset PHB#%x, option=%d\n",
		 __func__, hose->global_number, option);

	/*
	 * During the reset deassert time, we needn't care
	 * the reset scope because the firmware does nothing
	 * for fundamental or hot reset during deassert phase.
	 */
	if (option == EEH_RESET_FUNDAMENTAL)
		rc = opal_pci_reset(phb->opal_id,
				OPAL_PCI_FUNDAMENTAL_RESET,
				OPAL_ASSERT_RESET);
	else if (option == EEH_RESET_HOT)
		rc = opal_pci_reset(phb->opal_id,
				OPAL_PCI_HOT_RESET,
				OPAL_ASSERT_RESET);
	else if (option == EEH_RESET_DEACTIVATE)
		rc = opal_pci_reset(phb->opal_id,
				OPAL_PCI_HOT_RESET,
				OPAL_DEASSERT_RESET);
	if (rc < 0)
		goto out;

	/* Poll state of the PHB until the request is done */
	rc = ioda_eeh_phb_poll(phb);
out:
	if (rc != OPAL_SUCCESS)
		return -EIO;

	return 0;
}

static int ioda_eeh_bridge_reset(struct pci_controller *hose,
		struct pci_dev *dev, int option)
{
	u16 ctrl;

	pr_debug("%s: Reset device %04x:%02x:%02x.%01x with option %d\n",
		 __func__, hose->global_number, dev->bus->number,
		 PCI_SLOT(dev->devfn), PCI_FUNC(dev->devfn), option);

	switch (option) {
	case EEH_RESET_FUNDAMENTAL:
	case EEH_RESET_HOT:
		pci_read_config_word(dev, PCI_BRIDGE_CONTROL, &ctrl);
		ctrl |= PCI_BRIDGE_CTL_BUS_RESET;
		pci_write_config_word(dev, PCI_BRIDGE_CONTROL, ctrl);
		break;
	case EEH_RESET_DEACTIVATE:
		pci_read_config_word(dev, PCI_BRIDGE_CONTROL, &ctrl);
		ctrl &= ~PCI_BRIDGE_CTL_BUS_RESET;
		pci_write_config_word(dev, PCI_BRIDGE_CONTROL, ctrl);
		break;
	}

	return 0;
}

/**
 * ioda_eeh_reset - Reset the indicated PE
 * @pe: EEH PE
 * @option: reset option
 *
 * Do reset on the indicated PE. For PCI bus sensitive PE,
 * we need to reset the parent p2p bridge. The PHB has to
 * be reinitialized if the p2p bridge is root bridge. For
 * PCI device sensitive PE, we will try to reset the device
 * through FLR. For now, we don't have OPAL APIs to do HARD
 * reset yet, so all reset would be SOFT (HOT) reset.
 */
static int ioda_eeh_reset(struct eeh_pe *pe, int option)
{
	struct pci_controller *hose = pe->phb;
	struct eeh_dev *edev;
	struct pci_dev *dev;
	int ret;

	/*
	 * Anyway, we have to clear the problematic state for the
	 * corresponding PE. However, we needn't do it if the PE
	 * is PHB associated. That means the PHB is having fatal
	 * errors and it needs reset. Further more, the AIB interface
	 * isn't reliable any more.
	 */
	if (!(pe->type & EEH_PE_PHB) &&
	    (option == EEH_RESET_HOT ||
	    option == EEH_RESET_FUNDAMENTAL)) {
		ret = ioda_eeh_pe_clear(pe);
		if (ret)
			return -EIO;
	}

	/*
	 * The rules applied to reset, either fundamental or hot reset:
	 *
	 * We always reset the direct upstream bridge of the PE. If the
	 * direct upstream bridge isn't root bridge, we always take hot
	 * reset no matter what option (fundamental or hot) is. Otherwise,
	 * we should do the reset according to the required option.
	 */
	if (pe->type & EEH_PE_PHB) {
		ret = ioda_eeh_phb_reset(hose, option);
	} else {
		if (pe->type & EEH_PE_DEVICE) {
			/*
			 * If it's device PE, we didn't refer to the parent
			 * PCI bus yet. So we have to figure it out indirectly.
			 */
			edev = list_first_entry(&pe->edevs,
					struct eeh_dev, list);
			dev = eeh_dev_to_pci_dev(edev);
			dev = dev->bus->self;
		} else {
			/*
			 * If it's bus PE, the parent PCI bus is already there
			 * and just pick it up.
			 */
			dev = pe->bus->self;
		}

		/*
		 * Do reset based on the fact that the direct upstream bridge
		 * is root bridge (port) or not.
		 */
		if (dev->bus->number == 0)
			ret = ioda_eeh_root_reset(hose, option);
		else
			ret = ioda_eeh_bridge_reset(hose, dev, option);
	}

	return ret;
}

/**
 * ioda_eeh_get_log - Retrieve error log
 * @pe: EEH PE
 * @severity: Severity level of the log
 * @drv_log: buffer to store the log
 * @len: space of the log buffer
 *
 * The function is used to retrieve error log from P7IOC.
 */
static int ioda_eeh_get_log(struct eeh_pe *pe, int severity,
			    char *drv_log, unsigned long len)
{
	s64 ret;
	unsigned long flags;
	struct pci_controller *hose = pe->phb;
	struct pnv_phb *phb = hose->private_data;

	spin_lock_irqsave(&phb->lock, flags);

	ret = opal_pci_get_phb_diag_data2(phb->opal_id,
			phb->diag.blob, PNV_PCI_DIAG_BUF_SIZE);
	if (ret) {
		spin_unlock_irqrestore(&phb->lock, flags);
		pr_warning("%s: Can't get log for PHB#%x-PE#%x (%lld)\n",
			   __func__, hose->global_number, pe->addr, ret);
		return -EIO;
	}

	/* The PHB diag-data is always indicative */
	pnv_pci_dump_phb_diag_data(hose, phb->diag.blob);

	spin_unlock_irqrestore(&phb->lock, flags);

	return 0;
}

/**
 * ioda_eeh_configure_bridge - Configure the PCI bridges for the indicated PE
 * @pe: EEH PE
 *
 * For particular PE, it might have included PCI bridges. In order
 * to make the PE work properly, those PCI bridges should be configured
 * correctly. However, we need do nothing on P7IOC since the reset
 * function will do everything that should be covered by the function.
 */
static int ioda_eeh_configure_bridge(struct eeh_pe *pe)
{
	return 0;
}

static void ioda_eeh_hub_diag_common(struct OpalIoP7IOCErrorData *data)
{
	/* GEM */
	pr_info("  GEM XFIR:        %016llx\n", data->gemXfir);
	pr_info("  GEM RFIR:        %016llx\n", data->gemRfir);
	pr_info("  GEM RIRQFIR:     %016llx\n", data->gemRirqfir);
	pr_info("  GEM Mask:        %016llx\n", data->gemMask);
	pr_info("  GEM RWOF:        %016llx\n", data->gemRwof);

	/* LEM */
	pr_info("  LEM FIR:         %016llx\n", data->lemFir);
	pr_info("  LEM Error Mask:  %016llx\n", data->lemErrMask);
	pr_info("  LEM Action 0:    %016llx\n", data->lemAction0);
	pr_info("  LEM Action 1:    %016llx\n", data->lemAction1);
	pr_info("  LEM WOF:         %016llx\n", data->lemWof);
}

static void ioda_eeh_hub_diag(struct pci_controller *hose)
{
	struct pnv_phb *phb = hose->private_data;
	struct OpalIoP7IOCErrorData *data = &phb->diag.hub_diag;
	long rc;

	rc = opal_pci_get_hub_diag_data(phb->hub_id, data, sizeof(*data));
	if (rc != OPAL_SUCCESS) {
		pr_warning("%s: Failed to get HUB#%llx diag-data (%ld)\n",
			   __func__, phb->hub_id, rc);
		return;
	}

	switch (data->type) {
	case OPAL_P7IOC_DIAG_TYPE_RGC:
		pr_info("P7IOC diag-data for RGC\n\n");
		ioda_eeh_hub_diag_common(data);
		pr_info("  RGC Status:      %016llx\n", data->rgc.rgcStatus);
		pr_info("  RGC LDCP:        %016llx\n", data->rgc.rgcLdcp);
		break;
	case OPAL_P7IOC_DIAG_TYPE_BI:
		pr_info("P7IOC diag-data for BI %s\n\n",
			data->bi.biDownbound ? "Downbound" : "Upbound");
		ioda_eeh_hub_diag_common(data);
		pr_info("  BI LDCP 0:       %016llx\n", data->bi.biLdcp0);
		pr_info("  BI LDCP 1:       %016llx\n", data->bi.biLdcp1);
		pr_info("  BI LDCP 2:       %016llx\n", data->bi.biLdcp2);
		pr_info("  BI Fence Status: %016llx\n", data->bi.biFenceStatus);
		break;
	case OPAL_P7IOC_DIAG_TYPE_CI:
		pr_info("P7IOC diag-data for CI Port %d\\nn",
			data->ci.ciPort);
		ioda_eeh_hub_diag_common(data);
		pr_info("  CI Port Status:  %016llx\n", data->ci.ciPortStatus);
		pr_info("  CI Port LDCP:    %016llx\n", data->ci.ciPortLdcp);
		break;
	case OPAL_P7IOC_DIAG_TYPE_MISC:
		pr_info("P7IOC diag-data for MISC\n\n");
		ioda_eeh_hub_diag_common(data);
		break;
	case OPAL_P7IOC_DIAG_TYPE_I2C:
		pr_info("P7IOC diag-data for I2C\n\n");
		ioda_eeh_hub_diag_common(data);
		break;
	default:
		pr_warning("%s: Invalid type of HUB#%llx diag-data (%d)\n",
			   __func__, phb->hub_id, data->type);
	}
}

static void ioda_eeh_phb_diag(struct pci_controller *hose)
{
	struct pnv_phb *phb = hose->private_data;
	long rc;

	rc = opal_pci_get_phb_diag_data2(phb->opal_id, phb->diag.blob,
					 PNV_PCI_DIAG_BUF_SIZE);
	if (rc != OPAL_SUCCESS) {
		pr_warning("%s: Failed to get diag-data for PHB#%x (%ld)\n",
			    __func__, hose->global_number, rc);
		return;
	}

<<<<<<< HEAD
	pnv_pci_dump_phb_diag_data(hose, phb->diag.blob);
=======
	common = (struct OpalIoPhbErrorCommon *)phb->diag.blob;
	switch (common->ioType) {
	case OPAL_PHB_ERROR_DATA_TYPE_P7IOC:
		ioda_eeh_p7ioc_phb_diag(hose, common);
		break;
	case OPAL_PHB_ERROR_DATA_TYPE_PHB3:
		ioda_eeh_phb3_phb_diag(hose, common);
		break;
	default:
		pr_warning("%s: Unrecognized I/O chip %d\n",
			   __func__, common->ioType);
	}
>>>>>>> f991db1c
}

static int ioda_eeh_get_phb_pe(struct pci_controller *hose,
			       struct eeh_pe **pe)
{
	struct eeh_pe *phb_pe;

	phb_pe = eeh_phb_pe_get(hose);
	if (!phb_pe) {
		pr_warning("%s Can't find PE for PHB#%d\n",
			   __func__, hose->global_number);
		return -EEXIST;
	}

	*pe = phb_pe;
	return 0;
}

static int ioda_eeh_get_pe(struct pci_controller *hose,
			   u16 pe_no, struct eeh_pe **pe)
{
	struct eeh_pe *phb_pe, *dev_pe;
	struct eeh_dev dev;

	/* Find the PHB PE */
	if (ioda_eeh_get_phb_pe(hose, &phb_pe))
		return -EEXIST;

	/* Find the PE according to PE# */
	memset(&dev, 0, sizeof(struct eeh_dev));
	dev.phb = hose;
	dev.pe_config_addr = pe_no;
	dev_pe = eeh_pe_get(&dev);
	if (!dev_pe) {
		pr_warning("%s: Can't find PE for PHB#%x - PE#%x\n",
			   __func__, hose->global_number, pe_no);
		return -EEXIST;
	}

	*pe = dev_pe;
	return 0;
}

/**
 * ioda_eeh_next_error - Retrieve next error for EEH core to handle
 * @pe: The affected PE
 *
 * The function is expected to be called by EEH core while it gets
 * special EEH event (without binding PE). The function calls to
 * OPAL APIs for next error to handle. The informational error is
 * handled internally by platform. However, the dead IOC, dead PHB,
 * fenced PHB and frozen PE should be handled by EEH core eventually.
 */
static int ioda_eeh_next_error(struct eeh_pe **pe)
{
	struct pci_controller *hose, *tmp;
	struct pnv_phb *phb;
	u64 frozen_pe_no;
	u16 err_type, severity;
	long rc;
	int ret = 1;

	/*
	 * While running here, it's safe to purge the event queue.
	 * And we should keep the cached OPAL notifier event sychronized
	 * between the kernel and firmware.
	 */
	eeh_remove_event(NULL);
	opal_notifier_update_evt(OPAL_EVENT_PCI_ERROR, 0x0ul);

	list_for_each_entry_safe(hose, tmp, &hose_list, list_node) {
		/*
		 * If the subordinate PCI buses of the PHB has been
		 * removed, we needn't take care of it any more.
		 */
		phb = hose->private_data;
		if (phb->eeh_state & PNV_EEH_STATE_REMOVED)
			continue;

		rc = opal_pci_next_error(phb->opal_id,
				&frozen_pe_no, &err_type, &severity);

		/* If OPAL API returns error, we needn't proceed */
		if (rc != OPAL_SUCCESS) {
			pr_devel("%s: Invalid return value on "
				 "PHB#%x (0x%lx) from opal_pci_next_error",
				 __func__, hose->global_number, rc);
			continue;
		}

		/* If the PHB doesn't have error, stop processing */
		if (err_type == OPAL_EEH_NO_ERROR ||
		    severity == OPAL_EEH_SEV_NO_ERROR) {
			pr_devel("%s: No error found on PHB#%x\n",
				 __func__, hose->global_number);
			continue;
		}

		/*
		 * Processing the error. We're expecting the error with
		 * highest priority reported upon multiple errors on the
		 * specific PHB.
		 */
		pr_devel("%s: Error (%d, %d, %llu) on PHB#%x\n",
			 __func__, err_type, severity,
			 frozen_pe_no, hose->global_number);
		switch (err_type) {
		case OPAL_EEH_IOC_ERROR:
			if (severity == OPAL_EEH_SEV_IOC_DEAD) {
				list_for_each_entry_safe(hose, tmp,
						&hose_list, list_node) {
					phb = hose->private_data;
					phb->eeh_state |= PNV_EEH_STATE_REMOVED;
				}

				pr_err("EEH: dead IOC detected\n");
				ret = 4;
				goto out;
			} else if (severity == OPAL_EEH_SEV_INF) {
				pr_info("EEH: IOC informative error "
					"detected\n");
				ioda_eeh_hub_diag(hose);
			}

			break;
		case OPAL_EEH_PHB_ERROR:
			if (severity == OPAL_EEH_SEV_PHB_DEAD) {
				if (ioda_eeh_get_phb_pe(hose, pe))
					break;

				pr_err("EEH: dead PHB#%x detected\n",
					hose->global_number);
				phb->eeh_state |= PNV_EEH_STATE_REMOVED;
				ret = 3;
				goto out;
			} else if (severity == OPAL_EEH_SEV_PHB_FENCED) {
				if (ioda_eeh_get_phb_pe(hose, pe))
					break;

				pr_err("EEH: fenced PHB#%x detected\n",
					hose->global_number);
				ret = 2;
				goto out;
			} else if (severity == OPAL_EEH_SEV_INF) {
				pr_info("EEH: PHB#%x informative error "
					"detected\n",
					hose->global_number);
				ioda_eeh_phb_diag(hose);
			}

			break;
		case OPAL_EEH_PE_ERROR:
			if (ioda_eeh_get_pe(hose, frozen_pe_no, pe))
				break;

			pr_err("EEH: Frozen PE#%x on PHB#%x detected\n",
				(*pe)->addr, (*pe)->phb->global_number);
			ret = 1;
			goto out;
		}
	}

	ret = 0;
out:
	return ret;
}

struct pnv_eeh_ops ioda_eeh_ops = {
	.post_init		= ioda_eeh_post_init,
	.set_option		= ioda_eeh_set_option,
	.get_state		= ioda_eeh_get_state,
	.reset			= ioda_eeh_reset,
	.get_log		= ioda_eeh_get_log,
	.configure_bridge	= ioda_eeh_configure_bridge,
	.next_error		= ioda_eeh_next_error
};<|MERGE_RESOLUTION|>--- conflicted
+++ resolved
@@ -680,22 +680,7 @@
 		return;
 	}
 
-<<<<<<< HEAD
 	pnv_pci_dump_phb_diag_data(hose, phb->diag.blob);
-=======
-	common = (struct OpalIoPhbErrorCommon *)phb->diag.blob;
-	switch (common->ioType) {
-	case OPAL_PHB_ERROR_DATA_TYPE_P7IOC:
-		ioda_eeh_p7ioc_phb_diag(hose, common);
-		break;
-	case OPAL_PHB_ERROR_DATA_TYPE_PHB3:
-		ioda_eeh_phb3_phb_diag(hose, common);
-		break;
-	default:
-		pr_warning("%s: Unrecognized I/O chip %d\n",
-			   __func__, common->ioType);
-	}
->>>>>>> f991db1c
 }
 
 static int ioda_eeh_get_phb_pe(struct pci_controller *hose,
