--- conflicted
+++ resolved
@@ -470,11 +470,8 @@
 	mfspr	r3,SPRN_MMUCSR0
 	andi.	r3,r3,MMUCSR0_TLBFI@l
 	bne	1b
-<<<<<<< HEAD
-=======
 	msync
 	isync
->>>>>>> c07f62e5
 	blr
 
 /*
@@ -491,11 +488,8 @@
 	rlwinm	r4,r4,0,1,31
 	mtspr	SPRN_MAS1,r4
 	tlbwe
-<<<<<<< HEAD
-=======
 	msync
 	isync
->>>>>>> c07f62e5
 	blr
 #endif /* CONFIG_FSL_BOOKE */
 
