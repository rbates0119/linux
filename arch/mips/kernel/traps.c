/*
 * This file is subject to the terms and conditions of the GNU General Public
 * License.  See the file "COPYING" in the main directory of this archive
 * for more details.
 *
 * Copyright (C) 1994 - 1999, 2000, 01, 06 Ralf Baechle
 * Copyright (C) 1995, 1996 Paul M. Antoine
 * Copyright (C) 1998 Ulf Carlsson
 * Copyright (C) 1999 Silicon Graphics, Inc.
 * Kevin D. Kissell, kevink@mips.com and Carsten Langgaard, carstenl@mips.com
 * Copyright (C) 2002, 2003, 2004, 2005, 2007  Maciej W. Rozycki
 * Copyright (C) 2000, 2001, 2012 MIPS Technologies, Inc.  All rights reserved.
 * Copyright (C) 2014, Imagination Technologies Ltd.
 */
#include <linux/bitops.h>
#include <linux/bug.h>
#include <linux/compiler.h>
#include <linux/context_tracking.h>
#include <linux/cpu_pm.h>
#include <linux/kexec.h>
#include <linux/init.h>
#include <linux/kernel.h>
#include <linux/module.h>
#include <linux/extable.h>
#include <linux/mm.h>
#include <linux/sched/mm.h>
#include <linux/sched/debug.h>
#include <linux/smp.h>
#include <linux/spinlock.h>
#include <linux/kallsyms.h>
#include <linux/memblock.h>
#include <linux/interrupt.h>
#include <linux/ptrace.h>
#include <linux/kgdb.h>
#include <linux/kdebug.h>
#include <linux/kprobes.h>
#include <linux/notifier.h>
#include <linux/kdb.h>
#include <linux/irq.h>
#include <linux/perf_event.h>

#include <asm/addrspace.h>
#include <asm/bootinfo.h>
#include <asm/branch.h>
#include <asm/break.h>
#include <asm/cop2.h>
#include <asm/cpu.h>
#include <asm/cpu-type.h>
#include <asm/dsp.h>
#include <asm/fpu.h>
#include <asm/fpu_emulator.h>
#include <asm/idle.h>
#include <asm/isa-rev.h>
#include <asm/mips-cps.h>
#include <asm/mips-r2-to-r6-emul.h>
#include <asm/mipsregs.h>
#include <asm/mipsmtregs.h>
#include <asm/module.h>
#include <asm/msa.h>
#include <asm/pgtable.h>
#include <asm/ptrace.h>
#include <asm/sections.h>
#include <asm/siginfo.h>
#include <asm/tlbdebug.h>
#include <asm/traps.h>
#include <linux/uaccess.h>
#include <asm/watch.h>
#include <asm/mmu_context.h>
#include <asm/types.h>
#include <asm/stacktrace.h>
#include <asm/tlbex.h>
#include <asm/uasm.h>

extern void check_wait(void);
extern asmlinkage void rollback_handle_int(void);
extern asmlinkage void handle_int(void);
extern asmlinkage void handle_adel(void);
extern asmlinkage void handle_ades(void);
extern asmlinkage void handle_ibe(void);
extern asmlinkage void handle_dbe(void);
extern asmlinkage void handle_sys(void);
extern asmlinkage void handle_bp(void);
extern asmlinkage void handle_ri(void);
extern asmlinkage void handle_ri_rdhwr_tlbp(void);
extern asmlinkage void handle_ri_rdhwr(void);
extern asmlinkage void handle_cpu(void);
extern asmlinkage void handle_ov(void);
extern asmlinkage void handle_tr(void);
extern asmlinkage void handle_msa_fpe(void);
extern asmlinkage void handle_fpe(void);
extern asmlinkage void handle_ftlb(void);
extern asmlinkage void handle_msa(void);
extern asmlinkage void handle_mdmx(void);
extern asmlinkage void handle_watch(void);
extern asmlinkage void handle_mt(void);
extern asmlinkage void handle_dsp(void);
extern asmlinkage void handle_mcheck(void);
extern asmlinkage void handle_reserved(void);
extern void tlb_do_page_fault_0(void);

void (*board_be_init)(void);
int (*board_be_handler)(struct pt_regs *regs, int is_fixup);
void (*board_nmi_handler_setup)(void);
void (*board_ejtag_handler_setup)(void);
void (*board_bind_eic_interrupt)(int irq, int regset);
void (*board_ebase_setup)(void);
void(*board_cache_error_setup)(void);

static void show_raw_backtrace(unsigned long reg29)
{
	unsigned long *sp = (unsigned long *)(reg29 & ~3);
	unsigned long addr;

	printk("Call Trace:");
#ifdef CONFIG_KALLSYMS
	printk("\n");
#endif
	while (!kstack_end(sp)) {
		unsigned long __user *p =
			(unsigned long __user *)(unsigned long)sp++;
		if (__get_user(addr, p)) {
			printk(" (Bad stack address)");
			break;
		}
		if (__kernel_text_address(addr))
			print_ip_sym(addr);
	}
	printk("\n");
}

#ifdef CONFIG_KALLSYMS
int raw_show_trace;
static int __init set_raw_show_trace(char *str)
{
	raw_show_trace = 1;
	return 1;
}
__setup("raw_show_trace", set_raw_show_trace);
#endif

static void show_backtrace(struct task_struct *task, const struct pt_regs *regs)
{
	unsigned long sp = regs->regs[29];
	unsigned long ra = regs->regs[31];
	unsigned long pc = regs->cp0_epc;

	if (!task)
		task = current;

	if (raw_show_trace || user_mode(regs) || !__kernel_text_address(pc)) {
		show_raw_backtrace(sp);
		return;
	}
	printk("Call Trace:\n");
	do {
		print_ip_sym(pc);
		pc = unwind_stack(task, &sp, pc, &ra);
	} while (pc);
	pr_cont("\n");
}

/*
 * This routine abuses get_user()/put_user() to reference pointers
 * with at least a bit of error checking ...
 */
static void show_stacktrace(struct task_struct *task,
	const struct pt_regs *regs)
{
	const int field = 2 * sizeof(unsigned long);
	long stackdata;
	int i;
	unsigned long __user *sp = (unsigned long __user *)regs->regs[29];

	printk("Stack :");
	i = 0;
	while ((unsigned long) sp & (PAGE_SIZE - 1)) {
		if (i && ((i % (64 / field)) == 0)) {
			pr_cont("\n");
			printk("       ");
		}
		if (i > 39) {
			pr_cont(" ...");
			break;
		}

		if (__get_user(stackdata, sp++)) {
			pr_cont(" (Bad stack address)");
			break;
		}

		pr_cont(" %0*lx", field, stackdata);
		i++;
	}
	pr_cont("\n");
	show_backtrace(task, regs);
}

void show_stack(struct task_struct *task, unsigned long *sp)
{
	struct pt_regs regs;
	mm_segment_t old_fs = get_fs();

	regs.cp0_status = KSU_KERNEL;
	if (sp) {
		regs.regs[29] = (unsigned long)sp;
		regs.regs[31] = 0;
		regs.cp0_epc = 0;
	} else {
		if (task && task != current) {
			regs.regs[29] = task->thread.reg29;
			regs.regs[31] = 0;
			regs.cp0_epc = task->thread.reg31;
#ifdef CONFIG_KGDB_KDB
		} else if (atomic_read(&kgdb_active) != -1 &&
			   kdb_current_regs) {
			memcpy(&regs, kdb_current_regs, sizeof(regs));
#endif /* CONFIG_KGDB_KDB */
		} else {
			prepare_frametrace(&regs);
		}
	}
	/*
	 * show_stack() deals exclusively with kernel mode, so be sure to access
	 * the stack in the kernel (not user) address space.
	 */
	set_fs(KERNEL_DS);
	show_stacktrace(task, &regs);
	set_fs(old_fs);
}

static void show_code(unsigned int __user *pc)
{
	long i;
	unsigned short __user *pc16 = NULL;

	printk("Code:");

	if ((unsigned long)pc & 1)
		pc16 = (unsigned short __user *)((unsigned long)pc & ~1);
	for(i = -3 ; i < 6 ; i++) {
		unsigned int insn;
		if (pc16 ? __get_user(insn, pc16 + i) : __get_user(insn, pc + i)) {
			pr_cont(" (Bad address in epc)\n");
			break;
		}
		pr_cont("%c%0*x%c", (i?' ':'<'), pc16 ? 4 : 8, insn, (i?' ':'>'));
	}
	pr_cont("\n");
}

static void __show_regs(const struct pt_regs *regs)
{
	const int field = 2 * sizeof(unsigned long);
	unsigned int cause = regs->cp0_cause;
	unsigned int exccode;
	int i;

	show_regs_print_info(KERN_DEFAULT);

	/*
	 * Saved main processor registers
	 */
	for (i = 0; i < 32; ) {
		if ((i % 4) == 0)
			printk("$%2d   :", i);
		if (i == 0)
			pr_cont(" %0*lx", field, 0UL);
		else if (i == 26 || i == 27)
			pr_cont(" %*s", field, "");
		else
			pr_cont(" %0*lx", field, regs->regs[i]);

		i++;
		if ((i % 4) == 0)
			pr_cont("\n");
	}

#ifdef CONFIG_CPU_HAS_SMARTMIPS
	printk("Acx    : %0*lx\n", field, regs->acx);
#endif
	if (MIPS_ISA_REV < 6) {
		printk("Hi    : %0*lx\n", field, regs->hi);
		printk("Lo    : %0*lx\n", field, regs->lo);
	}

	/*
	 * Saved cp0 registers
	 */
	printk("epc   : %0*lx %pS\n", field, regs->cp0_epc,
	       (void *) regs->cp0_epc);
	printk("ra    : %0*lx %pS\n", field, regs->regs[31],
	       (void *) regs->regs[31]);

	printk("Status: %08x	", (uint32_t) regs->cp0_status);

	if (cpu_has_3kex) {
		if (regs->cp0_status & ST0_KUO)
			pr_cont("KUo ");
		if (regs->cp0_status & ST0_IEO)
			pr_cont("IEo ");
		if (regs->cp0_status & ST0_KUP)
			pr_cont("KUp ");
		if (regs->cp0_status & ST0_IEP)
			pr_cont("IEp ");
		if (regs->cp0_status & ST0_KUC)
			pr_cont("KUc ");
		if (regs->cp0_status & ST0_IEC)
			pr_cont("IEc ");
	} else if (cpu_has_4kex) {
		if (regs->cp0_status & ST0_KX)
			pr_cont("KX ");
		if (regs->cp0_status & ST0_SX)
			pr_cont("SX ");
		if (regs->cp0_status & ST0_UX)
			pr_cont("UX ");
		switch (regs->cp0_status & ST0_KSU) {
		case KSU_USER:
			pr_cont("USER ");
			break;
		case KSU_SUPERVISOR:
			pr_cont("SUPERVISOR ");
			break;
		case KSU_KERNEL:
			pr_cont("KERNEL ");
			break;
		default:
			pr_cont("BAD_MODE ");
			break;
		}
		if (regs->cp0_status & ST0_ERL)
			pr_cont("ERL ");
		if (regs->cp0_status & ST0_EXL)
			pr_cont("EXL ");
		if (regs->cp0_status & ST0_IE)
			pr_cont("IE ");
	}
	pr_cont("\n");

	exccode = (cause & CAUSEF_EXCCODE) >> CAUSEB_EXCCODE;
	printk("Cause : %08x (ExcCode %02x)\n", cause, exccode);

	if (1 <= exccode && exccode <= 5)
		printk("BadVA : %0*lx\n", field, regs->cp0_badvaddr);

	printk("PrId  : %08x (%s)\n", read_c0_prid(),
	       cpu_name_string());
}

/*
 * FIXME: really the generic show_regs should take a const pointer argument.
 */
void show_regs(struct pt_regs *regs)
{
	__show_regs(regs);
	dump_stack();
}

void show_registers(struct pt_regs *regs)
{
	const int field = 2 * sizeof(unsigned long);
	mm_segment_t old_fs = get_fs();

	__show_regs(regs);
	print_modules();
	printk("Process %s (pid: %d, threadinfo=%p, task=%p, tls=%0*lx)\n",
	       current->comm, current->pid, current_thread_info(), current,
	      field, current_thread_info()->tp_value);
	if (cpu_has_userlocal) {
		unsigned long tls;

		tls = read_c0_userlocal();
		if (tls != current_thread_info()->tp_value)
			printk("*HwTLS: %0*lx\n", field, tls);
	}

	if (!user_mode(regs))
		/* Necessary for getting the correct stack content */
		set_fs(KERNEL_DS);
	show_stacktrace(current, regs);
	show_code((unsigned int __user *) regs->cp0_epc);
	printk("\n");
	set_fs(old_fs);
}

static DEFINE_RAW_SPINLOCK(die_lock);

void __noreturn die(const char *str, struct pt_regs *regs)
{
	static int die_counter;
	int sig = SIGSEGV;

	oops_enter();

	if (notify_die(DIE_OOPS, str, regs, 0, current->thread.trap_nr,
		       SIGSEGV) == NOTIFY_STOP)
		sig = 0;

	console_verbose();
	raw_spin_lock_irq(&die_lock);
	bust_spinlocks(1);

	printk("%s[#%d]:\n", str, ++die_counter);
	show_registers(regs);
	add_taint(TAINT_DIE, LOCKDEP_NOW_UNRELIABLE);
	raw_spin_unlock_irq(&die_lock);

	oops_exit();

	if (in_interrupt())
		panic("Fatal exception in interrupt");

	if (panic_on_oops)
		panic("Fatal exception");

	if (regs && kexec_should_crash(current))
		crash_kexec(regs);

	do_exit(sig);
}

extern struct exception_table_entry __start___dbe_table[];
extern struct exception_table_entry __stop___dbe_table[];

__asm__(
"	.section	__dbe_table, \"a\"\n"
"	.previous			\n");

/* Given an address, look for it in the exception tables. */
static const struct exception_table_entry *search_dbe_tables(unsigned long addr)
{
	const struct exception_table_entry *e;

	e = search_extable(__start___dbe_table,
			   __stop___dbe_table - __start___dbe_table, addr);
	if (!e)
		e = search_module_dbetables(addr);
	return e;
}

asmlinkage void do_be(struct pt_regs *regs)
{
	const int field = 2 * sizeof(unsigned long);
	const struct exception_table_entry *fixup = NULL;
	int data = regs->cp0_cause & 4;
	int action = MIPS_BE_FATAL;
	enum ctx_state prev_state;

	prev_state = exception_enter();
	/* XXX For now.	 Fixme, this searches the wrong table ...  */
	if (data && !user_mode(regs))
		fixup = search_dbe_tables(exception_epc(regs));

	if (fixup)
		action = MIPS_BE_FIXUP;

	if (board_be_handler)
		action = board_be_handler(regs, fixup != NULL);
	else
		mips_cm_error_report();

	switch (action) {
	case MIPS_BE_DISCARD:
		goto out;
	case MIPS_BE_FIXUP:
		if (fixup) {
			regs->cp0_epc = fixup->nextinsn;
			goto out;
		}
		break;
	default:
		break;
	}

	/*
	 * Assume it would be too dangerous to continue ...
	 */
	printk(KERN_ALERT "%s bus error, epc == %0*lx, ra == %0*lx\n",
	       data ? "Data" : "Instruction",
	       field, regs->cp0_epc, field, regs->regs[31]);
	if (notify_die(DIE_OOPS, "bus error", regs, 0, current->thread.trap_nr,
		       SIGBUS) == NOTIFY_STOP)
		goto out;

	die_if_kernel("Oops", regs);
	force_sig(SIGBUS, current);

out:
	exception_exit(prev_state);
}

/*
 * ll/sc, rdhwr, sync emulation
 */

#define OPCODE 0xfc000000
#define BASE   0x03e00000
#define RT     0x001f0000
#define OFFSET 0x0000ffff
#define LL     0xc0000000
#define SC     0xe0000000
#define SPEC0  0x00000000
#define SPEC3  0x7c000000
#define RD     0x0000f800
#define FUNC   0x0000003f
#define SYNC   0x0000000f
#define RDHWR  0x0000003b

/*  microMIPS definitions   */
#define MM_POOL32A_FUNC 0xfc00ffff
#define MM_RDHWR        0x00006b3c
#define MM_RS           0x001f0000
#define MM_RT           0x03e00000

/*
 * The ll_bit is cleared by r*_switch.S
 */

unsigned int ll_bit;
struct task_struct *ll_task;

static inline int simulate_ll(struct pt_regs *regs, unsigned int opcode)
{
	unsigned long value, __user *vaddr;
	long offset;

	/*
	 * analyse the ll instruction that just caused a ri exception
	 * and put the referenced address to addr.
	 */

	/* sign extend offset */
	offset = opcode & OFFSET;
	offset <<= 16;
	offset >>= 16;

	vaddr = (unsigned long __user *)
		((unsigned long)(regs->regs[(opcode & BASE) >> 21]) + offset);

	if ((unsigned long)vaddr & 3)
		return SIGBUS;
	if (get_user(value, vaddr))
		return SIGSEGV;

	preempt_disable();

	if (ll_task == NULL || ll_task == current) {
		ll_bit = 1;
	} else {
		ll_bit = 0;
	}
	ll_task = current;

	preempt_enable();

	regs->regs[(opcode & RT) >> 16] = value;

	return 0;
}

static inline int simulate_sc(struct pt_regs *regs, unsigned int opcode)
{
	unsigned long __user *vaddr;
	unsigned long reg;
	long offset;

	/*
	 * analyse the sc instruction that just caused a ri exception
	 * and put the referenced address to addr.
	 */

	/* sign extend offset */
	offset = opcode & OFFSET;
	offset <<= 16;
	offset >>= 16;

	vaddr = (unsigned long __user *)
		((unsigned long)(regs->regs[(opcode & BASE) >> 21]) + offset);
	reg = (opcode & RT) >> 16;

	if ((unsigned long)vaddr & 3)
		return SIGBUS;

	preempt_disable();

	if (ll_bit == 0 || ll_task != current) {
		regs->regs[reg] = 0;
		preempt_enable();
		return 0;
	}

	preempt_enable();

	if (put_user(regs->regs[reg], vaddr))
		return SIGSEGV;

	regs->regs[reg] = 1;

	return 0;
}

/*
 * ll uses the opcode of lwc0 and sc uses the opcode of swc0.  That is both
 * opcodes are supposed to result in coprocessor unusable exceptions if
 * executed on ll/sc-less processors.  That's the theory.  In practice a
 * few processors such as NEC's VR4100 throw reserved instruction exceptions
 * instead, so we're doing the emulation thing in both exception handlers.
 */
static int simulate_llsc(struct pt_regs *regs, unsigned int opcode)
{
	if ((opcode & OPCODE) == LL) {
		perf_sw_event(PERF_COUNT_SW_EMULATION_FAULTS,
				1, regs, 0);
		return simulate_ll(regs, opcode);
	}
	if ((opcode & OPCODE) == SC) {
		perf_sw_event(PERF_COUNT_SW_EMULATION_FAULTS,
				1, regs, 0);
		return simulate_sc(regs, opcode);
	}

	return -1;			/* Must be something else ... */
}

/*
 * Simulate trapping 'rdhwr' instructions to provide user accessible
 * registers not implemented in hardware.
 */
static int simulate_rdhwr(struct pt_regs *regs, int rd, int rt)
{
	struct thread_info *ti = task_thread_info(current);

	perf_sw_event(PERF_COUNT_SW_EMULATION_FAULTS,
			1, regs, 0);
	switch (rd) {
	case MIPS_HWR_CPUNUM:		/* CPU number */
		regs->regs[rt] = smp_processor_id();
		return 0;
	case MIPS_HWR_SYNCISTEP:	/* SYNCI length */
		regs->regs[rt] = min(current_cpu_data.dcache.linesz,
				     current_cpu_data.icache.linesz);
		return 0;
	case MIPS_HWR_CC:		/* Read count register */
		regs->regs[rt] = read_c0_count();
		return 0;
	case MIPS_HWR_CCRES:		/* Count register resolution */
		switch (current_cpu_type()) {
		case CPU_20KC:
		case CPU_25KF:
			regs->regs[rt] = 1;
			break;
		default:
			regs->regs[rt] = 2;
		}
		return 0;
	case MIPS_HWR_ULR:		/* Read UserLocal register */
		regs->regs[rt] = ti->tp_value;
		return 0;
	default:
		return -1;
	}
}

static int simulate_rdhwr_normal(struct pt_regs *regs, unsigned int opcode)
{
	if ((opcode & OPCODE) == SPEC3 && (opcode & FUNC) == RDHWR) {
		int rd = (opcode & RD) >> 11;
		int rt = (opcode & RT) >> 16;

		simulate_rdhwr(regs, rd, rt);
		return 0;
	}

	/* Not ours.  */
	return -1;
}

static int simulate_rdhwr_mm(struct pt_regs *regs, unsigned int opcode)
{
	if ((opcode & MM_POOL32A_FUNC) == MM_RDHWR) {
		int rd = (opcode & MM_RS) >> 16;
		int rt = (opcode & MM_RT) >> 21;
		simulate_rdhwr(regs, rd, rt);
		return 0;
	}

	/* Not ours.  */
	return -1;
}

static int simulate_sync(struct pt_regs *regs, unsigned int opcode)
{
	if ((opcode & OPCODE) == SPEC0 && (opcode & FUNC) == SYNC) {
		perf_sw_event(PERF_COUNT_SW_EMULATION_FAULTS,
				1, regs, 0);
		return 0;
	}

	return -1;			/* Must be something else ... */
}

asmlinkage void do_ov(struct pt_regs *regs)
{
	enum ctx_state prev_state;

	prev_state = exception_enter();
	die_if_kernel("Integer overflow", regs);

	force_sig_fault(SIGFPE, FPE_INTOVF, (void __user *)regs->cp0_epc, current);
	exception_exit(prev_state);
}

#ifdef CONFIG_MIPS_FP_SUPPORT

/*
 * Send SIGFPE according to FCSR Cause bits, which must have already
 * been masked against Enable bits.  This is impotant as Inexact can
 * happen together with Overflow or Underflow, and `ptrace' can set
 * any bits.
 */
void force_fcr31_sig(unsigned long fcr31, void __user *fault_addr,
		     struct task_struct *tsk)
{
	int si_code = FPE_FLTUNK;

	if (fcr31 & FPU_CSR_INV_X)
		si_code = FPE_FLTINV;
	else if (fcr31 & FPU_CSR_DIV_X)
		si_code = FPE_FLTDIV;
	else if (fcr31 & FPU_CSR_OVF_X)
		si_code = FPE_FLTOVF;
	else if (fcr31 & FPU_CSR_UDF_X)
		si_code = FPE_FLTUND;
	else if (fcr31 & FPU_CSR_INE_X)
		si_code = FPE_FLTRES;

	force_sig_fault(SIGFPE, si_code, fault_addr, tsk);
}

int process_fpemu_return(int sig, void __user *fault_addr, unsigned long fcr31)
{
	int si_code;
	struct vm_area_struct *vma;

	switch (sig) {
	case 0:
		return 0;

	case SIGFPE:
		force_fcr31_sig(fcr31, fault_addr, current);
		return 1;

	case SIGBUS:
		force_sig_fault(SIGBUS, BUS_ADRERR, fault_addr, current);
		return 1;

	case SIGSEGV:
		down_read(&current->mm->mmap_sem);
		vma = find_vma(current->mm, (unsigned long)fault_addr);
		if (vma && (vma->vm_start <= (unsigned long)fault_addr))
			si_code = SEGV_ACCERR;
		else
			si_code = SEGV_MAPERR;
		up_read(&current->mm->mmap_sem);
		force_sig_fault(SIGSEGV, si_code, fault_addr, current);
		return 1;

	default:
		force_sig(sig, current);
		return 1;
	}
}

static int simulate_fp(struct pt_regs *regs, unsigned int opcode,
		       unsigned long old_epc, unsigned long old_ra)
{
	union mips_instruction inst = { .word = opcode };
	void __user *fault_addr;
	unsigned long fcr31;
	int sig;

	/* If it's obviously not an FP instruction, skip it */
	switch (inst.i_format.opcode) {
	case cop1_op:
	case cop1x_op:
	case lwc1_op:
	case ldc1_op:
	case swc1_op:
	case sdc1_op:
		break;

	default:
		return -1;
	}

	/*
	 * do_ri skipped over the instruction via compute_return_epc, undo
	 * that for the FPU emulator.
	 */
	regs->cp0_epc = old_epc;
	regs->regs[31] = old_ra;

	/* Run the emulator */
	sig = fpu_emulator_cop1Handler(regs, &current->thread.fpu, 1,
				       &fault_addr);

	/*
	 * We can't allow the emulated instruction to leave any
	 * enabled Cause bits set in $fcr31.
	 */
	fcr31 = mask_fcr31_x(current->thread.fpu.fcr31);
	current->thread.fpu.fcr31 &= ~fcr31;

	/* Restore the hardware register state */
	own_fpu(1);

	/* Send a signal if required.  */
	process_fpemu_return(sig, fault_addr, fcr31);

	return 0;
}

/*
 * XXX Delayed fp exceptions when doing a lazy ctx switch XXX
 */
asmlinkage void do_fpe(struct pt_regs *regs, unsigned long fcr31)
{
	enum ctx_state prev_state;
	void __user *fault_addr;
	int sig;

	prev_state = exception_enter();
	if (notify_die(DIE_FP, "FP exception", regs, 0, current->thread.trap_nr,
		       SIGFPE) == NOTIFY_STOP)
		goto out;

	/* Clear FCSR.Cause before enabling interrupts */
	write_32bit_cp1_register(CP1_STATUS, fcr31 & ~mask_fcr31_x(fcr31));
	local_irq_enable();

	die_if_kernel("FP exception in kernel code", regs);

	if (fcr31 & FPU_CSR_UNI_X) {
		/*
		 * Unimplemented operation exception.  If we've got the full
		 * software emulator on-board, let's use it...
		 *
		 * Force FPU to dump state into task/thread context.  We're
		 * moving a lot of data here for what is probably a single
		 * instruction, but the alternative is to pre-decode the FP
		 * register operands before invoking the emulator, which seems
		 * a bit extreme for what should be an infrequent event.
		 */

		/* Run the emulator */
		sig = fpu_emulator_cop1Handler(regs, &current->thread.fpu, 1,
					       &fault_addr);

		/*
		 * We can't allow the emulated instruction to leave any
		 * enabled Cause bits set in $fcr31.
		 */
		fcr31 = mask_fcr31_x(current->thread.fpu.fcr31);
		current->thread.fpu.fcr31 &= ~fcr31;

		/* Restore the hardware register state */
		own_fpu(1);	/* Using the FPU again.	 */
	} else {
		sig = SIGFPE;
		fault_addr = (void __user *) regs->cp0_epc;
	}

	/* Send a signal if required.  */
	process_fpemu_return(sig, fault_addr, fcr31);

out:
	exception_exit(prev_state);
}

/*
 * MIPS MT processors may have fewer FPU contexts than CPU threads. If we've
 * emulated more than some threshold number of instructions, force migration to
 * a "CPU" that has FP support.
 */
static void mt_ase_fp_affinity(void)
{
#ifdef CONFIG_MIPS_MT_FPAFF
	if (mt_fpemul_threshold > 0 &&
	     ((current->thread.emulated_fp++ > mt_fpemul_threshold))) {
		/*
		 * If there's no FPU present, or if the application has already
		 * restricted the allowed set to exclude any CPUs with FPUs,
		 * we'll skip the procedure.
		 */
		if (cpumask_intersects(&current->cpus_allowed, &mt_fpu_cpumask)) {
			cpumask_t tmask;

			current->thread.user_cpus_allowed
				= current->cpus_allowed;
			cpumask_and(&tmask, &current->cpus_allowed,
				    &mt_fpu_cpumask);
			set_cpus_allowed_ptr(current, &tmask);
			set_thread_flag(TIF_FPUBOUND);
		}
	}
#endif /* CONFIG_MIPS_MT_FPAFF */
}

#else /* !CONFIG_MIPS_FP_SUPPORT */

static int simulate_fp(struct pt_regs *regs, unsigned int opcode,
		       unsigned long old_epc, unsigned long old_ra)
{
	return -1;
}

#endif /* !CONFIG_MIPS_FP_SUPPORT */

void do_trap_or_bp(struct pt_regs *regs, unsigned int code, int si_code,
	const char *str)
{
	char b[40];

#ifdef CONFIG_KGDB_LOW_LEVEL_TRAP
	if (kgdb_ll_trap(DIE_TRAP, str, regs, code, current->thread.trap_nr,
			 SIGTRAP) == NOTIFY_STOP)
		return;
#endif /* CONFIG_KGDB_LOW_LEVEL_TRAP */

	if (notify_die(DIE_TRAP, str, regs, code, current->thread.trap_nr,
		       SIGTRAP) == NOTIFY_STOP)
		return;

	/*
	 * A short test says that IRIX 5.3 sends SIGTRAP for all trap
	 * insns, even for trap and break codes that indicate arithmetic
	 * failures.  Weird ...
	 * But should we continue the brokenness???  --macro
	 */
	switch (code) {
	case BRK_OVERFLOW:
	case BRK_DIVZERO:
		scnprintf(b, sizeof(b), "%s instruction in kernel code", str);
		die_if_kernel(b, regs);
		force_sig_fault(SIGFPE,
				code == BRK_DIVZERO ? FPE_INTDIV : FPE_INTOVF,
				(void __user *) regs->cp0_epc, current);
		break;
	case BRK_BUG:
		die_if_kernel("Kernel bug detected", regs);
		force_sig(SIGTRAP, current);
		break;
	case BRK_MEMU:
		/*
		 * This breakpoint code is used by the FPU emulator to retake
		 * control of the CPU after executing the instruction from the
		 * delay slot of an emulated branch.
		 *
		 * Terminate if exception was recognized as a delay slot return
		 * otherwise handle as normal.
		 */
		if (do_dsemulret(regs))
			return;

		die_if_kernel("Math emu break/trap", regs);
		force_sig(SIGTRAP, current);
		break;
	default:
		scnprintf(b, sizeof(b), "%s instruction in kernel code", str);
		die_if_kernel(b, regs);
		if (si_code) {
			force_sig_fault(SIGTRAP, si_code, NULL,	current);
		} else {
			force_sig(SIGTRAP, current);
		}
	}
}

asmlinkage void do_bp(struct pt_regs *regs)
{
	unsigned long epc = msk_isa16_mode(exception_epc(regs));
	unsigned int opcode, bcode;
	enum ctx_state prev_state;
	mm_segment_t seg;

	seg = get_fs();
	if (!user_mode(regs))
		set_fs(KERNEL_DS);

	prev_state = exception_enter();
	current->thread.trap_nr = (regs->cp0_cause >> 2) & 0x1f;
	if (get_isa16_mode(regs->cp0_epc)) {
		u16 instr[2];

		if (__get_user(instr[0], (u16 __user *)epc))
			goto out_sigsegv;

		if (!cpu_has_mmips) {
			/* MIPS16e mode */
			bcode = (instr[0] >> 5) & 0x3f;
		} else if (mm_insn_16bit(instr[0])) {
			/* 16-bit microMIPS BREAK */
			bcode = instr[0] & 0xf;
		} else {
			/* 32-bit microMIPS BREAK */
			if (__get_user(instr[1], (u16 __user *)(epc + 2)))
				goto out_sigsegv;
			opcode = (instr[0] << 16) | instr[1];
			bcode = (opcode >> 6) & ((1 << 20) - 1);
		}
	} else {
		if (__get_user(opcode, (unsigned int __user *)epc))
			goto out_sigsegv;
		bcode = (opcode >> 6) & ((1 << 20) - 1);
	}

	/*
	 * There is the ancient bug in the MIPS assemblers that the break
	 * code starts left to bit 16 instead to bit 6 in the opcode.
	 * Gas is bug-compatible, but not always, grrr...
	 * We handle both cases with a simple heuristics.  --macro
	 */
	if (bcode >= (1 << 10))
		bcode = ((bcode & ((1 << 10) - 1)) << 10) | (bcode >> 10);

	/*
	 * notify the kprobe handlers, if instruction is likely to
	 * pertain to them.
	 */
	switch (bcode) {
	case BRK_UPROBE:
		if (notify_die(DIE_UPROBE, "uprobe", regs, bcode,
			       current->thread.trap_nr, SIGTRAP) == NOTIFY_STOP)
			goto out;
		else
			break;
	case BRK_UPROBE_XOL:
		if (notify_die(DIE_UPROBE_XOL, "uprobe_xol", regs, bcode,
			       current->thread.trap_nr, SIGTRAP) == NOTIFY_STOP)
			goto out;
		else
			break;
	case BRK_KPROBE_BP:
		if (notify_die(DIE_BREAK, "debug", regs, bcode,
			       current->thread.trap_nr, SIGTRAP) == NOTIFY_STOP)
			goto out;
		else
			break;
	case BRK_KPROBE_SSTEPBP:
		if (notify_die(DIE_SSTEPBP, "single_step", regs, bcode,
			       current->thread.trap_nr, SIGTRAP) == NOTIFY_STOP)
			goto out;
		else
			break;
	default:
		break;
	}

	do_trap_or_bp(regs, bcode, TRAP_BRKPT, "Break");

out:
	set_fs(seg);
	exception_exit(prev_state);
	return;

out_sigsegv:
	force_sig(SIGSEGV, current);
	goto out;
}

asmlinkage void do_tr(struct pt_regs *regs)
{
	u32 opcode, tcode = 0;
	enum ctx_state prev_state;
	u16 instr[2];
	mm_segment_t seg;
	unsigned long epc = msk_isa16_mode(exception_epc(regs));

	seg = get_fs();
	if (!user_mode(regs))
		set_fs(KERNEL_DS);

	prev_state = exception_enter();
	current->thread.trap_nr = (regs->cp0_cause >> 2) & 0x1f;
	if (get_isa16_mode(regs->cp0_epc)) {
		if (__get_user(instr[0], (u16 __user *)(epc + 0)) ||
		    __get_user(instr[1], (u16 __user *)(epc + 2)))
			goto out_sigsegv;
		opcode = (instr[0] << 16) | instr[1];
		/* Immediate versions don't provide a code.  */
		if (!(opcode & OPCODE))
			tcode = (opcode >> 12) & ((1 << 4) - 1);
	} else {
		if (__get_user(opcode, (u32 __user *)epc))
			goto out_sigsegv;
		/* Immediate versions don't provide a code.  */
		if (!(opcode & OPCODE))
			tcode = (opcode >> 6) & ((1 << 10) - 1);
	}

	do_trap_or_bp(regs, tcode, 0, "Trap");

out:
	set_fs(seg);
	exception_exit(prev_state);
	return;

out_sigsegv:
	force_sig(SIGSEGV, current);
	goto out;
}

asmlinkage void do_ri(struct pt_regs *regs)
{
	unsigned int __user *epc = (unsigned int __user *)exception_epc(regs);
	unsigned long old_epc = regs->cp0_epc;
	unsigned long old31 = regs->regs[31];
	enum ctx_state prev_state;
	unsigned int opcode = 0;
	int status = -1;

	/*
	 * Avoid any kernel code. Just emulate the R2 instruction
	 * as quickly as possible.
	 */
	if (mipsr2_emulation && cpu_has_mips_r6 &&
	    likely(user_mode(regs)) &&
	    likely(get_user(opcode, epc) >= 0)) {
		unsigned long fcr31 = 0;

		status = mipsr2_decoder(regs, opcode, &fcr31);
		switch (status) {
		case 0:
		case SIGEMT:
			return;
		case SIGILL:
			goto no_r2_instr;
		default:
			process_fpemu_return(status,
					     &current->thread.cp0_baduaddr,
					     fcr31);
			return;
		}
	}

no_r2_instr:

	prev_state = exception_enter();
	current->thread.trap_nr = (regs->cp0_cause >> 2) & 0x1f;

	if (notify_die(DIE_RI, "RI Fault", regs, 0, current->thread.trap_nr,
		       SIGILL) == NOTIFY_STOP)
		goto out;

	die_if_kernel("Reserved instruction in kernel code", regs);

	if (unlikely(compute_return_epc(regs) < 0))
		goto out;

	if (!get_isa16_mode(regs->cp0_epc)) {
		if (unlikely(get_user(opcode, epc) < 0))
			status = SIGSEGV;

		if (!cpu_has_llsc && status < 0)
			status = simulate_llsc(regs, opcode);

		if (status < 0)
			status = simulate_rdhwr_normal(regs, opcode);

		if (status < 0)
			status = simulate_sync(regs, opcode);

		if (status < 0)
			status = simulate_fp(regs, opcode, old_epc, old31);
	} else if (cpu_has_mmips) {
		unsigned short mmop[2] = { 0 };

		if (unlikely(get_user(mmop[0], (u16 __user *)epc + 0) < 0))
			status = SIGSEGV;
		if (unlikely(get_user(mmop[1], (u16 __user *)epc + 1) < 0))
			status = SIGSEGV;
		opcode = mmop[0];
		opcode = (opcode << 16) | mmop[1];

		if (status < 0)
			status = simulate_rdhwr_mm(regs, opcode);
	}

	if (status < 0)
		status = SIGILL;

	if (unlikely(status > 0)) {
		regs->cp0_epc = old_epc;		/* Undo skip-over.  */
		regs->regs[31] = old31;
		force_sig(status, current);
	}

out:
	exception_exit(prev_state);
}

/*
 * No lock; only written during early bootup by CPU 0.
 */
static RAW_NOTIFIER_HEAD(cu2_chain);

int __ref register_cu2_notifier(struct notifier_block *nb)
{
	return raw_notifier_chain_register(&cu2_chain, nb);
}

int cu2_notifier_call_chain(unsigned long val, void *v)
{
	return raw_notifier_call_chain(&cu2_chain, val, v);
}

static int default_cu2_call(struct notifier_block *nfb, unsigned long action,
	void *data)
{
	struct pt_regs *regs = data;

	die_if_kernel("COP2: Unhandled kernel unaligned access or invalid "
			      "instruction", regs);
	force_sig(SIGILL, current);

	return NOTIFY_OK;
}

#ifdef CONFIG_MIPS_FP_SUPPORT

static int enable_restore_fp_context(int msa)
{
	int err, was_fpu_owner, prior_msa;
	bool first_fp;

	/* Initialize context if it hasn't been used already */
	first_fp = init_fp_ctx(current);

	if (first_fp) {
		preempt_disable();
		err = own_fpu_inatomic(1);
		if (msa && !err) {
			enable_msa();
			set_thread_flag(TIF_USEDMSA);
			set_thread_flag(TIF_MSA_CTX_LIVE);
		}
		preempt_enable();
		return err;
	}

	/*
	 * This task has formerly used the FP context.
	 *
	 * If this thread has no live MSA vector context then we can simply
	 * restore the scalar FP context. If it has live MSA vector context
	 * (that is, it has or may have used MSA since last performing a
	 * function call) then we'll need to restore the vector context. This
	 * applies even if we're currently only executing a scalar FP
	 * instruction. This is because if we were to later execute an MSA
	 * instruction then we'd either have to:
	 *
	 *  - Restore the vector context & clobber any registers modified by
	 *    scalar FP instructions between now & then.
	 *
	 * or
	 *
	 *  - Not restore the vector context & lose the most significant bits
	 *    of all vector registers.
	 *
	 * Neither of those options is acceptable. We cannot restore the least
	 * significant bits of the registers now & only restore the most
	 * significant bits later because the most significant bits of any
	 * vector registers whose aliased FP register is modified now will have
	 * been zeroed. We'd have no way to know that when restoring the vector
	 * context & thus may load an outdated value for the most significant
	 * bits of a vector register.
	 */
	if (!msa && !thread_msa_context_live())
		return own_fpu(1);

	/*
	 * This task is using or has previously used MSA. Thus we require
	 * that Status.FR == 1.
	 */
	preempt_disable();
	was_fpu_owner = is_fpu_owner();
	err = own_fpu_inatomic(0);
	if (err)
		goto out;

	enable_msa();
	write_msa_csr(current->thread.fpu.msacsr);
	set_thread_flag(TIF_USEDMSA);

	/*
	 * If this is the first time that the task is using MSA and it has
	 * previously used scalar FP in this time slice then we already nave
	 * FP context which we shouldn't clobber. We do however need to clear
	 * the upper 64b of each vector register so that this task has no
	 * opportunity to see data left behind by another.
	 */
	prior_msa = test_and_set_thread_flag(TIF_MSA_CTX_LIVE);
	if (!prior_msa && was_fpu_owner) {
		init_msa_upper();

		goto out;
	}

	if (!prior_msa) {
		/*
		 * Restore the least significant 64b of each vector register
		 * from the existing scalar FP context.
		 */
		_restore_fp(current);

		/*
		 * The task has not formerly used MSA, so clear the upper 64b
		 * of each vector register such that it cannot see data left
		 * behind by another task.
		 */
		init_msa_upper();
	} else {
		/* We need to restore the vector context. */
		restore_msa(current);

		/* Restore the scalar FP control & status register */
		if (!was_fpu_owner)
			write_32bit_cp1_register(CP1_STATUS,
						 current->thread.fpu.fcr31);
	}

out:
	preempt_enable();

	return 0;
}

#else /* !CONFIG_MIPS_FP_SUPPORT */

static int enable_restore_fp_context(int msa)
{
	return SIGILL;
}

#endif /* CONFIG_MIPS_FP_SUPPORT */

asmlinkage void do_cpu(struct pt_regs *regs)
{
	enum ctx_state prev_state;
	unsigned int __user *epc;
	unsigned long old_epc, old31;
	unsigned int opcode;
	unsigned int cpid;
	int status;

	prev_state = exception_enter();
	cpid = (regs->cp0_cause >> CAUSEB_CE) & 3;

	if (cpid != 2)
		die_if_kernel("do_cpu invoked from kernel context!", regs);

	switch (cpid) {
	case 0:
		epc = (unsigned int __user *)exception_epc(regs);
		old_epc = regs->cp0_epc;
		old31 = regs->regs[31];
		opcode = 0;
		status = -1;

		if (unlikely(compute_return_epc(regs) < 0))
			break;

		if (!get_isa16_mode(regs->cp0_epc)) {
			if (unlikely(get_user(opcode, epc) < 0))
				status = SIGSEGV;

			if (!cpu_has_llsc && status < 0)
				status = simulate_llsc(regs, opcode);
		}

		if (status < 0)
			status = SIGILL;

		if (unlikely(status > 0)) {
			regs->cp0_epc = old_epc;	/* Undo skip-over.  */
			regs->regs[31] = old31;
			force_sig(status, current);
		}

		break;

#ifdef CONFIG_MIPS_FP_SUPPORT
	case 3:
		/*
		 * The COP3 opcode space and consequently the CP0.Status.CU3
		 * bit and the CP0.Cause.CE=3 encoding have been removed as
		 * of the MIPS III ISA.  From the MIPS IV and MIPS32r2 ISAs
		 * up the space has been reused for COP1X instructions, that
		 * are enabled by the CP0.Status.CU1 bit and consequently
		 * use the CP0.Cause.CE=1 encoding for Coprocessor Unusable
		 * exceptions.  Some FPU-less processors that implement one
		 * of these ISAs however use this code erroneously for COP1X
		 * instructions.  Therefore we redirect this trap to the FP
		 * emulator too.
		 */
		if (raw_cpu_has_fpu || !cpu_has_mips_4_5_64_r2_r6) {
			force_sig(SIGILL, current);
			break;
		}
		/* Fall through.  */

	case 1: {
		void __user *fault_addr;
		unsigned long fcr31;
		int err, sig;

		err = enable_restore_fp_context(0);

		if (raw_cpu_has_fpu && !err)
			break;

		sig = fpu_emulator_cop1Handler(regs, &current->thread.fpu, 0,
					       &fault_addr);

		/*
		 * We can't allow the emulated instruction to leave
		 * any enabled Cause bits set in $fcr31.
		 */
		fcr31 = mask_fcr31_x(current->thread.fpu.fcr31);
		current->thread.fpu.fcr31 &= ~fcr31;

		/* Send a signal if required.  */
		if (!process_fpemu_return(sig, fault_addr, fcr31) && !err)
			mt_ase_fp_affinity();

		break;
	}
#else /* CONFIG_MIPS_FP_SUPPORT */
	case 1:
	case 3:
		force_sig(SIGILL, current);
		break;
#endif /* CONFIG_MIPS_FP_SUPPORT */

	case 2:
		raw_notifier_call_chain(&cu2_chain, CU2_EXCEPTION, regs);
		break;
	}

	exception_exit(prev_state);
}

asmlinkage void do_msa_fpe(struct pt_regs *regs, unsigned int msacsr)
{
	enum ctx_state prev_state;

	prev_state = exception_enter();
	current->thread.trap_nr = (regs->cp0_cause >> 2) & 0x1f;
	if (notify_die(DIE_MSAFP, "MSA FP exception", regs, 0,
		       current->thread.trap_nr, SIGFPE) == NOTIFY_STOP)
		goto out;

	/* Clear MSACSR.Cause before enabling interrupts */
	write_msa_csr(msacsr & ~MSA_CSR_CAUSEF);
	local_irq_enable();

	die_if_kernel("do_msa_fpe invoked from kernel context!", regs);
	force_sig(SIGFPE, current);
out:
	exception_exit(prev_state);
}

asmlinkage void do_msa(struct pt_regs *regs)
{
	enum ctx_state prev_state;
	int err;

	prev_state = exception_enter();

	if (!cpu_has_msa || test_thread_flag(TIF_32BIT_FPREGS)) {
		force_sig(SIGILL, current);
		goto out;
	}

	die_if_kernel("do_msa invoked from kernel context!", regs);

	err = enable_restore_fp_context(1);
	if (err)
		force_sig(SIGILL, current);
out:
	exception_exit(prev_state);
}

asmlinkage void do_mdmx(struct pt_regs *regs)
{
	enum ctx_state prev_state;

	prev_state = exception_enter();
	force_sig(SIGILL, current);
	exception_exit(prev_state);
}

/*
 * Called with interrupts disabled.
 */
asmlinkage void do_watch(struct pt_regs *regs)
{
	enum ctx_state prev_state;

	prev_state = exception_enter();
	/*
	 * Clear WP (bit 22) bit of cause register so we don't loop
	 * forever.
	 */
	clear_c0_cause(CAUSEF_WP);

	/*
	 * If the current thread has the watch registers loaded, save
	 * their values and send SIGTRAP.  Otherwise another thread
	 * left the registers set, clear them and continue.
	 */
	if (test_tsk_thread_flag(current, TIF_LOAD_WATCH)) {
		mips_read_watch_registers();
		local_irq_enable();
		force_sig_fault(SIGTRAP, TRAP_HWBKPT, NULL, current);
	} else {
		mips_clear_watch_registers();
		local_irq_enable();
	}
	exception_exit(prev_state);
}

asmlinkage void do_mcheck(struct pt_regs *regs)
{
	int multi_match = regs->cp0_status & ST0_TS;
	enum ctx_state prev_state;
	mm_segment_t old_fs = get_fs();

	prev_state = exception_enter();
	show_regs(regs);

	if (multi_match) {
		dump_tlb_regs();
		pr_info("\n");
		dump_tlb_all();
	}

	if (!user_mode(regs))
		set_fs(KERNEL_DS);

	show_code((unsigned int __user *) regs->cp0_epc);

	set_fs(old_fs);

	/*
	 * Some chips may have other causes of machine check (e.g. SB1
	 * graduation timer)
	 */
	panic("Caught Machine Check exception - %scaused by multiple "
	      "matching entries in the TLB.",
	      (multi_match) ? "" : "not ");
}

asmlinkage void do_mt(struct pt_regs *regs)
{
	int subcode;

	subcode = (read_vpe_c0_vpecontrol() & VPECONTROL_EXCPT)
			>> VPECONTROL_EXCPT_SHIFT;
	switch (subcode) {
	case 0:
		printk(KERN_DEBUG "Thread Underflow\n");
		break;
	case 1:
		printk(KERN_DEBUG "Thread Overflow\n");
		break;
	case 2:
		printk(KERN_DEBUG "Invalid YIELD Qualifier\n");
		break;
	case 3:
		printk(KERN_DEBUG "Gating Storage Exception\n");
		break;
	case 4:
		printk(KERN_DEBUG "YIELD Scheduler Exception\n");
		break;
	case 5:
		printk(KERN_DEBUG "Gating Storage Scheduler Exception\n");
		break;
	default:
		printk(KERN_DEBUG "*** UNKNOWN THREAD EXCEPTION %d ***\n",
			subcode);
		break;
	}
	die_if_kernel("MIPS MT Thread exception in kernel", regs);

	force_sig(SIGILL, current);
}


asmlinkage void do_dsp(struct pt_regs *regs)
{
	if (cpu_has_dsp)
		panic("Unexpected DSP exception");

	force_sig(SIGILL, current);
}

asmlinkage void do_reserved(struct pt_regs *regs)
{
	/*
	 * Game over - no way to handle this if it ever occurs.	 Most probably
	 * caused by a new unknown cpu type or after another deadly
	 * hard/software error.
	 */
	show_regs(regs);
	panic("Caught reserved exception %ld - should not happen.",
	      (regs->cp0_cause & 0x7f) >> 2);
}

static int __initdata l1parity = 1;
static int __init nol1parity(char *s)
{
	l1parity = 0;
	return 1;
}
__setup("nol1par", nol1parity);
static int __initdata l2parity = 1;
static int __init nol2parity(char *s)
{
	l2parity = 0;
	return 1;
}
__setup("nol2par", nol2parity);

/*
 * Some MIPS CPUs can enable/disable for cache parity detection, but do
 * it different ways.
 */
static inline void parity_protection_init(void)
{
#define ERRCTL_PE	0x80000000
#define ERRCTL_L2P	0x00800000

	if (mips_cm_revision() >= CM_REV_CM3) {
		ulong gcr_ectl, cp0_ectl;

		/*
		 * With CM3 systems we need to ensure that the L1 & L2
		 * parity enables are set to the same value, since this
		 * is presumed by the hardware engineers.
		 *
		 * If the user disabled either of L1 or L2 ECC checking,
		 * disable both.
		 */
		l1parity &= l2parity;
		l2parity &= l1parity;

		/* Probe L1 ECC support */
		cp0_ectl = read_c0_ecc();
		write_c0_ecc(cp0_ectl | ERRCTL_PE);
		back_to_back_c0_hazard();
		cp0_ectl = read_c0_ecc();

		/* Probe L2 ECC support */
		gcr_ectl = read_gcr_err_control();

		if (!(gcr_ectl & CM_GCR_ERR_CONTROL_L2_ECC_SUPPORT) ||
		    !(cp0_ectl & ERRCTL_PE)) {
			/*
			 * One of L1 or L2 ECC checking isn't supported,
			 * so we cannot enable either.
			 */
			l1parity = l2parity = 0;
		}

		/* Configure L1 ECC checking */
		if (l1parity)
			cp0_ectl |= ERRCTL_PE;
		else
			cp0_ectl &= ~ERRCTL_PE;
		write_c0_ecc(cp0_ectl);
		back_to_back_c0_hazard();
		WARN_ON(!!(read_c0_ecc() & ERRCTL_PE) != l1parity);

		/* Configure L2 ECC checking */
		if (l2parity)
			gcr_ectl |= CM_GCR_ERR_CONTROL_L2_ECC_EN;
		else
			gcr_ectl &= ~CM_GCR_ERR_CONTROL_L2_ECC_EN;
		write_gcr_err_control(gcr_ectl);
		gcr_ectl = read_gcr_err_control();
		gcr_ectl &= CM_GCR_ERR_CONTROL_L2_ECC_EN;
		WARN_ON(!!gcr_ectl != l2parity);

		pr_info("Cache parity protection %sabled\n",
			l1parity ? "en" : "dis");
		return;
	}

	switch (current_cpu_type()) {
	case CPU_24K:
	case CPU_34K:
	case CPU_74K:
	case CPU_1004K:
	case CPU_1074K:
	case CPU_INTERAPTIV:
	case CPU_PROAPTIV:
	case CPU_P5600:
	case CPU_QEMU_GENERIC:
	case CPU_P6600:
		{
			unsigned long errctl;
			unsigned int l1parity_present, l2parity_present;

			errctl = read_c0_ecc();
			errctl &= ~(ERRCTL_PE|ERRCTL_L2P);

			/* probe L1 parity support */
			write_c0_ecc(errctl | ERRCTL_PE);
			back_to_back_c0_hazard();
			l1parity_present = (read_c0_ecc() & ERRCTL_PE);

			/* probe L2 parity support */
			write_c0_ecc(errctl|ERRCTL_L2P);
			back_to_back_c0_hazard();
			l2parity_present = (read_c0_ecc() & ERRCTL_L2P);

			if (l1parity_present && l2parity_present) {
				if (l1parity)
					errctl |= ERRCTL_PE;
				if (l1parity ^ l2parity)
					errctl |= ERRCTL_L2P;
			} else if (l1parity_present) {
				if (l1parity)
					errctl |= ERRCTL_PE;
			} else if (l2parity_present) {
				if (l2parity)
					errctl |= ERRCTL_L2P;
			} else {
				/* No parity available */
			}

			printk(KERN_INFO "Writing ErrCtl register=%08lx\n", errctl);

			write_c0_ecc(errctl);
			back_to_back_c0_hazard();
			errctl = read_c0_ecc();
			printk(KERN_INFO "Readback ErrCtl register=%08lx\n", errctl);

			if (l1parity_present)
				printk(KERN_INFO "Cache parity protection %sabled\n",
				       (errctl & ERRCTL_PE) ? "en" : "dis");

			if (l2parity_present) {
				if (l1parity_present && l1parity)
					errctl ^= ERRCTL_L2P;
				printk(KERN_INFO "L2 cache parity protection %sabled\n",
				       (errctl & ERRCTL_L2P) ? "en" : "dis");
			}
		}
		break;

	case CPU_5KC:
	case CPU_5KE:
	case CPU_LOONGSON1:
		write_c0_ecc(0x80000000);
		back_to_back_c0_hazard();
		/* Set the PE bit (bit 31) in the c0_errctl register. */
		printk(KERN_INFO "Cache parity protection %sabled\n",
		       (read_c0_ecc() & 0x80000000) ? "en" : "dis");
		break;
	case CPU_20KC:
	case CPU_25KF:
		/* Clear the DE bit (bit 16) in the c0_status register. */
		printk(KERN_INFO "Enable cache parity protection for "
		       "MIPS 20KC/25KF CPUs.\n");
		clear_c0_status(ST0_DE);
		break;
	default:
		break;
	}
}

asmlinkage void cache_parity_error(void)
{
	const int field = 2 * sizeof(unsigned long);
	unsigned int reg_val;

	/* For the moment, report the problem and hang. */
	printk("Cache error exception:\n");
	printk("cp0_errorepc == %0*lx\n", field, read_c0_errorepc());
	reg_val = read_c0_cacheerr();
	printk("c0_cacheerr == %08x\n", reg_val);

	printk("Decoded c0_cacheerr: %s cache fault in %s reference.\n",
	       reg_val & (1<<30) ? "secondary" : "primary",
	       reg_val & (1<<31) ? "data" : "insn");
	if ((cpu_has_mips_r2_r6) &&
	    ((current_cpu_data.processor_id & 0xff0000) == PRID_COMP_MIPS)) {
		pr_err("Error bits: %s%s%s%s%s%s%s%s\n",
			reg_val & (1<<29) ? "ED " : "",
			reg_val & (1<<28) ? "ET " : "",
			reg_val & (1<<27) ? "ES " : "",
			reg_val & (1<<26) ? "EE " : "",
			reg_val & (1<<25) ? "EB " : "",
			reg_val & (1<<24) ? "EI " : "",
			reg_val & (1<<23) ? "E1 " : "",
			reg_val & (1<<22) ? "E0 " : "");
	} else {
		pr_err("Error bits: %s%s%s%s%s%s%s\n",
			reg_val & (1<<29) ? "ED " : "",
			reg_val & (1<<28) ? "ET " : "",
			reg_val & (1<<26) ? "EE " : "",
			reg_val & (1<<25) ? "EB " : "",
			reg_val & (1<<24) ? "EI " : "",
			reg_val & (1<<23) ? "E1 " : "",
			reg_val & (1<<22) ? "E0 " : "");
	}
	printk("IDX: 0x%08x\n", reg_val & ((1<<22)-1));

#if defined(CONFIG_CPU_MIPS32) || defined(CONFIG_CPU_MIPS64)
	if (reg_val & (1<<22))
		printk("DErrAddr0: 0x%0*lx\n", field, read_c0_derraddr0());

	if (reg_val & (1<<23))
		printk("DErrAddr1: 0x%0*lx\n", field, read_c0_derraddr1());
#endif

	panic("Can't handle the cache error!");
}

asmlinkage void do_ftlb(void)
{
	const int field = 2 * sizeof(unsigned long);
	unsigned int reg_val;

	/* For the moment, report the problem and hang. */
	if ((cpu_has_mips_r2_r6) &&
	    (((current_cpu_data.processor_id & 0xff0000) == PRID_COMP_MIPS) ||
	    ((current_cpu_data.processor_id & 0xff0000) == PRID_COMP_LOONGSON))) {
		pr_err("FTLB error exception, cp0_ecc=0x%08x:\n",
		       read_c0_ecc());
		pr_err("cp0_errorepc == %0*lx\n", field, read_c0_errorepc());
		reg_val = read_c0_cacheerr();
		pr_err("c0_cacheerr == %08x\n", reg_val);

		if ((reg_val & 0xc0000000) == 0xc0000000) {
			pr_err("Decoded c0_cacheerr: FTLB parity error\n");
		} else {
			pr_err("Decoded c0_cacheerr: %s cache fault in %s reference.\n",
			       reg_val & (1<<30) ? "secondary" : "primary",
			       reg_val & (1<<31) ? "data" : "insn");
		}
	} else {
		pr_err("FTLB error exception\n");
	}
	/* Just print the cacheerr bits for now */
	cache_parity_error();
}

/*
 * SDBBP EJTAG debug exception handler.
 * We skip the instruction and return to the next instruction.
 */
void ejtag_exception_handler(struct pt_regs *regs)
{
	const int field = 2 * sizeof(unsigned long);
	unsigned long depc, old_epc, old_ra;
	unsigned int debug;

	printk(KERN_DEBUG "SDBBP EJTAG debug exception - not handled yet, just ignored!\n");
	depc = read_c0_depc();
	debug = read_c0_debug();
	printk(KERN_DEBUG "c0_depc = %0*lx, DEBUG = %08x\n", field, depc, debug);
	if (debug & 0x80000000) {
		/*
		 * In branch delay slot.
		 * We cheat a little bit here and use EPC to calculate the
		 * debug return address (DEPC). EPC is restored after the
		 * calculation.
		 */
		old_epc = regs->cp0_epc;
		old_ra = regs->regs[31];
		regs->cp0_epc = depc;
		compute_return_epc(regs);
		depc = regs->cp0_epc;
		regs->cp0_epc = old_epc;
		regs->regs[31] = old_ra;
	} else
		depc += 4;
	write_c0_depc(depc);

#if 0
	printk(KERN_DEBUG "\n\n----- Enable EJTAG single stepping ----\n\n");
	write_c0_debug(debug | 0x100);
#endif
}

/*
 * NMI exception handler.
 * No lock; only written during early bootup by CPU 0.
 */
static RAW_NOTIFIER_HEAD(nmi_chain);

int register_nmi_notifier(struct notifier_block *nb)
{
	return raw_notifier_chain_register(&nmi_chain, nb);
}

void __noreturn nmi_exception_handler(struct pt_regs *regs)
{
	char str[100];

	nmi_enter();
	raw_notifier_call_chain(&nmi_chain, 0, regs);
	bust_spinlocks(1);
	snprintf(str, 100, "CPU%d NMI taken, CP0_EPC=%lx\n",
		 smp_processor_id(), regs->cp0_epc);
	regs->cp0_epc = read_c0_errorepc();
	die(str, regs);
	nmi_exit();
}

#define VECTORSPACING 0x100	/* for EI/VI mode */

unsigned long ebase;
EXPORT_SYMBOL_GPL(ebase);
unsigned long exception_handlers[32];
unsigned long vi_handlers[64];

void __init *set_except_vector(int n, void *addr)
{
	unsigned long handler = (unsigned long) addr;
	unsigned long old_handler;

#ifdef CONFIG_CPU_MICROMIPS
	/*
	 * Only the TLB handlers are cache aligned with an even
	 * address. All other handlers are on an odd address and
	 * require no modification. Otherwise, MIPS32 mode will
	 * be entered when handling any TLB exceptions. That
	 * would be bad...since we must stay in microMIPS mode.
	 */
	if (!(handler & 0x1))
		handler |= 1;
#endif
	old_handler = xchg(&exception_handlers[n], handler);

	if (n == 0 && cpu_has_divec) {
#ifdef CONFIG_CPU_MICROMIPS
		unsigned long jump_mask = ~((1 << 27) - 1);
#else
		unsigned long jump_mask = ~((1 << 28) - 1);
#endif
		u32 *buf = (u32 *)(ebase + 0x200);
		unsigned int k0 = 26;
		if ((handler & jump_mask) == ((ebase + 0x200) & jump_mask)) {
			uasm_i_j(&buf, handler & ~jump_mask);
			uasm_i_nop(&buf);
		} else {
			UASM_i_LA(&buf, k0, handler);
			uasm_i_jr(&buf, k0);
			uasm_i_nop(&buf);
		}
		local_flush_icache_range(ebase + 0x200, (unsigned long)buf);
	}
	return (void *)old_handler;
}

static void do_default_vi(void)
{
	show_regs(get_irq_regs());
	panic("Caught unexpected vectored interrupt.");
}

static void *set_vi_srs_handler(int n, vi_handler_t addr, int srs)
{
	unsigned long handler;
	unsigned long old_handler = vi_handlers[n];
	int srssets = current_cpu_data.srsets;
	u16 *h;
	unsigned char *b;

	BUG_ON(!cpu_has_veic && !cpu_has_vint);

	if (addr == NULL) {
		handler = (unsigned long) do_default_vi;
		srs = 0;
	} else
		handler = (unsigned long) addr;
	vi_handlers[n] = handler;

	b = (unsigned char *)(ebase + 0x200 + n*VECTORSPACING);

	if (srs >= srssets)
		panic("Shadow register set %d not supported", srs);

	if (cpu_has_veic) {
		if (board_bind_eic_interrupt)
			board_bind_eic_interrupt(n, srs);
	} else if (cpu_has_vint) {
		/* SRSMap is only defined if shadow sets are implemented */
		if (srssets > 1)
			change_c0_srsmap(0xf << n*4, srs << n*4);
	}

	if (srs == 0) {
		/*
		 * If no shadow set is selected then use the default handler
		 * that does normal register saving and standard interrupt exit
		 */
		extern char except_vec_vi, except_vec_vi_lui;
		extern char except_vec_vi_ori, except_vec_vi_end;
		extern char rollback_except_vec_vi;
		char *vec_start = using_rollback_handler() ?
			&rollback_except_vec_vi : &except_vec_vi;
#if defined(CONFIG_CPU_MICROMIPS) || defined(CONFIG_CPU_BIG_ENDIAN)
		const int lui_offset = &except_vec_vi_lui - vec_start + 2;
		const int ori_offset = &except_vec_vi_ori - vec_start + 2;
#else
		const int lui_offset = &except_vec_vi_lui - vec_start;
		const int ori_offset = &except_vec_vi_ori - vec_start;
#endif
		const int handler_len = &except_vec_vi_end - vec_start;

		if (handler_len > VECTORSPACING) {
			/*
			 * Sigh... panicing won't help as the console
			 * is probably not configured :(
			 */
			panic("VECTORSPACING too small");
		}

		set_handler(((unsigned long)b - ebase), vec_start,
#ifdef CONFIG_CPU_MICROMIPS
				(handler_len - 1));
#else
				handler_len);
#endif
		h = (u16 *)(b + lui_offset);
		*h = (handler >> 16) & 0xffff;
		h = (u16 *)(b + ori_offset);
		*h = (handler & 0xffff);
		local_flush_icache_range((unsigned long)b,
					 (unsigned long)(b+handler_len));
	}
	else {
		/*
		 * In other cases jump directly to the interrupt handler. It
		 * is the handler's responsibility to save registers if required
		 * (eg hi/lo) and return from the exception using "eret".
		 */
		u32 insn;

		h = (u16 *)b;
		/* j handler */
#ifdef CONFIG_CPU_MICROMIPS
		insn = 0xd4000000 | (((u32)handler & 0x07ffffff) >> 1);
#else
		insn = 0x08000000 | (((u32)handler & 0x0fffffff) >> 2);
#endif
		h[0] = (insn >> 16) & 0xffff;
		h[1] = insn & 0xffff;
		h[2] = 0;
		h[3] = 0;
		local_flush_icache_range((unsigned long)b,
					 (unsigned long)(b+8));
	}

	return (void *)old_handler;
}

void *set_vi_handler(int n, vi_handler_t addr)
{
	return set_vi_srs_handler(n, addr, 0);
}

extern void tlb_init(void);

/*
 * Timer interrupt
 */
int cp0_compare_irq;
EXPORT_SYMBOL_GPL(cp0_compare_irq);
int cp0_compare_irq_shift;

/*
 * Performance counter IRQ or -1 if shared with timer
 */
int cp0_perfcount_irq;
EXPORT_SYMBOL_GPL(cp0_perfcount_irq);

/*
 * Fast debug channel IRQ or -1 if not present
 */
int cp0_fdc_irq;
EXPORT_SYMBOL_GPL(cp0_fdc_irq);

static int noulri;

static int __init ulri_disable(char *s)
{
	pr_info("Disabling ulri\n");
	noulri = 1;

	return 1;
}
__setup("noulri", ulri_disable);

/* configure STATUS register */
static void configure_status(void)
{
	/*
	 * Disable coprocessors and select 32-bit or 64-bit addressing
	 * and the 16/32 or 32/32 FPR register model.  Reset the BEV
	 * flag that some firmware may have left set and the TS bit (for
	 * IP27).  Set XX for ISA IV code to work.
	 */
	unsigned int status_set = ST0_CU0;
#ifdef CONFIG_64BIT
	status_set |= ST0_FR|ST0_KX|ST0_SX|ST0_UX;
#endif
	if (current_cpu_data.isa_level & MIPS_CPU_ISA_IV)
		status_set |= ST0_XX;
	if (cpu_has_dsp)
		status_set |= ST0_MX;

	change_c0_status(ST0_CU|ST0_MX|ST0_RE|ST0_FR|ST0_BEV|ST0_TS|ST0_KX|ST0_SX|ST0_UX,
			 status_set);
}

unsigned int hwrena;
EXPORT_SYMBOL_GPL(hwrena);

/* configure HWRENA register */
static void configure_hwrena(void)
{
	hwrena = cpu_hwrena_impl_bits;

	if (cpu_has_mips_r2_r6)
		hwrena |= MIPS_HWRENA_CPUNUM |
			  MIPS_HWRENA_SYNCISTEP |
			  MIPS_HWRENA_CC |
			  MIPS_HWRENA_CCRES;

	if (!noulri && cpu_has_userlocal)
		hwrena |= MIPS_HWRENA_ULR;

	if (hwrena)
		write_c0_hwrena(hwrena);
}

static void configure_exception_vector(void)
{
	if (cpu_has_mips_r2_r6) {
		unsigned long sr = set_c0_status(ST0_BEV);
		/* If available, use WG to set top bits of EBASE */
		if (cpu_has_ebase_wg) {
#ifdef CONFIG_64BIT
			write_c0_ebase_64(ebase | MIPS_EBASE_WG);
#else
			write_c0_ebase(ebase | MIPS_EBASE_WG);
#endif
		}
		write_c0_ebase(ebase);
		write_c0_status(sr);
	}
	if (cpu_has_veic || cpu_has_vint) {
		/* Setting vector spacing enables EI/VI mode  */
		change_c0_intctl(0x3e0, VECTORSPACING);
	}
	if (cpu_has_divec) {
		if (cpu_has_mipsmt) {
			unsigned int vpflags = dvpe();
			set_c0_cause(CAUSEF_IV);
			evpe(vpflags);
		} else
			set_c0_cause(CAUSEF_IV);
	}
}

void per_cpu_trap_init(bool is_boot_cpu)
{
	unsigned int cpu = smp_processor_id();

	configure_status();
	configure_hwrena();

	configure_exception_vector();

	/*
	 * Before R2 both interrupt numbers were fixed to 7, so on R2 only:
	 *
	 *  o read IntCtl.IPTI to determine the timer interrupt
	 *  o read IntCtl.IPPCI to determine the performance counter interrupt
	 *  o read IntCtl.IPFDC to determine the fast debug channel interrupt
	 */
	if (cpu_has_mips_r2_r6) {
		cp0_compare_irq_shift = CAUSEB_TI - CAUSEB_IP;
		cp0_compare_irq = (read_c0_intctl() >> INTCTLB_IPTI) & 7;
		cp0_perfcount_irq = (read_c0_intctl() >> INTCTLB_IPPCI) & 7;
		cp0_fdc_irq = (read_c0_intctl() >> INTCTLB_IPFDC) & 7;
		if (!cp0_fdc_irq)
			cp0_fdc_irq = -1;

	} else {
		cp0_compare_irq = CP0_LEGACY_COMPARE_IRQ;
		cp0_compare_irq_shift = CP0_LEGACY_PERFCNT_IRQ;
		cp0_perfcount_irq = -1;
		cp0_fdc_irq = -1;
	}

	if (cpu_has_mmid)
		cpu_data[cpu].asid_cache = 0;
	else if (!cpu_data[cpu].asid_cache)
		cpu_data[cpu].asid_cache = asid_first_version(cpu);

	mmgrab(&init_mm);
	current->active_mm = &init_mm;
	BUG_ON(current->mm);
	enter_lazy_tlb(&init_mm, current);

	/* Boot CPU's cache setup in setup_arch(). */
	if (!is_boot_cpu)
		cpu_cache_init();
	tlb_init();
	TLBMISS_HANDLER_SETUP();
}

/* Install CPU exception handler */
void set_handler(unsigned long offset, void *addr, unsigned long size)
{
#ifdef CONFIG_CPU_MICROMIPS
	memcpy((void *)(ebase + offset), ((unsigned char *)addr - 1), size);
#else
	memcpy((void *)(ebase + offset), addr, size);
#endif
	local_flush_icache_range(ebase + offset, ebase + offset + size);
}

static const char panic_null_cerr[] =
	"Trying to set NULL cache error exception handler\n";

/*
 * Install uncached CPU exception handler.
 * This is suitable only for the cache error exception which is the only
 * exception handler that is being run uncached.
 */
void set_uncached_handler(unsigned long offset, void *addr,
	unsigned long size)
{
	unsigned long uncached_ebase = CKSEG1ADDR(ebase);

	if (!addr)
		panic(panic_null_cerr);

	memcpy((void *)(uncached_ebase + offset), addr, size);
}

static int __initdata rdhwr_noopt;
static int __init set_rdhwr_noopt(char *str)
{
	rdhwr_noopt = 1;
	return 1;
}

__setup("rdhwr_noopt", set_rdhwr_noopt);

void __init trap_init(void)
{
	extern char except_vec3_generic;
	extern char except_vec4;
	extern char except_vec3_r4000;
	unsigned long i, vec_size;
	phys_addr_t ebase_pa;

	check_wait();

	if (!cpu_has_mips_r2_r6) {
		ebase = CAC_BASE;
		ebase_pa = virt_to_phys((void *)ebase);
		vec_size = 0x400;

		memblock_reserve(ebase_pa, vec_size);
	} else {
		if (cpu_has_veic || cpu_has_vint)
			vec_size = 0x200 + VECTORSPACING*64;
		else
			vec_size = PAGE_SIZE;

<<<<<<< HEAD
		ebase = (unsigned long)
			memblock_alloc(size, 1 << fls(size));
		if (!ebase)
			panic("%s: Failed to allocate %lu bytes align=0x%x\n",
			      __func__, size, 1 << fls(size));
=======
		ebase_pa = memblock_phys_alloc(vec_size, 1 << fls(vec_size));
		if (!ebase_pa)
			panic("%s: Failed to allocate %lu bytes align=0x%x\n",
			      __func__, vec_size, 1 << fls(vec_size));
>>>>>>> 0ecfebd2

		/*
		 * Try to ensure ebase resides in KSeg0 if possible.
		 *
		 * It shouldn't generally be in XKPhys on MIPS64 to avoid
		 * hitting a poorly defined exception base for Cache Errors.
		 * The allocation is likely to be in the low 512MB of physical,
		 * in which case we should be able to convert to KSeg0.
		 *
		 * EVA is special though as it allows segments to be rearranged
		 * and to become uncached during cache error handling.
		 */
		if (!IS_ENABLED(CONFIG_EVA) && !WARN_ON(ebase_pa >= 0x20000000))
			ebase = CKSEG0ADDR(ebase_pa);
		else
			ebase = (unsigned long)phys_to_virt(ebase_pa);
	}

	if (cpu_has_mmips) {
		unsigned int config3 = read_c0_config3();

		if (IS_ENABLED(CONFIG_CPU_MICROMIPS))
			write_c0_config3(config3 | MIPS_CONF3_ISA_OE);
		else
			write_c0_config3(config3 & ~MIPS_CONF3_ISA_OE);
	}

	if (board_ebase_setup)
		board_ebase_setup();
	per_cpu_trap_init(true);
	memblock_set_bottom_up(false);

	/*
	 * Copy the generic exception handlers to their final destination.
	 * This will be overridden later as suitable for a particular
	 * configuration.
	 */
	set_handler(0x180, &except_vec3_generic, 0x80);

	/*
	 * Setup default vectors
	 */
	for (i = 0; i <= 31; i++)
		set_except_vector(i, handle_reserved);

	/*
	 * Copy the EJTAG debug exception vector handler code to it's final
	 * destination.
	 */
	if (cpu_has_ejtag && board_ejtag_handler_setup)
		board_ejtag_handler_setup();

	/*
	 * Only some CPUs have the watch exceptions.
	 */
	if (cpu_has_watch)
		set_except_vector(EXCCODE_WATCH, handle_watch);

	/*
	 * Initialise interrupt handlers
	 */
	if (cpu_has_veic || cpu_has_vint) {
		int nvec = cpu_has_veic ? 64 : 8;
		for (i = 0; i < nvec; i++)
			set_vi_handler(i, NULL);
	}
	else if (cpu_has_divec)
		set_handler(0x200, &except_vec4, 0x8);

	/*
	 * Some CPUs can enable/disable for cache parity detection, but does
	 * it different ways.
	 */
	parity_protection_init();

	/*
	 * The Data Bus Errors / Instruction Bus Errors are signaled
	 * by external hardware.  Therefore these two exceptions
	 * may have board specific handlers.
	 */
	if (board_be_init)
		board_be_init();

	set_except_vector(EXCCODE_INT, using_rollback_handler() ?
					rollback_handle_int : handle_int);
	set_except_vector(EXCCODE_MOD, handle_tlbm);
	set_except_vector(EXCCODE_TLBL, handle_tlbl);
	set_except_vector(EXCCODE_TLBS, handle_tlbs);

	set_except_vector(EXCCODE_ADEL, handle_adel);
	set_except_vector(EXCCODE_ADES, handle_ades);

	set_except_vector(EXCCODE_IBE, handle_ibe);
	set_except_vector(EXCCODE_DBE, handle_dbe);

	set_except_vector(EXCCODE_SYS, handle_sys);
	set_except_vector(EXCCODE_BP, handle_bp);

	if (rdhwr_noopt)
		set_except_vector(EXCCODE_RI, handle_ri);
	else {
		if (cpu_has_vtag_icache)
			set_except_vector(EXCCODE_RI, handle_ri_rdhwr_tlbp);
		else if (current_cpu_type() == CPU_LOONGSON3)
			set_except_vector(EXCCODE_RI, handle_ri_rdhwr_tlbp);
		else
			set_except_vector(EXCCODE_RI, handle_ri_rdhwr);
	}

	set_except_vector(EXCCODE_CPU, handle_cpu);
	set_except_vector(EXCCODE_OV, handle_ov);
	set_except_vector(EXCCODE_TR, handle_tr);
	set_except_vector(EXCCODE_MSAFPE, handle_msa_fpe);

	if (board_nmi_handler_setup)
		board_nmi_handler_setup();

	if (cpu_has_fpu && !cpu_has_nofpuex)
		set_except_vector(EXCCODE_FPE, handle_fpe);

	set_except_vector(MIPS_EXCCODE_TLBPAR, handle_ftlb);

	if (cpu_has_rixiex) {
		set_except_vector(EXCCODE_TLBRI, tlb_do_page_fault_0);
		set_except_vector(EXCCODE_TLBXI, tlb_do_page_fault_0);
	}

	set_except_vector(EXCCODE_MSADIS, handle_msa);
	set_except_vector(EXCCODE_MDMX, handle_mdmx);

	if (cpu_has_mcheck)
		set_except_vector(EXCCODE_MCHECK, handle_mcheck);

	if (cpu_has_mipsmt)
		set_except_vector(EXCCODE_THREAD, handle_mt);

	set_except_vector(EXCCODE_DSPDIS, handle_dsp);

	if (board_cache_error_setup)
		board_cache_error_setup();

	if (cpu_has_vce)
		/* Special exception: R4[04]00 uses also the divec space. */
		set_handler(0x180, &except_vec3_r4000, 0x100);
	else if (cpu_has_4kex)
		set_handler(0x180, &except_vec3_generic, 0x80);
	else
		set_handler(0x080, &except_vec3_generic, 0x80);

	local_flush_icache_range(ebase, ebase + vec_size);

	sort_extable(__start___dbe_table, __stop___dbe_table);

	cu2_notifier(default_cu2_call, 0x80000000);	/* Run last  */
}

static int trap_pm_notifier(struct notifier_block *self, unsigned long cmd,
			    void *v)
{
	switch (cmd) {
	case CPU_PM_ENTER_FAILED:
	case CPU_PM_EXIT:
		configure_status();
		configure_hwrena();
		configure_exception_vector();

		/* Restore register with CPU number for TLB handlers */
		TLBMISS_HANDLER_RESTORE();

		break;
	}

	return NOTIFY_OK;
}

static struct notifier_block trap_pm_notifier_block = {
	.notifier_call = trap_pm_notifier,
};

static int __init trap_pm_init(void)
{
	return cpu_pm_register_notifier(&trap_pm_notifier_block);
}
arch_initcall(trap_pm_init);<|MERGE_RESOLUTION|>--- conflicted
+++ resolved
@@ -2287,18 +2287,10 @@
 		else
 			vec_size = PAGE_SIZE;
 
-<<<<<<< HEAD
-		ebase = (unsigned long)
-			memblock_alloc(size, 1 << fls(size));
-		if (!ebase)
-			panic("%s: Failed to allocate %lu bytes align=0x%x\n",
-			      __func__, size, 1 << fls(size));
-=======
 		ebase_pa = memblock_phys_alloc(vec_size, 1 << fls(vec_size));
 		if (!ebase_pa)
 			panic("%s: Failed to allocate %lu bytes align=0x%x\n",
 			      __func__, vec_size, 1 << fls(vec_size));
->>>>>>> 0ecfebd2
 
 		/*
 		 * Try to ensure ebase resides in KSeg0 if possible.
