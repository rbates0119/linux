// SPDX-License-Identifier: GPL-2.0
#include <dirent.h>
#include <errno.h>
#include <inttypes.h>
#include <stdio.h>
#include <stdlib.h>
#include <string.h>
#include <linux/rbtree.h>
#include <linux/string.h>
#include <sys/ttydefaults.h>
#include <linux/time64.h>
#include <linux/zalloc.h>

#include "../../util/debug.h"
#include "../../util/dso.h"
#include "../../util/callchain.h"
#include "../../util/evsel.h"
#include "../../util/evlist.h"
#include "../../util/header.h"
#include "../../util/hist.h"
#include "../../util/machine.h"
#include "../../util/map.h"
#include "../../util/maps.h"
#include "../../util/symbol.h"
#include "../../util/map_symbol.h"
#include "../../util/branch.h"
#include "../../util/pstack.h"
#include "../../util/sort.h"
#include "../../util/top.h"
#include "../../util/thread.h"
#include "../../util/block-info.h"
#include "../../arch/common.h"
#include "../../perf.h"

#include "../browsers/hists.h"
#include "../helpline.h"
#include "../util.h"
#include "../ui.h"
#include "map.h"
#include "annotate.h"
#include "srcline.h"
#include "string2.h"
#include "units.h"
#include "time-utils.h"

#include <linux/ctype.h>

extern void hist_browser__init_hpp(void);

static int hists_browser__scnprintf_title(struct hist_browser *browser, char *bf, size_t size);
static void hist_browser__update_nr_entries(struct hist_browser *hb);

static struct rb_node *hists__filter_entries(struct rb_node *nd,
					     float min_pcnt);

static bool hist_browser__has_filter(struct hist_browser *hb)
{
	return hists__has_filter(hb->hists) || hb->min_pcnt || symbol_conf.has_filter || hb->c2c_filter;
}

static int hist_browser__get_folding(struct hist_browser *browser)
{
	struct rb_node *nd;
	struct hists *hists = browser->hists;
	int unfolded_rows = 0;

	for (nd = rb_first_cached(&hists->entries);
	     (nd = hists__filter_entries(nd, browser->min_pcnt)) != NULL;
	     nd = rb_hierarchy_next(nd)) {
		struct hist_entry *he =
			rb_entry(nd, struct hist_entry, rb_node);

		if (he->leaf && he->unfolded)
			unfolded_rows += he->nr_rows;
	}
	return unfolded_rows;
}

static void hist_browser__set_title_space(struct hist_browser *hb)
{
	struct ui_browser *browser = &hb->b;
	struct hists *hists = hb->hists;
	struct perf_hpp_list *hpp_list = hists->hpp_list;

	browser->extra_title_lines = hb->show_headers ? hpp_list->nr_header_lines : 0;
}

static u32 hist_browser__nr_entries(struct hist_browser *hb)
{
	u32 nr_entries;

	if (symbol_conf.report_hierarchy)
		nr_entries = hb->nr_hierarchy_entries;
	else if (hist_browser__has_filter(hb))
		nr_entries = hb->nr_non_filtered_entries;
	else
		nr_entries = hb->hists->nr_entries;

	hb->nr_callchain_rows = hist_browser__get_folding(hb);
	return nr_entries + hb->nr_callchain_rows;
}

static void hist_browser__update_rows(struct hist_browser *hb)
{
	struct ui_browser *browser = &hb->b;
	struct hists *hists = hb->hists;
	struct perf_hpp_list *hpp_list = hists->hpp_list;
	u16 index_row;

	if (!hb->show_headers) {
		browser->rows += browser->extra_title_lines;
		browser->extra_title_lines = 0;
		return;
	}

	browser->extra_title_lines = hpp_list->nr_header_lines;
	browser->rows -= browser->extra_title_lines;
	/*
	 * Verify if we were at the last line and that line isn't
	 * visibe because we now show the header line(s).
	 */
	index_row = browser->index - browser->top_idx;
	if (index_row >= browser->rows)
		browser->index -= index_row - browser->rows + 1;
}

static void hist_browser__refresh_dimensions(struct ui_browser *browser)
{
	struct hist_browser *hb = container_of(browser, struct hist_browser, b);

	/* 3 == +/- toggle symbol before actual hist_entry rendering */
	browser->width = 3 + (hists__sort_list_width(hb->hists) + sizeof("[k]"));
	/*
 	 * FIXME: Just keeping existing behaviour, but this really should be
 	 *	  before updating browser->width, as it will invalidate the
 	 *	  calculation above. Fix this and the fallout in another
 	 *	  changeset.
 	 */
	ui_browser__refresh_dimensions(browser);
}

static void hist_browser__reset(struct hist_browser *browser)
{
	/*
	 * The hists__remove_entry_filter() already folds non-filtered
	 * entries so we can assume it has 0 callchain rows.
	 */
	browser->nr_callchain_rows = 0;

	hist_browser__update_nr_entries(browser);
	browser->b.nr_entries = hist_browser__nr_entries(browser);
	hist_browser__refresh_dimensions(&browser->b);
	ui_browser__reset_index(&browser->b);
}

static char tree__folded_sign(bool unfolded)
{
	return unfolded ? '-' : '+';
}

static char hist_entry__folded(const struct hist_entry *he)
{
	return he->has_children ? tree__folded_sign(he->unfolded) : ' ';
}

static char callchain_list__folded(const struct callchain_list *cl)
{
	return cl->has_children ? tree__folded_sign(cl->unfolded) : ' ';
}

static void callchain_list__set_folding(struct callchain_list *cl, bool unfold)
{
	cl->unfolded = unfold ? cl->has_children : false;
}

static int callchain_node__count_rows_rb_tree(struct callchain_node *node)
{
	int n = 0;
	struct rb_node *nd;

	for (nd = rb_first(&node->rb_root); nd; nd = rb_next(nd)) {
		struct callchain_node *child = rb_entry(nd, struct callchain_node, rb_node);
		struct callchain_list *chain;
		char folded_sign = ' '; /* No children */

		list_for_each_entry(chain, &child->val, list) {
			++n;

			/* We need this because we may not have children */
			folded_sign = callchain_list__folded(chain);
			if (folded_sign == '+')
				break;
		}

		if (folded_sign == '-') /* Have children and they're unfolded */
			n += callchain_node__count_rows_rb_tree(child);
	}

	return n;
}

static int callchain_node__count_flat_rows(struct callchain_node *node)
{
	struct callchain_list *chain;
	char folded_sign = 0;
	int n = 0;

	list_for_each_entry(chain, &node->parent_val, list) {
		if (!folded_sign) {
			/* only check first chain list entry */
			folded_sign = callchain_list__folded(chain);
			if (folded_sign == '+')
				return 1;
		}
		n++;
	}

	list_for_each_entry(chain, &node->val, list) {
		if (!folded_sign) {
			/* node->parent_val list might be empty */
			folded_sign = callchain_list__folded(chain);
			if (folded_sign == '+')
				return 1;
		}
		n++;
	}

	return n;
}

static int callchain_node__count_folded_rows(struct callchain_node *node __maybe_unused)
{
	return 1;
}

static int callchain_node__count_rows(struct callchain_node *node)
{
	struct callchain_list *chain;
	bool unfolded = false;
	int n = 0;

	if (callchain_param.mode == CHAIN_FLAT)
		return callchain_node__count_flat_rows(node);
	else if (callchain_param.mode == CHAIN_FOLDED)
		return callchain_node__count_folded_rows(node);

	list_for_each_entry(chain, &node->val, list) {
		++n;

		unfolded = chain->unfolded;
	}

	if (unfolded)
		n += callchain_node__count_rows_rb_tree(node);

	return n;
}

static int callchain__count_rows(struct rb_root *chain)
{
	struct rb_node *nd;
	int n = 0;

	for (nd = rb_first(chain); nd; nd = rb_next(nd)) {
		struct callchain_node *node = rb_entry(nd, struct callchain_node, rb_node);
		n += callchain_node__count_rows(node);
	}

	return n;
}

static int hierarchy_count_rows(struct hist_browser *hb, struct hist_entry *he,
				bool include_children)
{
	int count = 0;
	struct rb_node *node;
	struct hist_entry *child;

	if (he->leaf)
		return callchain__count_rows(&he->sorted_chain);

	if (he->has_no_entry)
		return 1;

	node = rb_first_cached(&he->hroot_out);
	while (node) {
		float percent;

		child = rb_entry(node, struct hist_entry, rb_node);
		percent = hist_entry__get_percent_limit(child);

		if (!child->filtered && percent >= hb->min_pcnt) {
			count++;

			if (include_children && child->unfolded)
				count += hierarchy_count_rows(hb, child, true);
		}

		node = rb_next(node);
	}
	return count;
}

static bool hist_entry__toggle_fold(struct hist_entry *he)
{
	if (!he)
		return false;

	if (!he->has_children)
		return false;

	he->unfolded = !he->unfolded;
	return true;
}

static bool callchain_list__toggle_fold(struct callchain_list *cl)
{
	if (!cl)
		return false;

	if (!cl->has_children)
		return false;

	cl->unfolded = !cl->unfolded;
	return true;
}

static void callchain_node__init_have_children_rb_tree(struct callchain_node *node)
{
	struct rb_node *nd = rb_first(&node->rb_root);

	for (nd = rb_first(&node->rb_root); nd; nd = rb_next(nd)) {
		struct callchain_node *child = rb_entry(nd, struct callchain_node, rb_node);
		struct callchain_list *chain;
		bool first = true;

		list_for_each_entry(chain, &child->val, list) {
			if (first) {
				first = false;
				chain->has_children = chain->list.next != &child->val ||
							 !RB_EMPTY_ROOT(&child->rb_root);
			} else
				chain->has_children = chain->list.next == &child->val &&
							 !RB_EMPTY_ROOT(&child->rb_root);
		}

		callchain_node__init_have_children_rb_tree(child);
	}
}

static void callchain_node__init_have_children(struct callchain_node *node,
					       bool has_sibling)
{
	struct callchain_list *chain;

	chain = list_entry(node->val.next, struct callchain_list, list);
	chain->has_children = has_sibling;

	if (!list_empty(&node->val)) {
		chain = list_entry(node->val.prev, struct callchain_list, list);
		chain->has_children = !RB_EMPTY_ROOT(&node->rb_root);
	}

	callchain_node__init_have_children_rb_tree(node);
}

static void callchain__init_have_children(struct rb_root *root)
{
	struct rb_node *nd = rb_first(root);
	bool has_sibling = nd && rb_next(nd);

	for (nd = rb_first(root); nd; nd = rb_next(nd)) {
		struct callchain_node *node = rb_entry(nd, struct callchain_node, rb_node);
		callchain_node__init_have_children(node, has_sibling);
		if (callchain_param.mode == CHAIN_FLAT ||
		    callchain_param.mode == CHAIN_FOLDED)
			callchain_node__make_parent_list(node);
	}
}

static void hist_entry__init_have_children(struct hist_entry *he)
{
	if (he->init_have_children)
		return;

	if (he->leaf) {
		he->has_children = !RB_EMPTY_ROOT(&he->sorted_chain);
		callchain__init_have_children(&he->sorted_chain);
	} else {
		he->has_children = !RB_EMPTY_ROOT(&he->hroot_out.rb_root);
	}

	he->init_have_children = true;
}

static bool hist_browser__selection_has_children(struct hist_browser *browser)
{
	struct hist_entry *he = browser->he_selection;
	struct map_symbol *ms = browser->selection;

	if (!he || !ms)
		return false;

	if (ms == &he->ms)
	       return he->has_children;

	return container_of(ms, struct callchain_list, ms)->has_children;
}

static bool hist_browser__he_selection_unfolded(struct hist_browser *browser)
{
	return browser->he_selection ? browser->he_selection->unfolded : false;
}

static bool hist_browser__selection_unfolded(struct hist_browser *browser)
{
	struct hist_entry *he = browser->he_selection;
	struct map_symbol *ms = browser->selection;

	if (!he || !ms)
		return false;

	if (ms == &he->ms)
	       return he->unfolded;

	return container_of(ms, struct callchain_list, ms)->unfolded;
}

static char *hist_browser__selection_sym_name(struct hist_browser *browser, char *bf, size_t size)
{
	struct hist_entry *he = browser->he_selection;
	struct map_symbol *ms = browser->selection;
	struct callchain_list *callchain_entry;

	if (!he || !ms)
		return NULL;

	if (ms == &he->ms) {
	       hist_entry__sym_snprintf(he, bf, size, 0);
	       return bf + 4; // skip the level, e.g. '[k] '
	}

	callchain_entry = container_of(ms, struct callchain_list, ms);
	return callchain_list__sym_name(callchain_entry, bf, size, browser->show_dso);
}

static bool hist_browser__toggle_fold(struct hist_browser *browser)
{
	struct hist_entry *he = browser->he_selection;
	struct map_symbol *ms = browser->selection;
	struct callchain_list *cl = container_of(ms, struct callchain_list, ms);
	bool has_children;

	if (!he || !ms)
		return false;

	if (ms == &he->ms)
		has_children = hist_entry__toggle_fold(he);
	else
		has_children = callchain_list__toggle_fold(cl);

	if (has_children) {
		int child_rows = 0;

		hist_entry__init_have_children(he);
		browser->b.nr_entries -= he->nr_rows;

		if (he->leaf)
			browser->nr_callchain_rows -= he->nr_rows;
		else
			browser->nr_hierarchy_entries -= he->nr_rows;

		if (symbol_conf.report_hierarchy)
			child_rows = hierarchy_count_rows(browser, he, true);

		if (he->unfolded) {
			if (he->leaf)
				he->nr_rows = callchain__count_rows(
						&he->sorted_chain);
			else
				he->nr_rows = hierarchy_count_rows(browser, he, false);

			/* account grand children */
			if (symbol_conf.report_hierarchy)
				browser->b.nr_entries += child_rows - he->nr_rows;

			if (!he->leaf && he->nr_rows == 0) {
				he->has_no_entry = true;
				he->nr_rows = 1;
			}
		} else {
			if (symbol_conf.report_hierarchy)
				browser->b.nr_entries -= child_rows - he->nr_rows;

			if (he->has_no_entry)
				he->has_no_entry = false;

			he->nr_rows = 0;
		}

		browser->b.nr_entries += he->nr_rows;

		if (he->leaf)
			browser->nr_callchain_rows += he->nr_rows;
		else
			browser->nr_hierarchy_entries += he->nr_rows;

		return true;
	}

	/* If it doesn't have children, no toggling performed */
	return false;
}

static int callchain_node__set_folding_rb_tree(struct callchain_node *node, bool unfold)
{
	int n = 0;
	struct rb_node *nd;

	for (nd = rb_first(&node->rb_root); nd; nd = rb_next(nd)) {
		struct callchain_node *child = rb_entry(nd, struct callchain_node, rb_node);
		struct callchain_list *chain;
		bool has_children = false;

		list_for_each_entry(chain, &child->val, list) {
			++n;
			callchain_list__set_folding(chain, unfold);
			has_children = chain->has_children;
		}

		if (has_children)
			n += callchain_node__set_folding_rb_tree(child, unfold);
	}

	return n;
}

static int callchain_node__set_folding(struct callchain_node *node, bool unfold)
{
	struct callchain_list *chain;
	bool has_children = false;
	int n = 0;

	list_for_each_entry(chain, &node->val, list) {
		++n;
		callchain_list__set_folding(chain, unfold);
		has_children = chain->has_children;
	}

	if (has_children)
		n += callchain_node__set_folding_rb_tree(node, unfold);

	return n;
}

static int callchain__set_folding(struct rb_root *chain, bool unfold)
{
	struct rb_node *nd;
	int n = 0;

	for (nd = rb_first(chain); nd; nd = rb_next(nd)) {
		struct callchain_node *node = rb_entry(nd, struct callchain_node, rb_node);
		n += callchain_node__set_folding(node, unfold);
	}

	return n;
}

static int hierarchy_set_folding(struct hist_browser *hb, struct hist_entry *he,
				 bool unfold __maybe_unused)
{
	float percent;
	struct rb_node *nd;
	struct hist_entry *child;
	int n = 0;

	for (nd = rb_first_cached(&he->hroot_out); nd; nd = rb_next(nd)) {
		child = rb_entry(nd, struct hist_entry, rb_node);
		percent = hist_entry__get_percent_limit(child);
		if (!child->filtered && percent >= hb->min_pcnt)
			n++;
	}

	return n;
}

static void __hist_entry__set_folding(struct hist_entry *he,
				      struct hist_browser *hb, bool unfold)
{
	hist_entry__init_have_children(he);
	he->unfolded = unfold ? he->has_children : false;

	if (he->has_children) {
		int n;

		if (he->leaf)
			n = callchain__set_folding(&he->sorted_chain, unfold);
		else
			n = hierarchy_set_folding(hb, he, unfold);

		he->nr_rows = unfold ? n : 0;
	} else
		he->nr_rows = 0;
}

static void hist_entry__set_folding(struct hist_entry *he,
				    struct hist_browser *browser, bool unfold)
{
	double percent;

	percent = hist_entry__get_percent_limit(he);
	if (he->filtered || percent < browser->min_pcnt)
		return;

	__hist_entry__set_folding(he, browser, unfold);

	if (!he->depth || unfold)
		browser->nr_hierarchy_entries++;
	if (he->leaf)
		browser->nr_callchain_rows += he->nr_rows;
	else if (unfold && !hist_entry__has_hierarchy_children(he, browser->min_pcnt)) {
		browser->nr_hierarchy_entries++;
		he->has_no_entry = true;
		he->nr_rows = 1;
	} else
		he->has_no_entry = false;
}

static void
__hist_browser__set_folding(struct hist_browser *browser, bool unfold)
{
	struct rb_node *nd;
	struct hist_entry *he;

	nd = rb_first_cached(&browser->hists->entries);
	while (nd) {
		he = rb_entry(nd, struct hist_entry, rb_node);

		/* set folding state even if it's currently folded */
		nd = __rb_hierarchy_next(nd, HMD_FORCE_CHILD);

		hist_entry__set_folding(he, browser, unfold);
	}
}

static void hist_browser__set_folding(struct hist_browser *browser, bool unfold)
{
	browser->nr_hierarchy_entries = 0;
	browser->nr_callchain_rows = 0;
	__hist_browser__set_folding(browser, unfold);

	browser->b.nr_entries = hist_browser__nr_entries(browser);
	/* Go to the start, we may be way after valid entries after a collapse */
	ui_browser__reset_index(&browser->b);
}

static void hist_browser__set_folding_selected(struct hist_browser *browser, bool unfold)
{
	if (!browser->he_selection)
		return;

	hist_entry__set_folding(browser->he_selection, browser, unfold);
	browser->b.nr_entries = hist_browser__nr_entries(browser);
}

static void ui_browser__warn_lost_events(struct ui_browser *browser)
{
	ui_browser__warning(browser, 4,
		"Events are being lost, check IO/CPU overload!\n\n"
		"You may want to run 'perf' using a RT scheduler policy:\n\n"
		" perf top -r 80\n\n"
		"Or reduce the sampling frequency.");
}

static int hist_browser__title(struct hist_browser *browser, char *bf, size_t size)
{
	return browser->title ? browser->title(browser, bf, size) : 0;
}

static int hist_browser__handle_hotkey(struct hist_browser *browser, bool warn_lost_event, char *title, size_t size, int key)
{
	switch (key) {
	case K_TIMER: {
		struct hist_browser_timer *hbt = browser->hbt;
		u64 nr_entries;

		WARN_ON_ONCE(!hbt);

		if (hbt)
			hbt->timer(hbt->arg);

		if (hist_browser__has_filter(browser) || symbol_conf.report_hierarchy)
			hist_browser__update_nr_entries(browser);

		nr_entries = hist_browser__nr_entries(browser);
		ui_browser__update_nr_entries(&browser->b, nr_entries);

		if (warn_lost_event &&
		    (browser->hists->stats.nr_lost_warned !=
		    browser->hists->stats.nr_events[PERF_RECORD_LOST])) {
			browser->hists->stats.nr_lost_warned =
				browser->hists->stats.nr_events[PERF_RECORD_LOST];
			ui_browser__warn_lost_events(&browser->b);
		}

		hist_browser__title(browser, title, size);
		ui_browser__show_title(&browser->b, title);
		break;
	}
	case 'D': { /* Debug */
		struct hist_entry *h = rb_entry(browser->b.top, struct hist_entry, rb_node);
		static int seq;

		ui_helpline__pop();
		ui_helpline__fpush("%d: nr_ent=(%d,%d), etl: %d, rows=%d, idx=%d, fve: idx=%d, row_off=%d, nrows=%d",
				   seq++, browser->b.nr_entries, browser->hists->nr_entries,
				   browser->b.extra_title_lines, browser->b.rows,
				   browser->b.index, browser->b.top_idx, h->row_offset, h->nr_rows);
	}
		break;
	case 'C':
		/* Collapse the whole world. */
		hist_browser__set_folding(browser, false);
		break;
	case 'c':
		/* Collapse the selected entry. */
		hist_browser__set_folding_selected(browser, false);
		break;
	case 'E':
		/* Expand the whole world. */
		hist_browser__set_folding(browser, true);
		break;
	case 'e':
		/* Expand the selected entry. */
		hist_browser__set_folding_selected(browser, !hist_browser__he_selection_unfolded(browser));
		break;
	case 'H':
		browser->show_headers = !browser->show_headers;
		hist_browser__update_rows(browser);
		break;
	case '+':
		if (hist_browser__toggle_fold(browser))
			break;
		/* fall thru */
	default:
		return -1;
	}

	return 0;
}

int hist_browser__run(struct hist_browser *browser, const char *help,
		      bool warn_lost_event, int key)
{
	char title[160];
	struct hist_browser_timer *hbt = browser->hbt;
	int delay_secs = hbt ? hbt->refresh : 0;

	browser->b.entries = &browser->hists->entries;
	browser->b.nr_entries = hist_browser__nr_entries(browser);

	hist_browser__title(browser, title, sizeof(title));

	if (ui_browser__show(&browser->b, title, "%s", help) < 0)
		return -1;

	if (key && hist_browser__handle_hotkey(browser, warn_lost_event, title, sizeof(title), key))
		goto out;

	while (1) {
		key = ui_browser__run(&browser->b, delay_secs);

		if (hist_browser__handle_hotkey(browser, warn_lost_event, title, sizeof(title), key))
			break;
	}
out:
	ui_browser__hide(&browser->b);
	return key;
}

struct callchain_print_arg {
	/* for hists browser */
	off_t	row_offset;
	bool	is_current_entry;

	/* for file dump */
	FILE	*fp;
	int	printed;
};

typedef void (*print_callchain_entry_fn)(struct hist_browser *browser,
					 struct callchain_list *chain,
					 const char *str, int offset,
					 unsigned short row,
					 struct callchain_print_arg *arg);

static void hist_browser__show_callchain_entry(struct hist_browser *browser,
					       struct callchain_list *chain,
					       const char *str, int offset,
					       unsigned short row,
					       struct callchain_print_arg *arg)
{
	int color, width;
	char folded_sign = callchain_list__folded(chain);
	bool show_annotated = browser->show_dso && chain->ms.sym && symbol__annotation(chain->ms.sym)->src;

	color = HE_COLORSET_NORMAL;
	width = browser->b.width - (offset + 2);
	if (ui_browser__is_current_entry(&browser->b, row)) {
		browser->selection = &chain->ms;
		color = HE_COLORSET_SELECTED;
		arg->is_current_entry = true;
	}

	ui_browser__set_color(&browser->b, color);
	ui_browser__gotorc(&browser->b, row, 0);
	ui_browser__write_nstring(&browser->b, " ", offset);
	ui_browser__printf(&browser->b, "%c", folded_sign);
	ui_browser__write_graph(&browser->b, show_annotated ? SLSMG_RARROW_CHAR : ' ');
	ui_browser__write_nstring(&browser->b, str, width);
}

static void hist_browser__fprintf_callchain_entry(struct hist_browser *b __maybe_unused,
						  struct callchain_list *chain,
						  const char *str, int offset,
						  unsigned short row __maybe_unused,
						  struct callchain_print_arg *arg)
{
	char folded_sign = callchain_list__folded(chain);

	arg->printed += fprintf(arg->fp, "%*s%c %s\n", offset, " ",
				folded_sign, str);
}

typedef bool (*check_output_full_fn)(struct hist_browser *browser,
				     unsigned short row);

static bool hist_browser__check_output_full(struct hist_browser *browser,
					    unsigned short row)
{
	return browser->b.rows == row;
}

static bool hist_browser__check_dump_full(struct hist_browser *browser __maybe_unused,
					  unsigned short row __maybe_unused)
{
	return false;
}

#define LEVEL_OFFSET_STEP 3

static int hist_browser__show_callchain_list(struct hist_browser *browser,
					     struct callchain_node *node,
					     struct callchain_list *chain,
					     unsigned short row, u64 total,
					     bool need_percent, int offset,
					     print_callchain_entry_fn print,
					     struct callchain_print_arg *arg)
{
	char bf[1024], *alloc_str;
	char buf[64], *alloc_str2;
	const char *str;
	int ret = 1;

	if (arg->row_offset != 0) {
		arg->row_offset--;
		return 0;
	}

	alloc_str = NULL;
	alloc_str2 = NULL;

	str = callchain_list__sym_name(chain, bf, sizeof(bf),
				       browser->show_dso);

	if (symbol_conf.show_branchflag_count) {
		callchain_list_counts__printf_value(chain, NULL,
						    buf, sizeof(buf));

		if (asprintf(&alloc_str2, "%s%s", str, buf) < 0)
			str = "Not enough memory!";
		else
			str = alloc_str2;
	}

	if (need_percent) {
		callchain_node__scnprintf_value(node, buf, sizeof(buf),
						total);

		if (asprintf(&alloc_str, "%s %s", buf, str) < 0)
			str = "Not enough memory!";
		else
			str = alloc_str;
	}

	print(browser, chain, str, offset, row, arg);
	free(alloc_str);
	free(alloc_str2);

	return ret;
}

static bool check_percent_display(struct rb_node *node, u64 parent_total)
{
	struct callchain_node *child;

	if (node == NULL)
		return false;

	if (rb_next(node))
		return true;

	child = rb_entry(node, struct callchain_node, rb_node);
	return callchain_cumul_hits(child) != parent_total;
}

static int hist_browser__show_callchain_flat(struct hist_browser *browser,
					     struct rb_root *root,
					     unsigned short row, u64 total,
					     u64 parent_total,
					     print_callchain_entry_fn print,
					     struct callchain_print_arg *arg,
					     check_output_full_fn is_output_full)
{
	struct rb_node *node;
	int first_row = row, offset = LEVEL_OFFSET_STEP;
	bool need_percent;

	node = rb_first(root);
	need_percent = check_percent_display(node, parent_total);

	while (node) {
		struct callchain_node *child = rb_entry(node, struct callchain_node, rb_node);
		struct rb_node *next = rb_next(node);
		struct callchain_list *chain;
		char folded_sign = ' ';
		int first = true;
		int extra_offset = 0;

		list_for_each_entry(chain, &child->parent_val, list) {
			bool was_first = first;

			if (first)
				first = false;
			else if (need_percent)
				extra_offset = LEVEL_OFFSET_STEP;

			folded_sign = callchain_list__folded(chain);

			row += hist_browser__show_callchain_list(browser, child,
							chain, row, total,
							was_first && need_percent,
							offset + extra_offset,
							print, arg);

			if (is_output_full(browser, row))
				goto out;

			if (folded_sign == '+')
				goto next;
		}

		list_for_each_entry(chain, &child->val, list) {
			bool was_first = first;

			if (first)
				first = false;
			else if (need_percent)
				extra_offset = LEVEL_OFFSET_STEP;

			folded_sign = callchain_list__folded(chain);

			row += hist_browser__show_callchain_list(browser, child,
							chain, row, total,
							was_first && need_percent,
							offset + extra_offset,
							print, arg);

			if (is_output_full(browser, row))
				goto out;

			if (folded_sign == '+')
				break;
		}

next:
		if (is_output_full(browser, row))
			break;
		node = next;
	}
out:
	return row - first_row;
}

static char *hist_browser__folded_callchain_str(struct hist_browser *browser,
						struct callchain_list *chain,
						char *value_str, char *old_str)
{
	char bf[1024];
	const char *str;
	char *new;

	str = callchain_list__sym_name(chain, bf, sizeof(bf),
				       browser->show_dso);
	if (old_str) {
		if (asprintf(&new, "%s%s%s", old_str,
			     symbol_conf.field_sep ?: ";", str) < 0)
			new = NULL;
	} else {
		if (value_str) {
			if (asprintf(&new, "%s %s", value_str, str) < 0)
				new = NULL;
		} else {
			if (asprintf(&new, "%s", str) < 0)
				new = NULL;
		}
	}
	return new;
}

static int hist_browser__show_callchain_folded(struct hist_browser *browser,
					       struct rb_root *root,
					       unsigned short row, u64 total,
					       u64 parent_total,
					       print_callchain_entry_fn print,
					       struct callchain_print_arg *arg,
					       check_output_full_fn is_output_full)
{
	struct rb_node *node;
	int first_row = row, offset = LEVEL_OFFSET_STEP;
	bool need_percent;

	node = rb_first(root);
	need_percent = check_percent_display(node, parent_total);

	while (node) {
		struct callchain_node *child = rb_entry(node, struct callchain_node, rb_node);
		struct rb_node *next = rb_next(node);
		struct callchain_list *chain, *first_chain = NULL;
		int first = true;
		char *value_str = NULL, *value_str_alloc = NULL;
		char *chain_str = NULL, *chain_str_alloc = NULL;

		if (arg->row_offset != 0) {
			arg->row_offset--;
			goto next;
		}

		if (need_percent) {
			char buf[64];

			callchain_node__scnprintf_value(child, buf, sizeof(buf), total);
			if (asprintf(&value_str, "%s", buf) < 0) {
				value_str = (char *)"<...>";
				goto do_print;
			}
			value_str_alloc = value_str;
		}

		list_for_each_entry(chain, &child->parent_val, list) {
			chain_str = hist_browser__folded_callchain_str(browser,
						chain, value_str, chain_str);
			if (first) {
				first = false;
				first_chain = chain;
			}

			if (chain_str == NULL) {
				chain_str = (char *)"Not enough memory!";
				goto do_print;
			}

			chain_str_alloc = chain_str;
		}

		list_for_each_entry(chain, &child->val, list) {
			chain_str = hist_browser__folded_callchain_str(browser,
						chain, value_str, chain_str);
			if (first) {
				first = false;
				first_chain = chain;
			}

			if (chain_str == NULL) {
				chain_str = (char *)"Not enough memory!";
				goto do_print;
			}

			chain_str_alloc = chain_str;
		}

do_print:
		print(browser, first_chain, chain_str, offset, row++, arg);
		free(value_str_alloc);
		free(chain_str_alloc);

next:
		if (is_output_full(browser, row))
			break;
		node = next;
	}

	return row - first_row;
}

static int hist_browser__show_callchain_graph(struct hist_browser *browser,
					struct rb_root *root, int level,
					unsigned short row, u64 total,
					u64 parent_total,
					print_callchain_entry_fn print,
					struct callchain_print_arg *arg,
					check_output_full_fn is_output_full)
{
	struct rb_node *node;
	int first_row = row, offset = level * LEVEL_OFFSET_STEP;
	bool need_percent;
	u64 percent_total = total;

	if (callchain_param.mode == CHAIN_GRAPH_REL)
		percent_total = parent_total;

	node = rb_first(root);
	need_percent = check_percent_display(node, parent_total);

	while (node) {
		struct callchain_node *child = rb_entry(node, struct callchain_node, rb_node);
		struct rb_node *next = rb_next(node);
		struct callchain_list *chain;
		char folded_sign = ' ';
		int first = true;
		int extra_offset = 0;

		list_for_each_entry(chain, &child->val, list) {
			bool was_first = first;

			if (first)
				first = false;
			else if (need_percent)
				extra_offset = LEVEL_OFFSET_STEP;

			folded_sign = callchain_list__folded(chain);

			row += hist_browser__show_callchain_list(browser, child,
							chain, row, percent_total,
							was_first && need_percent,
							offset + extra_offset,
							print, arg);

			if (is_output_full(browser, row))
				goto out;

			if (folded_sign == '+')
				break;
		}

		if (folded_sign == '-') {
			const int new_level = level + (extra_offset ? 2 : 1);

			row += hist_browser__show_callchain_graph(browser, &child->rb_root,
							    new_level, row, total,
							    child->children_hit,
							    print, arg, is_output_full);
		}
		if (is_output_full(browser, row))
			break;
		node = next;
	}
out:
	return row - first_row;
}

static int hist_browser__show_callchain(struct hist_browser *browser,
					struct hist_entry *entry, int level,
					unsigned short row,
					print_callchain_entry_fn print,
					struct callchain_print_arg *arg,
					check_output_full_fn is_output_full)
{
	u64 total = hists__total_period(entry->hists);
	u64 parent_total;
	int printed;

	if (symbol_conf.cumulate_callchain)
		parent_total = entry->stat_acc->period;
	else
		parent_total = entry->stat.period;

	if (callchain_param.mode == CHAIN_FLAT) {
		printed = hist_browser__show_callchain_flat(browser,
						&entry->sorted_chain, row,
						total, parent_total, print, arg,
						is_output_full);
	} else if (callchain_param.mode == CHAIN_FOLDED) {
		printed = hist_browser__show_callchain_folded(browser,
						&entry->sorted_chain, row,
						total, parent_total, print, arg,
						is_output_full);
	} else {
		printed = hist_browser__show_callchain_graph(browser,
						&entry->sorted_chain, level, row,
						total, parent_total, print, arg,
						is_output_full);
	}

	if (arg->is_current_entry)
		browser->he_selection = entry;

	return printed;
}

struct hpp_arg {
	struct ui_browser *b;
	char folded_sign;
	bool current_entry;
};

int __hpp__slsmg_color_printf(struct perf_hpp *hpp, const char *fmt, ...)
{
	struct hpp_arg *arg = hpp->ptr;
	int ret, len;
	va_list args;
	double percent;

	va_start(args, fmt);
	len = va_arg(args, int);
	percent = va_arg(args, double);
	va_end(args);

	ui_browser__set_percent_color(arg->b, percent, arg->current_entry);

	ret = scnprintf(hpp->buf, hpp->size, fmt, len, percent);
	ui_browser__printf(arg->b, "%s", hpp->buf);

	return ret;
}

#define __HPP_COLOR_PERCENT_FN(_type, _field)				\
static u64 __hpp_get_##_field(struct hist_entry *he)			\
{									\
	return he->stat._field;						\
}									\
									\
static int								\
hist_browser__hpp_color_##_type(struct perf_hpp_fmt *fmt,		\
				struct perf_hpp *hpp,			\
				struct hist_entry *he)			\
{									\
	return hpp__fmt(fmt, hpp, he, __hpp_get_##_field, " %*.2f%%",	\
			__hpp__slsmg_color_printf, true);		\
}

#define __HPP_COLOR_ACC_PERCENT_FN(_type, _field)			\
static u64 __hpp_get_acc_##_field(struct hist_entry *he)		\
{									\
	return he->stat_acc->_field;					\
}									\
									\
static int								\
hist_browser__hpp_color_##_type(struct perf_hpp_fmt *fmt,		\
				struct perf_hpp *hpp,			\
				struct hist_entry *he)			\
{									\
	if (!symbol_conf.cumulate_callchain) {				\
		struct hpp_arg *arg = hpp->ptr;				\
		int len = fmt->user_len ?: fmt->len;			\
		int ret = scnprintf(hpp->buf, hpp->size,		\
				    "%*s", len, "N/A");			\
		ui_browser__printf(arg->b, "%s", hpp->buf);		\
									\
		return ret;						\
	}								\
	return hpp__fmt(fmt, hpp, he, __hpp_get_acc_##_field,		\
			" %*.2f%%", __hpp__slsmg_color_printf, true);	\
}

__HPP_COLOR_PERCENT_FN(overhead, period)
__HPP_COLOR_PERCENT_FN(overhead_sys, period_sys)
__HPP_COLOR_PERCENT_FN(overhead_us, period_us)
__HPP_COLOR_PERCENT_FN(overhead_guest_sys, period_guest_sys)
__HPP_COLOR_PERCENT_FN(overhead_guest_us, period_guest_us)
__HPP_COLOR_ACC_PERCENT_FN(overhead_acc, period)

#undef __HPP_COLOR_PERCENT_FN
#undef __HPP_COLOR_ACC_PERCENT_FN

void hist_browser__init_hpp(void)
{
	perf_hpp__format[PERF_HPP__OVERHEAD].color =
				hist_browser__hpp_color_overhead;
	perf_hpp__format[PERF_HPP__OVERHEAD_SYS].color =
				hist_browser__hpp_color_overhead_sys;
	perf_hpp__format[PERF_HPP__OVERHEAD_US].color =
				hist_browser__hpp_color_overhead_us;
	perf_hpp__format[PERF_HPP__OVERHEAD_GUEST_SYS].color =
				hist_browser__hpp_color_overhead_guest_sys;
	perf_hpp__format[PERF_HPP__OVERHEAD_GUEST_US].color =
				hist_browser__hpp_color_overhead_guest_us;
	perf_hpp__format[PERF_HPP__OVERHEAD_ACC].color =
				hist_browser__hpp_color_overhead_acc;

	res_sample_init();
}

static int hist_browser__show_entry(struct hist_browser *browser,
				    struct hist_entry *entry,
				    unsigned short row)
{
	int printed = 0;
	int width = browser->b.width;
	char folded_sign = ' ';
	bool current_entry = ui_browser__is_current_entry(&browser->b, row);
	bool use_callchain = hist_entry__has_callchains(entry) && symbol_conf.use_callchain;
	off_t row_offset = entry->row_offset;
	bool first = true;
	struct perf_hpp_fmt *fmt;

	if (current_entry) {
		browser->he_selection = entry;
		browser->selection = &entry->ms;
	}

	if (use_callchain) {
		hist_entry__init_have_children(entry);
		folded_sign = hist_entry__folded(entry);
	}

	if (row_offset == 0) {
		struct hpp_arg arg = {
			.b		= &browser->b,
			.folded_sign	= folded_sign,
			.current_entry	= current_entry,
		};
		int column = 0;

		ui_browser__gotorc(&browser->b, row, 0);

		hists__for_each_format(browser->hists, fmt) {
			char s[2048];
			struct perf_hpp hpp = {
				.buf	= s,
				.size	= sizeof(s),
				.ptr	= &arg,
			};

			if (perf_hpp__should_skip(fmt, entry->hists) ||
			    column++ < browser->b.horiz_scroll)
				continue;

			if (current_entry && browser->b.navkeypressed) {
				ui_browser__set_color(&browser->b,
						      HE_COLORSET_SELECTED);
			} else {
				ui_browser__set_color(&browser->b,
						      HE_COLORSET_NORMAL);
			}

			if (first) {
				if (use_callchain) {
					ui_browser__printf(&browser->b, "%c ", folded_sign);
					width -= 2;
				}
				first = false;
			} else {
				ui_browser__printf(&browser->b, "  ");
				width -= 2;
			}

			if (fmt->color) {
				int ret = fmt->color(fmt, &hpp, entry);
				hist_entry__snprintf_alignment(entry, &hpp, fmt, ret);
				/*
				 * fmt->color() already used ui_browser to
				 * print the non alignment bits, skip it (+ret):
				 */
				ui_browser__printf(&browser->b, "%s", s + ret);
			} else {
				hist_entry__snprintf_alignment(entry, &hpp, fmt, fmt->entry(fmt, &hpp, entry));
				ui_browser__printf(&browser->b, "%s", s);
			}
			width -= hpp.buf - s;
		}

		/* The scroll bar isn't being used */
		if (!browser->b.navkeypressed)
			width += 1;

		ui_browser__write_nstring(&browser->b, "", width);

		++row;
		++printed;
	} else
		--row_offset;

	if (folded_sign == '-' && row != browser->b.rows) {
		struct callchain_print_arg arg = {
			.row_offset = row_offset,
			.is_current_entry = current_entry,
		};

		printed += hist_browser__show_callchain(browser,
				entry, 1, row,
				hist_browser__show_callchain_entry,
				&arg,
				hist_browser__check_output_full);
	}

	return printed;
}

static int hist_browser__show_hierarchy_entry(struct hist_browser *browser,
					      struct hist_entry *entry,
					      unsigned short row,
					      int level)
{
	int printed = 0;
	int width = browser->b.width;
	char folded_sign = ' ';
	bool current_entry = ui_browser__is_current_entry(&browser->b, row);
	off_t row_offset = entry->row_offset;
	bool first = true;
	struct perf_hpp_fmt *fmt;
	struct perf_hpp_list_node *fmt_node;
	struct hpp_arg arg = {
		.b		= &browser->b,
		.current_entry	= current_entry,
	};
	int column = 0;
	int hierarchy_indent = (entry->hists->nr_hpp_node - 2) * HIERARCHY_INDENT;

	if (current_entry) {
		browser->he_selection = entry;
		browser->selection = &entry->ms;
	}

	hist_entry__init_have_children(entry);
	folded_sign = hist_entry__folded(entry);
	arg.folded_sign = folded_sign;

	if (entry->leaf && row_offset) {
		row_offset--;
		goto show_callchain;
	}

	ui_browser__gotorc(&browser->b, row, 0);

	if (current_entry && browser->b.navkeypressed)
		ui_browser__set_color(&browser->b, HE_COLORSET_SELECTED);
	else
		ui_browser__set_color(&browser->b, HE_COLORSET_NORMAL);

	ui_browser__write_nstring(&browser->b, "", level * HIERARCHY_INDENT);
	width -= level * HIERARCHY_INDENT;

	/* the first hpp_list_node is for overhead columns */
	fmt_node = list_first_entry(&entry->hists->hpp_formats,
				    struct perf_hpp_list_node, list);
	perf_hpp_list__for_each_format(&fmt_node->hpp, fmt) {
		char s[2048];
		struct perf_hpp hpp = {
			.buf		= s,
			.size		= sizeof(s),
			.ptr		= &arg,
		};

		if (perf_hpp__should_skip(fmt, entry->hists) ||
		    column++ < browser->b.horiz_scroll)
			continue;

		if (current_entry && browser->b.navkeypressed) {
			ui_browser__set_color(&browser->b,
					      HE_COLORSET_SELECTED);
		} else {
			ui_browser__set_color(&browser->b,
					      HE_COLORSET_NORMAL);
		}

		if (first) {
			ui_browser__printf(&browser->b, "%c ", folded_sign);
			width -= 2;
			first = false;
		} else {
			ui_browser__printf(&browser->b, "  ");
			width -= 2;
		}

		if (fmt->color) {
			int ret = fmt->color(fmt, &hpp, entry);
			hist_entry__snprintf_alignment(entry, &hpp, fmt, ret);
			/*
			 * fmt->color() already used ui_browser to
			 * print the non alignment bits, skip it (+ret):
			 */
			ui_browser__printf(&browser->b, "%s", s + ret);
		} else {
			int ret = fmt->entry(fmt, &hpp, entry);
			hist_entry__snprintf_alignment(entry, &hpp, fmt, ret);
			ui_browser__printf(&browser->b, "%s", s);
		}
		width -= hpp.buf - s;
	}

	if (!first) {
		ui_browser__write_nstring(&browser->b, "", hierarchy_indent);
		width -= hierarchy_indent;
	}

	if (column >= browser->b.horiz_scroll) {
		char s[2048];
		struct perf_hpp hpp = {
			.buf		= s,
			.size		= sizeof(s),
			.ptr		= &arg,
		};

		if (current_entry && browser->b.navkeypressed) {
			ui_browser__set_color(&browser->b,
					      HE_COLORSET_SELECTED);
		} else {
			ui_browser__set_color(&browser->b,
					      HE_COLORSET_NORMAL);
		}

		perf_hpp_list__for_each_format(entry->hpp_list, fmt) {
			if (first) {
				ui_browser__printf(&browser->b, "%c ", folded_sign);
				first = false;
			} else {
				ui_browser__write_nstring(&browser->b, "", 2);
			}

			width -= 2;

			/*
			 * No need to call hist_entry__snprintf_alignment()
			 * since this fmt is always the last column in the
			 * hierarchy mode.
			 */
			if (fmt->color) {
				width -= fmt->color(fmt, &hpp, entry);
			} else {
				int i = 0;

				width -= fmt->entry(fmt, &hpp, entry);
				ui_browser__printf(&browser->b, "%s", skip_spaces(s));

				while (isspace(s[i++]))
					width++;
			}
		}
	}

	/* The scroll bar isn't being used */
	if (!browser->b.navkeypressed)
		width += 1;

	ui_browser__write_nstring(&browser->b, "", width);

	++row;
	++printed;

show_callchain:
	if (entry->leaf && folded_sign == '-' && row != browser->b.rows) {
		struct callchain_print_arg carg = {
			.row_offset = row_offset,
		};

		printed += hist_browser__show_callchain(browser, entry,
					level + 1, row,
					hist_browser__show_callchain_entry, &carg,
					hist_browser__check_output_full);
	}

	return printed;
}

static int hist_browser__show_no_entry(struct hist_browser *browser,
				       unsigned short row, int level)
{
	int width = browser->b.width;
	bool current_entry = ui_browser__is_current_entry(&browser->b, row);
	bool first = true;
	int column = 0;
	int ret;
	struct perf_hpp_fmt *fmt;
	struct perf_hpp_list_node *fmt_node;
	int indent = browser->hists->nr_hpp_node - 2;

	if (current_entry) {
		browser->he_selection = NULL;
		browser->selection = NULL;
	}

	ui_browser__gotorc(&browser->b, row, 0);

	if (current_entry && browser->b.navkeypressed)
		ui_browser__set_color(&browser->b, HE_COLORSET_SELECTED);
	else
		ui_browser__set_color(&browser->b, HE_COLORSET_NORMAL);

	ui_browser__write_nstring(&browser->b, "", level * HIERARCHY_INDENT);
	width -= level * HIERARCHY_INDENT;

	/* the first hpp_list_node is for overhead columns */
	fmt_node = list_first_entry(&browser->hists->hpp_formats,
				    struct perf_hpp_list_node, list);
	perf_hpp_list__for_each_format(&fmt_node->hpp, fmt) {
		if (perf_hpp__should_skip(fmt, browser->hists) ||
		    column++ < browser->b.horiz_scroll)
			continue;

		ret = fmt->width(fmt, NULL, browser->hists);

		if (first) {
			/* for folded sign */
			first = false;
			ret++;
		} else {
			/* space between columns */
			ret += 2;
		}

		ui_browser__write_nstring(&browser->b, "", ret);
		width -= ret;
	}

	ui_browser__write_nstring(&browser->b, "", indent * HIERARCHY_INDENT);
	width -= indent * HIERARCHY_INDENT;

	if (column >= browser->b.horiz_scroll) {
		char buf[32];

		ret = snprintf(buf, sizeof(buf), "no entry >= %.2f%%", browser->min_pcnt);
		ui_browser__printf(&browser->b, "  %s", buf);
		width -= ret + 2;
	}

	/* The scroll bar isn't being used */
	if (!browser->b.navkeypressed)
		width += 1;

	ui_browser__write_nstring(&browser->b, "", width);
	return 1;
}

static int advance_hpp_check(struct perf_hpp *hpp, int inc)
{
	advance_hpp(hpp, inc);
	return hpp->size <= 0;
}

static int
hists_browser__scnprintf_headers(struct hist_browser *browser, char *buf,
				 size_t size, int line)
{
	struct hists *hists = browser->hists;
	struct perf_hpp dummy_hpp = {
		.buf    = buf,
		.size   = size,
	};
	struct perf_hpp_fmt *fmt;
	size_t ret = 0;
	int column = 0;
	int span = 0;

	if (hists__has_callchains(hists) && symbol_conf.use_callchain) {
		ret = scnprintf(buf, size, "  ");
		if (advance_hpp_check(&dummy_hpp, ret))
			return ret;
	}

	hists__for_each_format(browser->hists, fmt) {
		if (perf_hpp__should_skip(fmt, hists)  || column++ < browser->b.horiz_scroll)
			continue;

		ret = fmt->header(fmt, &dummy_hpp, hists, line, &span);
		if (advance_hpp_check(&dummy_hpp, ret))
			break;

		if (span)
			continue;

		ret = scnprintf(dummy_hpp.buf, dummy_hpp.size, "  ");
		if (advance_hpp_check(&dummy_hpp, ret))
			break;
	}

	return ret;
}

static int hists_browser__scnprintf_hierarchy_headers(struct hist_browser *browser, char *buf, size_t size)
{
	struct hists *hists = browser->hists;
	struct perf_hpp dummy_hpp = {
		.buf    = buf,
		.size   = size,
	};
	struct perf_hpp_fmt *fmt;
	struct perf_hpp_list_node *fmt_node;
	size_t ret = 0;
	int column = 0;
	int indent = hists->nr_hpp_node - 2;
	bool first_node, first_col;

	ret = scnprintf(buf, size, "  ");
	if (advance_hpp_check(&dummy_hpp, ret))
		return ret;

	first_node = true;
	/* the first hpp_list_node is for overhead columns */
	fmt_node = list_first_entry(&hists->hpp_formats,
				    struct perf_hpp_list_node, list);
	perf_hpp_list__for_each_format(&fmt_node->hpp, fmt) {
		if (column++ < browser->b.horiz_scroll)
			continue;

		ret = fmt->header(fmt, &dummy_hpp, hists, 0, NULL);
		if (advance_hpp_check(&dummy_hpp, ret))
			break;

		ret = scnprintf(dummy_hpp.buf, dummy_hpp.size, "  ");
		if (advance_hpp_check(&dummy_hpp, ret))
			break;

		first_node = false;
	}

	if (!first_node) {
		ret = scnprintf(dummy_hpp.buf, dummy_hpp.size, "%*s",
				indent * HIERARCHY_INDENT, "");
		if (advance_hpp_check(&dummy_hpp, ret))
			return ret;
	}

	first_node = true;
	list_for_each_entry_continue(fmt_node, &hists->hpp_formats, list) {
		if (!first_node) {
			ret = scnprintf(dummy_hpp.buf, dummy_hpp.size, " / ");
			if (advance_hpp_check(&dummy_hpp, ret))
				break;
		}
		first_node = false;

		first_col = true;
		perf_hpp_list__for_each_format(&fmt_node->hpp, fmt) {
			char *start;

			if (perf_hpp__should_skip(fmt, hists))
				continue;

			if (!first_col) {
				ret = scnprintf(dummy_hpp.buf, dummy_hpp.size, "+");
				if (advance_hpp_check(&dummy_hpp, ret))
					break;
			}
			first_col = false;

			ret = fmt->header(fmt, &dummy_hpp, hists, 0, NULL);
			dummy_hpp.buf[ret] = '\0';

			start = strim(dummy_hpp.buf);
			ret = strlen(start);

			if (start != dummy_hpp.buf)
				memmove(dummy_hpp.buf, start, ret + 1);

			if (advance_hpp_check(&dummy_hpp, ret))
				break;
		}
	}

	return ret;
}

static void hists_browser__hierarchy_headers(struct hist_browser *browser)
{
	char headers[1024];

	hists_browser__scnprintf_hierarchy_headers(browser, headers,
						   sizeof(headers));

	ui_browser__gotorc(&browser->b, 0, 0);
	ui_browser__set_color(&browser->b, HE_COLORSET_ROOT);
	ui_browser__write_nstring(&browser->b, headers, browser->b.width + 1);
}

static void hists_browser__headers(struct hist_browser *browser)
{
	struct hists *hists = browser->hists;
	struct perf_hpp_list *hpp_list = hists->hpp_list;

	int line;

	for (line = 0; line < hpp_list->nr_header_lines; line++) {
		char headers[1024];

		hists_browser__scnprintf_headers(browser, headers,
						 sizeof(headers), line);

		ui_browser__gotorc_title(&browser->b, line, 0);
		ui_browser__set_color(&browser->b, HE_COLORSET_ROOT);
		ui_browser__write_nstring(&browser->b, headers, browser->b.width + 1);
	}
}

static void hist_browser__show_headers(struct hist_browser *browser)
{
	if (symbol_conf.report_hierarchy)
		hists_browser__hierarchy_headers(browser);
	else
		hists_browser__headers(browser);
}

static void ui_browser__hists_init_top(struct ui_browser *browser)
{
	if (browser->top == NULL) {
		struct hist_browser *hb;

		hb = container_of(browser, struct hist_browser, b);
		browser->top = rb_first_cached(&hb->hists->entries);
	}
}

static unsigned int hist_browser__refresh(struct ui_browser *browser)
{
	unsigned row = 0;
	struct rb_node *nd;
	struct hist_browser *hb = container_of(browser, struct hist_browser, b);

	if (hb->show_headers)
		hist_browser__show_headers(hb);

	ui_browser__hists_init_top(browser);
	hb->he_selection = NULL;
	hb->selection = NULL;

	for (nd = browser->top; nd; nd = rb_hierarchy_next(nd)) {
		struct hist_entry *h = rb_entry(nd, struct hist_entry, rb_node);
		float percent;

		if (h->filtered) {
			/* let it move to sibling */
			h->unfolded = false;
			continue;
		}

		if (symbol_conf.report_individual_block)
			percent = block_info__total_cycles_percent(h);
		else
			percent = hist_entry__get_percent_limit(h);

		if (percent < hb->min_pcnt)
			continue;

		if (symbol_conf.report_hierarchy) {
			row += hist_browser__show_hierarchy_entry(hb, h, row,
								  h->depth);
			if (row == browser->rows)
				break;

			if (h->has_no_entry) {
				hist_browser__show_no_entry(hb, row, h->depth + 1);
				row++;
			}
		} else {
			row += hist_browser__show_entry(hb, h, row);
		}

		if (row == browser->rows)
			break;
	}

	return row;
}

static struct rb_node *hists__filter_entries(struct rb_node *nd,
					     float min_pcnt)
{
	while (nd != NULL) {
		struct hist_entry *h = rb_entry(nd, struct hist_entry, rb_node);
		float percent = hist_entry__get_percent_limit(h);

		if (!h->filtered && percent >= min_pcnt)
			return nd;

		/*
		 * If it's filtered, its all children also were filtered.
		 * So move to sibling node.
		 */
		if (rb_next(nd))
			nd = rb_next(nd);
		else
			nd = rb_hierarchy_next(nd);
	}

	return NULL;
}

static struct rb_node *hists__filter_prev_entries(struct rb_node *nd,
						  float min_pcnt)
{
	while (nd != NULL) {
		struct hist_entry *h = rb_entry(nd, struct hist_entry, rb_node);
		float percent = hist_entry__get_percent_limit(h);

		if (!h->filtered && percent >= min_pcnt)
			return nd;

		nd = rb_hierarchy_prev(nd);
	}

	return NULL;
}

static void ui_browser__hists_seek(struct ui_browser *browser,
				   off_t offset, int whence)
{
	struct hist_entry *h;
	struct rb_node *nd;
	bool first = true;
	struct hist_browser *hb;

	hb = container_of(browser, struct hist_browser, b);

	if (browser->nr_entries == 0)
		return;

	ui_browser__hists_init_top(browser);

	switch (whence) {
	case SEEK_SET:
		nd = hists__filter_entries(rb_first(browser->entries),
					   hb->min_pcnt);
		break;
	case SEEK_CUR:
		nd = browser->top;
		goto do_offset;
	case SEEK_END:
		nd = rb_hierarchy_last(rb_last(browser->entries));
		nd = hists__filter_prev_entries(nd, hb->min_pcnt);
		first = false;
		break;
	default:
		return;
	}

	/*
	 * Moves not relative to the first visible entry invalidates its
	 * row_offset:
	 */
	h = rb_entry(browser->top, struct hist_entry, rb_node);
	h->row_offset = 0;

	/*
	 * Here we have to check if nd is expanded (+), if it is we can't go
	 * the next top level hist_entry, instead we must compute an offset of
	 * what _not_ to show and not change the first visible entry.
	 *
	 * This offset increments when we are going from top to bottom and
	 * decreases when we're going from bottom to top.
	 *
	 * As we don't have backpointers to the top level in the callchains
	 * structure, we need to always print the whole hist_entry callchain,
	 * skipping the first ones that are before the first visible entry
	 * and stop when we printed enough lines to fill the screen.
	 */
do_offset:
	if (!nd)
		return;

	if (offset > 0) {
		do {
			h = rb_entry(nd, struct hist_entry, rb_node);
			if (h->unfolded && h->leaf) {
				u16 remaining = h->nr_rows - h->row_offset;
				if (offset > remaining) {
					offset -= remaining;
					h->row_offset = 0;
				} else {
					h->row_offset += offset;
					offset = 0;
					browser->top = nd;
					break;
				}
			}
			nd = hists__filter_entries(rb_hierarchy_next(nd),
						   hb->min_pcnt);
			if (nd == NULL)
				break;
			--offset;
			browser->top = nd;
		} while (offset != 0);
	} else if (offset < 0) {
		while (1) {
			h = rb_entry(nd, struct hist_entry, rb_node);
			if (h->unfolded && h->leaf) {
				if (first) {
					if (-offset > h->row_offset) {
						offset += h->row_offset;
						h->row_offset = 0;
					} else {
						h->row_offset += offset;
						offset = 0;
						browser->top = nd;
						break;
					}
				} else {
					if (-offset > h->nr_rows) {
						offset += h->nr_rows;
						h->row_offset = 0;
					} else {
						h->row_offset = h->nr_rows + offset;
						offset = 0;
						browser->top = nd;
						break;
					}
				}
			}

			nd = hists__filter_prev_entries(rb_hierarchy_prev(nd),
							hb->min_pcnt);
			if (nd == NULL)
				break;
			++offset;
			browser->top = nd;
			if (offset == 0) {
				/*
				 * Last unfiltered hist_entry, check if it is
				 * unfolded, if it is then we should have
				 * row_offset at its last entry.
				 */
				h = rb_entry(nd, struct hist_entry, rb_node);
				if (h->unfolded && h->leaf)
					h->row_offset = h->nr_rows;
				break;
			}
			first = false;
		}
	} else {
		browser->top = nd;
		h = rb_entry(nd, struct hist_entry, rb_node);
		h->row_offset = 0;
	}
}

static int hist_browser__fprintf_callchain(struct hist_browser *browser,
					   struct hist_entry *he, FILE *fp,
					   int level)
{
	struct callchain_print_arg arg  = {
		.fp = fp,
	};

	hist_browser__show_callchain(browser, he, level, 0,
				     hist_browser__fprintf_callchain_entry, &arg,
				     hist_browser__check_dump_full);
	return arg.printed;
}

static int hist_browser__fprintf_entry(struct hist_browser *browser,
				       struct hist_entry *he, FILE *fp)
{
	char s[8192];
	int printed = 0;
	char folded_sign = ' ';
	struct perf_hpp hpp = {
		.buf = s,
		.size = sizeof(s),
	};
	struct perf_hpp_fmt *fmt;
	bool first = true;
	int ret;

	if (hist_entry__has_callchains(he) && symbol_conf.use_callchain) {
		folded_sign = hist_entry__folded(he);
		printed += fprintf(fp, "%c ", folded_sign);
	}

	hists__for_each_format(browser->hists, fmt) {
		if (perf_hpp__should_skip(fmt, he->hists))
			continue;

		if (!first) {
			ret = scnprintf(hpp.buf, hpp.size, "  ");
			advance_hpp(&hpp, ret);
		} else
			first = false;

		ret = fmt->entry(fmt, &hpp, he);
		ret = hist_entry__snprintf_alignment(he, &hpp, fmt, ret);
		advance_hpp(&hpp, ret);
	}
	printed += fprintf(fp, "%s\n", s);

	if (folded_sign == '-')
		printed += hist_browser__fprintf_callchain(browser, he, fp, 1);

	return printed;
}


static int hist_browser__fprintf_hierarchy_entry(struct hist_browser *browser,
						 struct hist_entry *he,
						 FILE *fp, int level)
{
	char s[8192];
	int printed = 0;
	char folded_sign = ' ';
	struct perf_hpp hpp = {
		.buf = s,
		.size = sizeof(s),
	};
	struct perf_hpp_fmt *fmt;
	struct perf_hpp_list_node *fmt_node;
	bool first = true;
	int ret;
	int hierarchy_indent = (he->hists->nr_hpp_node - 2) * HIERARCHY_INDENT;

	printed = fprintf(fp, "%*s", level * HIERARCHY_INDENT, "");

	folded_sign = hist_entry__folded(he);
	printed += fprintf(fp, "%c", folded_sign);

	/* the first hpp_list_node is for overhead columns */
	fmt_node = list_first_entry(&he->hists->hpp_formats,
				    struct perf_hpp_list_node, list);
	perf_hpp_list__for_each_format(&fmt_node->hpp, fmt) {
		if (!first) {
			ret = scnprintf(hpp.buf, hpp.size, "  ");
			advance_hpp(&hpp, ret);
		} else
			first = false;

		ret = fmt->entry(fmt, &hpp, he);
		advance_hpp(&hpp, ret);
	}

	ret = scnprintf(hpp.buf, hpp.size, "%*s", hierarchy_indent, "");
	advance_hpp(&hpp, ret);

	perf_hpp_list__for_each_format(he->hpp_list, fmt) {
		ret = scnprintf(hpp.buf, hpp.size, "  ");
		advance_hpp(&hpp, ret);

		ret = fmt->entry(fmt, &hpp, he);
		advance_hpp(&hpp, ret);
	}

	strim(s);
	printed += fprintf(fp, "%s\n", s);

	if (he->leaf && folded_sign == '-') {
		printed += hist_browser__fprintf_callchain(browser, he, fp,
							   he->depth + 1);
	}

	return printed;
}

static int hist_browser__fprintf(struct hist_browser *browser, FILE *fp)
{
	struct rb_node *nd = hists__filter_entries(rb_first(browser->b.entries),
						   browser->min_pcnt);
	int printed = 0;

	while (nd) {
		struct hist_entry *h = rb_entry(nd, struct hist_entry, rb_node);

		if (symbol_conf.report_hierarchy) {
			printed += hist_browser__fprintf_hierarchy_entry(browser,
									 h, fp,
									 h->depth);
		} else {
			printed += hist_browser__fprintf_entry(browser, h, fp);
		}

		nd = hists__filter_entries(rb_hierarchy_next(nd),
					   browser->min_pcnt);
	}

	return printed;
}

static int hist_browser__dump(struct hist_browser *browser)
{
	char filename[64];
	FILE *fp;

	while (1) {
		scnprintf(filename, sizeof(filename), "perf.hist.%d", browser->print_seq);
		if (access(filename, F_OK))
			break;
		/*
 		 * XXX: Just an arbitrary lazy upper limit
 		 */
		if (++browser->print_seq == 8192) {
			ui_helpline__fpush("Too many perf.hist.N files, nothing written!");
			return -1;
		}
	}

	fp = fopen(filename, "w");
	if (fp == NULL) {
		char bf[64];
		const char *err = str_error_r(errno, bf, sizeof(bf));
		ui_helpline__fpush("Couldn't write to %s: %s", filename, err);
		return -1;
	}

	++browser->print_seq;
	hist_browser__fprintf(browser, fp);
	fclose(fp);
	ui_helpline__fpush("%s written!", filename);

	return 0;
}

void hist_browser__init(struct hist_browser *browser,
			struct hists *hists)
{
	struct perf_hpp_fmt *fmt;

	browser->hists			= hists;
	browser->b.refresh		= hist_browser__refresh;
	browser->b.refresh_dimensions	= hist_browser__refresh_dimensions;
	browser->b.seek			= ui_browser__hists_seek;
	browser->b.use_navkeypressed	= true;
	browser->show_headers		= symbol_conf.show_hist_headers;
	hist_browser__set_title_space(browser);

	if (symbol_conf.report_hierarchy) {
		struct perf_hpp_list_node *fmt_node;

		/* count overhead columns (in the first node) */
		fmt_node = list_first_entry(&hists->hpp_formats,
					    struct perf_hpp_list_node, list);
		perf_hpp_list__for_each_format(&fmt_node->hpp, fmt)
			++browser->b.columns;

		/* add a single column for whole hierarchy sort keys*/
		++browser->b.columns;
	} else {
		hists__for_each_format(hists, fmt)
			++browser->b.columns;
	}

	hists__reset_column_width(hists);
}

struct hist_browser *hist_browser__new(struct hists *hists)
{
	struct hist_browser *browser = zalloc(sizeof(*browser));

	if (browser)
		hist_browser__init(browser, hists);

	return browser;
}

static struct hist_browser *
perf_evsel_browser__new(struct evsel *evsel,
			struct hist_browser_timer *hbt,
			struct perf_env *env,
			struct annotation_options *annotation_opts)
{
	struct hist_browser *browser = hist_browser__new(evsel__hists(evsel));

	if (browser) {
		browser->hbt   = hbt;
		browser->env   = env;
		browser->title = hists_browser__scnprintf_title;
		browser->annotation_opts = annotation_opts;
	}
	return browser;
}

void hist_browser__delete(struct hist_browser *browser)
{
	free(browser);
}

static struct hist_entry *hist_browser__selected_entry(struct hist_browser *browser)
{
	return browser->he_selection;
}

static struct thread *hist_browser__selected_thread(struct hist_browser *browser)
{
	return browser->he_selection->thread;
}

static struct res_sample *hist_browser__selected_res_sample(struct hist_browser *browser)
{
	return browser->he_selection ? browser->he_selection->res_samples : NULL;
}

/* Check whether the browser is for 'top' or 'report' */
static inline bool is_report_browser(void *timer)
{
	return timer == NULL;
}

static int hists_browser__scnprintf_title(struct hist_browser *browser, char *bf, size_t size)
{
	struct hist_browser_timer *hbt = browser->hbt;
	int printed = __hists__scnprintf_title(browser->hists, bf, size, !is_report_browser(hbt));

	if (!is_report_browser(hbt)) {
		struct perf_top *top = hbt->arg;

		printed += scnprintf(bf + printed, size - printed,
				     " lost: %" PRIu64 "/%" PRIu64,
				     top->lost, top->lost_total);

		printed += scnprintf(bf + printed, size - printed,
				     " drop: %" PRIu64 "/%" PRIu64,
				     top->drop, top->drop_total);

		if (top->zero)
			printed += scnprintf(bf + printed, size - printed, " [z]");

		perf_top__reset_sample_counters(top);
	}


	return printed;
}

static inline void free_popup_options(char **options, int n)
{
	int i;

	for (i = 0; i < n; ++i)
		zfree(&options[i]);
}

/*
 * Only runtime switching of perf data file will make "input_name" point
 * to a malloced buffer. So add "is_input_name_malloced" flag to decide
 * whether we need to call free() for current "input_name" during the switch.
 */
static bool is_input_name_malloced = false;

static int switch_data_file(void)
{
	char *pwd, *options[32], *abs_path[32], *tmp;
	DIR *pwd_dir;
	int nr_options = 0, choice = -1, ret = -1;
	struct dirent *dent;

	pwd = getenv("PWD");
	if (!pwd)
		return ret;

	pwd_dir = opendir(pwd);
	if (!pwd_dir)
		return ret;

	memset(options, 0, sizeof(options));
	memset(abs_path, 0, sizeof(abs_path));

	while ((dent = readdir(pwd_dir))) {
		char path[PATH_MAX];
		u64 magic;
		char *name = dent->d_name;
		FILE *file;

		if (!(dent->d_type == DT_REG))
			continue;

		snprintf(path, sizeof(path), "%s/%s", pwd, name);

		file = fopen(path, "r");
		if (!file)
			continue;

		if (fread(&magic, 1, 8, file) < 8)
			goto close_file_and_continue;

		if (is_perf_magic(magic)) {
			options[nr_options] = strdup(name);
			if (!options[nr_options])
				goto close_file_and_continue;

			abs_path[nr_options] = strdup(path);
			if (!abs_path[nr_options]) {
				zfree(&options[nr_options]);
				ui__warning("Can't search all data files due to memory shortage.\n");
				fclose(file);
				break;
			}

			nr_options++;
		}

close_file_and_continue:
		fclose(file);
		if (nr_options >= 32) {
			ui__warning("Too many perf data files in PWD!\n"
				    "Only the first 32 files will be listed.\n");
			break;
		}
	}
	closedir(pwd_dir);

	if (nr_options) {
		choice = ui__popup_menu(nr_options, options, NULL);
		if (choice < nr_options && choice >= 0) {
			tmp = strdup(abs_path[choice]);
			if (tmp) {
				if (is_input_name_malloced)
					free((void *)input_name);
				input_name = tmp;
				is_input_name_malloced = true;
				ret = 0;
			} else
				ui__warning("Data switch failed due to memory shortage!\n");
		}
	}

	free_popup_options(options, nr_options);
	free_popup_options(abs_path, nr_options);
	return ret;
}

struct popup_action {
	unsigned long		time;
	struct thread 		*thread;
	struct map_symbol 	ms;
	int			socket;
	struct evsel	*evsel;
	enum rstype		rstype;

	int (*fn)(struct hist_browser *browser, struct popup_action *act);
};

static int
do_annotate(struct hist_browser *browser, struct popup_action *act)
{
	struct evsel *evsel;
	struct annotation *notes;
	struct hist_entry *he;
	int err;

	if (!browser->annotation_opts->objdump_path &&
	    perf_env__lookup_objdump(browser->env, &browser->annotation_opts->objdump_path))
		return 0;

	notes = symbol__annotation(act->ms.sym);
	if (!notes->src)
		return 0;

	if (browser->block_evsel)
		evsel = browser->block_evsel;
	else
		evsel = hists_to_evsel(browser->hists);

	err = map_symbol__tui_annotate(&act->ms, evsel, browser->hbt,
				       browser->annotation_opts);
	he = hist_browser__selected_entry(browser);
	/*
	 * offer option to annotate the other branch source or target
	 * (if they exists) when returning from annotate
	 */
	if ((err == 'q' || err == CTRL('c')) && he->branch_info)
		return 1;

	ui_browser__update_nr_entries(&browser->b, browser->hists->nr_entries);
	if (err)
		ui_browser__handle_resize(&browser->b);
	return 0;
}

static struct symbol *symbol__new_unresolved(u64 addr, struct map *map)
{
	struct annotated_source *src;
	struct symbol *sym;
	char name[64];

	snprintf(name, sizeof(name), "%.*" PRIx64, BITS_PER_LONG / 4, addr);

	sym = symbol__new(addr, ANNOTATION_DUMMY_LEN, 0, 0, name);
	if (sym) {
		src = symbol__hists(sym, 1);
		if (!src) {
			symbol__delete(sym);
			return NULL;
		}

		dso__insert_symbol(map->dso, sym);
	}

	return sym;
}

static int
add_annotate_opt(struct hist_browser *browser __maybe_unused,
		 struct popup_action *act, char **optstr,
		 struct map_symbol *ms,
		 u64 addr)
{
	if (!ms->map || !ms->map->dso || ms->map->dso->annotate_warned)
		return 0;

	if (!ms->sym)
		ms->sym = symbol__new_unresolved(addr, ms->map);

	if (ms->sym == NULL || symbol__annotation(ms->sym)->src == NULL)
		return 0;

	if (asprintf(optstr, "Annotate %s", ms->sym->name) < 0)
		return 0;

	act->ms = *ms;
	act->fn = do_annotate;
	return 1;
}

static int
do_zoom_thread(struct hist_browser *browser, struct popup_action *act)
{
	struct thread *thread = act->thread;

	if ((!hists__has(browser->hists, thread) &&
	     !hists__has(browser->hists, comm)) || thread == NULL)
		return 0;

	if (browser->hists->thread_filter) {
		pstack__remove(browser->pstack, &browser->hists->thread_filter);
		perf_hpp__set_elide(HISTC_THREAD, false);
		thread__zput(browser->hists->thread_filter);
		ui_helpline__pop();
	} else {
		if (hists__has(browser->hists, thread)) {
			ui_helpline__fpush("To zoom out press ESC or ENTER + \"Zoom out of %s(%d) thread\"",
					   thread->comm_set ? thread__comm_str(thread) : "",
					   thread->tid);
		} else {
			ui_helpline__fpush("To zoom out press ESC or ENTER + \"Zoom out of %s thread\"",
					   thread->comm_set ? thread__comm_str(thread) : "");
		}

		browser->hists->thread_filter = thread__get(thread);
		perf_hpp__set_elide(HISTC_THREAD, false);
		pstack__push(browser->pstack, &browser->hists->thread_filter);
	}

	hists__filter_by_thread(browser->hists);
	hist_browser__reset(browser);
	return 0;
}

static int
add_thread_opt(struct hist_browser *browser, struct popup_action *act,
	       char **optstr, struct thread *thread)
{
	int ret;

	if ((!hists__has(browser->hists, thread) &&
	     !hists__has(browser->hists, comm)) || thread == NULL)
		return 0;

	if (hists__has(browser->hists, thread)) {
		ret = asprintf(optstr, "Zoom %s %s(%d) thread",
			       browser->hists->thread_filter ? "out of" : "into",
			       thread->comm_set ? thread__comm_str(thread) : "",
			       thread->tid);
	} else {
		ret = asprintf(optstr, "Zoom %s %s thread",
			       browser->hists->thread_filter ? "out of" : "into",
			       thread->comm_set ? thread__comm_str(thread) : "");
	}
	if (ret < 0)
		return 0;

	act->thread = thread;
	act->fn = do_zoom_thread;
	return 1;
}

static int hists_browser__zoom_map(struct hist_browser *browser, struct map *map)
{
	if (!hists__has(browser->hists, dso) || map == NULL)
		return 0;

	if (browser->hists->dso_filter) {
		pstack__remove(browser->pstack, &browser->hists->dso_filter);
		perf_hpp__set_elide(HISTC_DSO, false);
		browser->hists->dso_filter = NULL;
		ui_helpline__pop();
	} else {
		ui_helpline__fpush("To zoom out press ESC or ENTER + \"Zoom out of %s DSO\"",
				   __map__is_kernel(map) ? "the Kernel" : map->dso->short_name);
		browser->hists->dso_filter = map->dso;
		perf_hpp__set_elide(HISTC_DSO, true);
		pstack__push(browser->pstack, &browser->hists->dso_filter);
	}

	hists__filter_by_dso(browser->hists);
	hist_browser__reset(browser);
	return 0;
}

static int
do_zoom_dso(struct hist_browser *browser, struct popup_action *act)
{
	return hists_browser__zoom_map(browser, act->ms.map);
}

static int
add_dso_opt(struct hist_browser *browser, struct popup_action *act,
	    char **optstr, struct map *map)
{
	if (!hists__has(browser->hists, dso) || map == NULL)
		return 0;

	if (asprintf(optstr, "Zoom %s %s DSO (use the 'k' hotkey to zoom directly into the kernel)",
		     browser->hists->dso_filter ? "out of" : "into",
		     __map__is_kernel(map) ? "the Kernel" : map->dso->short_name) < 0)
		return 0;

	act->ms.map = map;
	act->fn = do_zoom_dso;
	return 1;
}

static int do_toggle_callchain(struct hist_browser *browser, struct popup_action *act __maybe_unused)
{
	hist_browser__toggle_fold(browser);
	return 0;
}

static int add_callchain_toggle_opt(struct hist_browser *browser, struct popup_action *act, char **optstr)
{
	char sym_name[512];

        if (!hist_browser__selection_has_children(browser))
                return 0;

	if (asprintf(optstr, "%s [%s] callchain (one level, same as '+' hotkey, use 'e'/'c' for the whole main level entry)",
		     hist_browser__selection_unfolded(browser) ? "Collapse" : "Expand",
		     hist_browser__selection_sym_name(browser, sym_name, sizeof(sym_name))) < 0)
		return 0;

	act->fn = do_toggle_callchain;
	return 1;
}

static int
do_browse_map(struct hist_browser *browser __maybe_unused,
	      struct popup_action *act)
{
	map__browse(act->ms.map);
	return 0;
}

static int
add_map_opt(struct hist_browser *browser,
	    struct popup_action *act, char **optstr, struct map *map)
{
	if (!hists__has(browser->hists, dso) || map == NULL)
		return 0;

	if (asprintf(optstr, "Browse map details") < 0)
		return 0;

	act->ms.map = map;
	act->fn = do_browse_map;
	return 1;
}

static int
do_run_script(struct hist_browser *browser __maybe_unused,
	      struct popup_action *act)
{
	char *script_opt;
	int len;
	int n = 0;

	len = 100;
	if (act->thread)
		len += strlen(thread__comm_str(act->thread));
	else if (act->ms.sym)
		len += strlen(act->ms.sym->name);
	script_opt = malloc(len);
	if (!script_opt)
		return -1;

	script_opt[0] = 0;
	if (act->thread) {
		n = scnprintf(script_opt, len, " -c %s ",
			  thread__comm_str(act->thread));
	} else if (act->ms.sym) {
		n = scnprintf(script_opt, len, " -S %s ",
			  act->ms.sym->name);
	}

	if (act->time) {
		char start[32], end[32];
		unsigned long starttime = act->time;
		unsigned long endtime = act->time + symbol_conf.time_quantum;

		if (starttime == endtime) { /* Display 1ms as fallback */
			starttime -= 1*NSEC_PER_MSEC;
			endtime += 1*NSEC_PER_MSEC;
		}
		timestamp__scnprintf_usec(starttime, start, sizeof start);
		timestamp__scnprintf_usec(endtime, end, sizeof end);
		n += snprintf(script_opt + n, len - n, " --time %s,%s", start, end);
	}

	script_browse(script_opt, act->evsel);
	free(script_opt);
	return 0;
}

static int
do_res_sample_script(struct hist_browser *browser __maybe_unused,
		     struct popup_action *act)
{
	struct hist_entry *he;

	he = hist_browser__selected_entry(browser);
	res_sample_browse(he->res_samples, he->num_res, act->evsel, act->rstype);
	return 0;
}

static int
add_script_opt_2(struct hist_browser *browser __maybe_unused,
	       struct popup_action *act, char **optstr,
	       struct thread *thread, struct symbol *sym,
	       struct evsel *evsel, const char *tstr)
{

	if (thread) {
		if (asprintf(optstr, "Run scripts for samples of thread [%s]%s",
			     thread__comm_str(thread), tstr) < 0)
			return 0;
	} else if (sym) {
		if (asprintf(optstr, "Run scripts for samples of symbol [%s]%s",
			     sym->name, tstr) < 0)
			return 0;
	} else {
		if (asprintf(optstr, "Run scripts for all samples%s", tstr) < 0)
			return 0;
	}

	act->thread = thread;
	act->ms.sym = sym;
	act->evsel = evsel;
	act->fn = do_run_script;
	return 1;
}

static int
add_script_opt(struct hist_browser *browser,
	       struct popup_action *act, char **optstr,
	       struct thread *thread, struct symbol *sym,
	       struct evsel *evsel)
{
	int n, j;
	struct hist_entry *he;

	n = add_script_opt_2(browser, act, optstr, thread, sym, evsel, "");

	he = hist_browser__selected_entry(browser);
	if (sort_order && strstr(sort_order, "time")) {
		char tstr[128];

		optstr++;
		act++;
		j = sprintf(tstr, " in ");
		j += timestamp__scnprintf_usec(he->time, tstr + j,
					       sizeof tstr - j);
		j += sprintf(tstr + j, "-");
		timestamp__scnprintf_usec(he->time + symbol_conf.time_quantum,
				          tstr + j, sizeof tstr - j);
		n += add_script_opt_2(browser, act, optstr, thread, sym,
					  evsel, tstr);
		act->time = he->time;
	}
	return n;
}

static int
add_res_sample_opt(struct hist_browser *browser __maybe_unused,
		   struct popup_action *act, char **optstr,
		   struct res_sample *res_sample,
		   struct evsel *evsel,
		   enum rstype type)
{
	if (!res_sample)
		return 0;

	if (asprintf(optstr, "Show context for individual samples %s",
		type == A_ASM ? "with assembler" :
		type == A_SOURCE ? "with source" : "") < 0)
		return 0;

	act->fn = do_res_sample_script;
	act->evsel = evsel;
	act->rstype = type;
	return 1;
}

static int
do_switch_data(struct hist_browser *browser __maybe_unused,
	       struct popup_action *act __maybe_unused)
{
	if (switch_data_file()) {
		ui__warning("Won't switch the data files due to\n"
			    "no valid data file get selected!\n");
		return 0;
	}

	return K_SWITCH_INPUT_DATA;
}

static int
add_switch_opt(struct hist_browser *browser,
	       struct popup_action *act, char **optstr)
{
	if (!is_report_browser(browser->hbt))
		return 0;

	if (asprintf(optstr, "Switch to another data file in PWD") < 0)
		return 0;

	act->fn = do_switch_data;
	return 1;
}

static int
do_exit_browser(struct hist_browser *browser __maybe_unused,
		struct popup_action *act __maybe_unused)
{
	return 0;
}

static int
add_exit_opt(struct hist_browser *browser __maybe_unused,
	     struct popup_action *act, char **optstr)
{
	if (asprintf(optstr, "Exit") < 0)
		return 0;

	act->fn = do_exit_browser;
	return 1;
}

static int
do_zoom_socket(struct hist_browser *browser, struct popup_action *act)
{
	if (!hists__has(browser->hists, socket) || act->socket < 0)
		return 0;

	if (browser->hists->socket_filter > -1) {
		pstack__remove(browser->pstack, &browser->hists->socket_filter);
		browser->hists->socket_filter = -1;
		perf_hpp__set_elide(HISTC_SOCKET, false);
	} else {
		browser->hists->socket_filter = act->socket;
		perf_hpp__set_elide(HISTC_SOCKET, true);
		pstack__push(browser->pstack, &browser->hists->socket_filter);
	}

	hists__filter_by_socket(browser->hists);
	hist_browser__reset(browser);
	return 0;
}

static int
add_socket_opt(struct hist_browser *browser, struct popup_action *act,
	       char **optstr, int socket_id)
{
	if (!hists__has(browser->hists, socket) || socket_id < 0)
		return 0;

	if (asprintf(optstr, "Zoom %s Processor Socket %d",
		     (browser->hists->socket_filter > -1) ? "out of" : "into",
		     socket_id) < 0)
		return 0;

	act->socket = socket_id;
	act->fn = do_zoom_socket;
	return 1;
}

static void hist_browser__update_nr_entries(struct hist_browser *hb)
{
	u64 nr_entries = 0;
	struct rb_node *nd = rb_first_cached(&hb->hists->entries);

	if (hb->min_pcnt == 0 && !symbol_conf.report_hierarchy) {
		hb->nr_non_filtered_entries = hb->hists->nr_non_filtered_entries;
		return;
	}

	while ((nd = hists__filter_entries(nd, hb->min_pcnt)) != NULL) {
		nr_entries++;
		nd = rb_hierarchy_next(nd);
	}

	hb->nr_non_filtered_entries = nr_entries;
	hb->nr_hierarchy_entries = nr_entries;
}

static void hist_browser__update_percent_limit(struct hist_browser *hb,
					       double percent)
{
	struct hist_entry *he;
	struct rb_node *nd = rb_first_cached(&hb->hists->entries);
	u64 total = hists__total_period(hb->hists);
	u64 min_callchain_hits = total * (percent / 100);

	hb->min_pcnt = callchain_param.min_percent = percent;

	while ((nd = hists__filter_entries(nd, hb->min_pcnt)) != NULL) {
		he = rb_entry(nd, struct hist_entry, rb_node);

		if (he->has_no_entry) {
			he->has_no_entry = false;
			he->nr_rows = 0;
		}

		if (!he->leaf || !hist_entry__has_callchains(he) || !symbol_conf.use_callchain)
			goto next;

		if (callchain_param.mode == CHAIN_GRAPH_REL) {
			total = he->stat.period;

			if (symbol_conf.cumulate_callchain)
				total = he->stat_acc->period;

			min_callchain_hits = total * (percent / 100);
		}

		callchain_param.sort(&he->sorted_chain, he->callchain,
				     min_callchain_hits, &callchain_param);

next:
		nd = __rb_hierarchy_next(nd, HMD_FORCE_CHILD);

		/* force to re-evaluate folding state of callchains */
		he->init_have_children = false;
		hist_entry__set_folding(he, hb, false);
	}
}

static int perf_evsel__hists_browse(struct evsel *evsel, int nr_events,
				    const char *helpline,
				    bool left_exits,
				    struct hist_browser_timer *hbt,
				    float min_pcnt,
				    struct perf_env *env,
				    bool warn_lost_event,
				    struct annotation_options *annotation_opts)
{
	struct hists *hists = evsel__hists(evsel);
	struct hist_browser *browser = perf_evsel_browser__new(evsel, hbt, env, annotation_opts);
	struct branch_info *bi = NULL;
#define MAX_OPTIONS  16
	char *options[MAX_OPTIONS];
	struct popup_action actions[MAX_OPTIONS];
	int nr_options = 0;
	int key = -1;
	char buf[64];
	int delay_secs = hbt ? hbt->refresh : 0;

#define HIST_BROWSER_HELP_COMMON					\
	"h/?/F1        Show this window\n"				\
	"UP/DOWN/PGUP\n"						\
	"PGDN/SPACE    Navigate\n"					\
	"q/ESC/CTRL+C  Exit browser or go back to previous screen\n\n"	\
	"For multiple event sessions:\n\n"				\
	"TAB/UNTAB     Switch events\n\n"				\
	"For symbolic views (--sort has sym):\n\n"			\
	"ENTER         Zoom into DSO/Threads & Annotate current symbol\n" \
	"ESC           Zoom out\n"					\
	"+             Expand/Collapse one callchain level\n"		\
	"a             Annotate current symbol\n"			\
	"C             Collapse all callchains\n"			\
	"d             Zoom into current DSO\n"				\
	"e             Expand/Collapse main entry callchains\n"	\
	"E             Expand all callchains\n"				\
	"F             Toggle percentage of filtered entries\n"		\
	"H             Display column headers\n"			\
	"k             Zoom into the kernel map\n"			\
	"L             Change percent limit\n"				\
	"m             Display context menu\n"				\
	"S             Zoom into current Processor Socket\n"		\

	/* help messages are sorted by lexical order of the hotkey */
	static const char report_help[] = HIST_BROWSER_HELP_COMMON
	"i             Show header information\n"
	"P             Print histograms to perf.hist.N\n"
	"r             Run available scripts\n"
	"s             Switch to another data file in PWD\n"
	"t             Zoom into current Thread\n"
	"V             Verbose (DSO names in callchains, etc)\n"
	"/             Filter symbol by name\n"
	"0-9           Sort by event n in group";
	static const char top_help[] = HIST_BROWSER_HELP_COMMON
	"P             Print histograms to perf.hist.N\n"
	"t             Zoom into current Thread\n"
	"V             Verbose (DSO names in callchains, etc)\n"
	"z             Toggle zeroing of samples\n"
	"f             Enable/Disable events\n"
	"/             Filter symbol by name";

	if (browser == NULL)
		return -1;

	/* reset abort key so that it can get Ctrl-C as a key */
	SLang_reset_tty();
	SLang_init_tty(0, 0, 0);

	if (min_pcnt)
		browser->min_pcnt = min_pcnt;
	hist_browser__update_nr_entries(browser);

	browser->pstack = pstack__new(3);
	if (browser->pstack == NULL)
		goto out;

	ui_helpline__push(helpline);

	memset(options, 0, sizeof(options));
	memset(actions, 0, sizeof(actions));

	if (symbol_conf.col_width_list_str)
		perf_hpp__set_user_width(symbol_conf.col_width_list_str);

	if (!is_report_browser(hbt))
		browser->b.no_samples_msg = "Collecting samples...";

	while (1) {
		struct thread *thread = NULL;
		struct map *map = NULL;
		int choice;
		int socked_id = -1;

		key = 0; // reset key
do_hotkey:		 // key came straight from options ui__popup_menu()
		choice = nr_options = 0;
		key = hist_browser__run(browser, helpline, warn_lost_event, key);

		if (browser->he_selection != NULL) {
			thread = hist_browser__selected_thread(browser);
			map = browser->selection->map;
			socked_id = browser->he_selection->socket;
		}
		switch (key) {
		case K_TAB:
		case K_UNTAB:
			if (nr_events == 1)
				continue;
			/*
			 * Exit the browser, let hists__browser_tree
			 * go to the next or previous
			 */
			goto out_free_stack;
		case '0' ... '9':
			if (!symbol_conf.event_group ||
			    evsel->core.nr_members < 2) {
				snprintf(buf, sizeof(buf),
					 "Sort by index only available with group events!");
				helpline = buf;
				continue;
			}

			if (key - '0' == symbol_conf.group_sort_idx)
				continue;

			symbol_conf.group_sort_idx = key - '0';

			if (symbol_conf.group_sort_idx >= evsel->core.nr_members) {
				snprintf(buf, sizeof(buf),
					 "Max event group index to sort is %d (index from 0 to %d)",
					 evsel->core.nr_members - 1,
					 evsel->core.nr_members - 1);
				helpline = buf;
				continue;
			}

			key = K_RELOAD;
			goto out_free_stack;
		case 'a':
			if (!hists__has(hists, sym)) {
				ui_browser__warning(&browser->b, delay_secs * 2,
			"Annotation is only available for symbolic views, "
			"include \"sym*\" in --sort to use it.");
				continue;
			}

			if (!browser->selection ||
			    !browser->selection->map ||
			    !browser->selection->map->dso ||
			    browser->selection->map->dso->annotate_warned) {
				continue;
			}

			if (!browser->selection->sym) {
				if (!browser->he_selection)
					continue;

				if (sort__mode == SORT_MODE__BRANCH) {
					bi = browser->he_selection->branch_info;
					if (!bi || !bi->to.ms.map)
						continue;

					actions->ms.sym = symbol__new_unresolved(bi->to.al_addr, bi->to.ms.map);
					actions->ms.map = bi->to.ms.map;
				} else {
					actions->ms.sym = symbol__new_unresolved(browser->he_selection->ip,
										 browser->selection->map);
					actions->ms.map = browser->selection->map;
				}

				if (!actions->ms.sym)
					continue;
			} else {
				if (symbol__annotation(browser->selection->sym)->src == NULL) {
					ui_browser__warning(&browser->b, delay_secs * 2,
						"No samples for the \"%s\" symbol.\n\n"
						"Probably appeared just in a callchain",
						browser->selection->sym->name);
					continue;
				}

				actions->ms.map = browser->selection->map;
				actions->ms.sym = browser->selection->sym;
			}

			do_annotate(browser, actions);
			continue;
		case 'P':
			hist_browser__dump(browser);
			continue;
		case 'd':
			actions->ms.map = map;
			do_zoom_dso(browser, actions);
			continue;
		case 'k':
			if (browser->selection != NULL)
				hists_browser__zoom_map(browser, browser->selection->maps->machine->vmlinux_map);
			continue;
		case 'V':
			verbose = (verbose + 1) % 4;
			browser->show_dso = verbose > 0;
			ui_helpline__fpush("Verbosity level set to %d\n",
					   verbose);
			continue;
		case 't':
			actions->thread = thread;
			do_zoom_thread(browser, actions);
			continue;
		case 'S':
			actions->socket = socked_id;
			do_zoom_socket(browser, actions);
			continue;
		case '/':
			if (ui_browser__input_window("Symbol to show",
					"Please enter the name of symbol you want to see.\n"
					"To remove the filter later, press / + ENTER.",
					buf, "ENTER: OK, ESC: Cancel",
					delay_secs * 2) == K_ENTER) {
				hists->symbol_filter_str = *buf ? buf : NULL;
				hists__filter_by_symbol(hists);
				hist_browser__reset(browser);
			}
			continue;
		case 'r':
			if (is_report_browser(hbt)) {
				actions->thread = NULL;
				actions->ms.sym = NULL;
				do_run_script(browser, actions);
			}
			continue;
		case 's':
			if (is_report_browser(hbt)) {
				key = do_switch_data(browser, actions);
				if (key == K_SWITCH_INPUT_DATA)
					goto out_free_stack;
			}
			continue;
		case 'i':
			/* env->arch is NULL for live-mode (i.e. perf top) */
			if (env->arch)
				tui__header_window(env);
			continue;
		case 'F':
			symbol_conf.filter_relative ^= 1;
			continue;
		case 'z':
			if (!is_report_browser(hbt)) {
				struct perf_top *top = hbt->arg;

				top->zero = !top->zero;
			}
			continue;
		case 'L':
			if (ui_browser__input_window("Percent Limit",
					"Please enter the value you want to hide entries under that percent.",
					buf, "ENTER: OK, ESC: Cancel",
					delay_secs * 2) == K_ENTER) {
				char *end;
				double new_percent = strtod(buf, &end);

				if (new_percent < 0 || new_percent > 100) {
					ui_browser__warning(&browser->b, delay_secs * 2,
						"Invalid percent: %.2f", new_percent);
					continue;
				}

				hist_browser__update_percent_limit(browser, new_percent);
				hist_browser__reset(browser);
			}
			continue;
		case K_F1:
		case 'h':
		case '?':
			ui_browser__help_window(&browser->b,
				is_report_browser(hbt) ? report_help : top_help);
			continue;
		case K_ENTER:
		case K_RIGHT:
		case 'm':
			/* menu */
			break;
		case K_ESC:
		case K_LEFT: {
			const void *top;

			if (pstack__empty(browser->pstack)) {
				/*
				 * Go back to the perf_evsel_menu__run or other user
				 */
				if (left_exits)
					goto out_free_stack;

				if (key == K_ESC &&
				    ui_browser__dialog_yesno(&browser->b,
							     "Do you really want to exit?"))
					goto out_free_stack;

				continue;
			}
			actions->ms.map = map;
			top = pstack__peek(browser->pstack);
			if (top == &browser->hists->dso_filter) {
				/*
				 * No need to set actions->dso here since
				 * it's just to remove the current filter.
				 * Ditto for thread below.
				 */
				do_zoom_dso(browser, actions);
			} else if (top == &browser->hists->thread_filter) {
				do_zoom_thread(browser, actions);
			} else if (top == &browser->hists->socket_filter) {
				do_zoom_socket(browser, actions);
			}
			continue;
		}
		case 'q':
		case CTRL('c'):
			goto out_free_stack;
		case 'f':
			if (!is_report_browser(hbt)) {
				struct perf_top *top = hbt->arg;

				perf_evlist__toggle_enable(top->evlist);
				/*
				 * No need to refresh, resort/decay histogram
				 * entries if we are not collecting samples:
				 */
				if (top->evlist->enabled) {
					helpline = "Press 'f' to disable the events or 'h' to see other hotkeys";
					hbt->refresh = delay_secs;
				} else {
					helpline = "Press 'f' again to re-enable the events";
					hbt->refresh = 0;
				}
				continue;
			}
			/* Fall thru */
		default:
			helpline = "Press '?' for help on key bindings";
			continue;
		}

		if (!hists__has(hists, sym) || browser->selection == NULL)
			goto skip_annotation;

		if (sort__mode == SORT_MODE__BRANCH) {

			if (browser->he_selection)
				bi = browser->he_selection->branch_info;

			if (bi == NULL)
				goto skip_annotation;

			nr_options += add_annotate_opt(browser,
						       &actions[nr_options],
						       &options[nr_options],
						       &bi->from.ms,
						       bi->from.al_addr);
			if (bi->to.ms.sym != bi->from.ms.sym)
				nr_options += add_annotate_opt(browser,
							&actions[nr_options],
							&options[nr_options],
							&bi->to.ms,
							bi->to.al_addr);
		} else {
			nr_options += add_annotate_opt(browser,
						       &actions[nr_options],
						       &options[nr_options],
						       browser->selection,
						       browser->he_selection->ip);
		}
skip_annotation:
		nr_options += add_thread_opt(browser, &actions[nr_options],
					     &options[nr_options], thread);
		nr_options += add_dso_opt(browser, &actions[nr_options],
					  &options[nr_options], map);
		nr_options += add_callchain_toggle_opt(browser, &actions[nr_options], &options[nr_options]);
		nr_options += add_map_opt(browser, &actions[nr_options],
					  &options[nr_options],
					  browser->selection ?
						browser->selection->map : NULL);
		nr_options += add_socket_opt(browser, &actions[nr_options],
					     &options[nr_options],
					     socked_id);
		/* perf script support */
		if (!is_report_browser(hbt))
			goto skip_scripting;

		if (browser->he_selection) {
			if (hists__has(hists, thread) && thread) {
				nr_options += add_script_opt(browser,
							     &actions[nr_options],
							     &options[nr_options],
							     thread, NULL, evsel);
			}
			/*
			 * Note that browser->selection != NULL
			 * when browser->he_selection is not NULL,
			 * so we don't need to check browser->selection
			 * before fetching browser->selection->sym like what
			 * we do before fetching browser->selection->map.
			 *
			 * See hist_browser__show_entry.
			 */
			if (hists__has(hists, sym) && browser->selection->sym) {
				nr_options += add_script_opt(browser,
							     &actions[nr_options],
							     &options[nr_options],
							     NULL, browser->selection->sym,
							     evsel);
			}
		}
		nr_options += add_script_opt(browser, &actions[nr_options],
					     &options[nr_options], NULL, NULL, evsel);
		nr_options += add_res_sample_opt(browser, &actions[nr_options],
						 &options[nr_options],
						 hist_browser__selected_res_sample(browser),
						 evsel, A_NORMAL);
		nr_options += add_res_sample_opt(browser, &actions[nr_options],
						 &options[nr_options],
						 hist_browser__selected_res_sample(browser),
						 evsel, A_ASM);
		nr_options += add_res_sample_opt(browser, &actions[nr_options],
						 &options[nr_options],
						 hist_browser__selected_res_sample(browser),
						 evsel, A_SOURCE);
		nr_options += add_switch_opt(browser, &actions[nr_options],
					     &options[nr_options]);
skip_scripting:
		nr_options += add_exit_opt(browser, &actions[nr_options],
					   &options[nr_options]);

		do {
			struct popup_action *act;

			choice = ui__popup_menu(nr_options, options, &key);
			if (choice == -1)
				break;

			if (choice == nr_options)
				goto do_hotkey;

			act = &actions[choice];
			key = act->fn(browser, act);
		} while (key == 1);

		if (key == K_SWITCH_INPUT_DATA)
			break;
	}
out_free_stack:
	pstack__delete(browser->pstack);
out:
	hist_browser__delete(browser);
	free_popup_options(options, MAX_OPTIONS);
	return key;
}

struct evsel_menu {
	struct ui_browser b;
	struct evsel *selection;
	struct annotation_options *annotation_opts;
	bool lost_events, lost_events_warned;
	float min_pcnt;
	struct perf_env *env;
};

static void perf_evsel_menu__write(struct ui_browser *browser,
				   void *entry, int row)
{
	struct evsel_menu *menu = container_of(browser,
						    struct evsel_menu, b);
	struct evsel *evsel = list_entry(entry, struct evsel, core.node);
	struct hists *hists = evsel__hists(evsel);
	bool current_entry = ui_browser__is_current_entry(browser, row);
	unsigned long nr_events = hists->stats.nr_events[PERF_RECORD_SAMPLE];
	const char *ev_name = evsel__name(evsel);
	char bf[256], unit;
	const char *warn = " ";
	size_t printed;

	ui_browser__set_color(browser, current_entry ? HE_COLORSET_SELECTED :
						       HE_COLORSET_NORMAL);

	if (evsel__is_group_event(evsel)) {
		struct evsel *pos;

		ev_name = evsel__group_name(evsel);

		for_each_group_member(pos, evsel) {
			struct hists *pos_hists = evsel__hists(pos);
			nr_events += pos_hists->stats.nr_events[PERF_RECORD_SAMPLE];
		}
	}

	nr_events = convert_unit(nr_events, &unit);
	printed = scnprintf(bf, sizeof(bf), "%lu%c%s%s", nr_events,
			   unit, unit == ' ' ? "" : " ", ev_name);
	ui_browser__printf(browser, "%s", bf);

	nr_events = hists->stats.nr_events[PERF_RECORD_LOST];
	if (nr_events != 0) {
		menu->lost_events = true;
		if (!current_entry)
			ui_browser__set_color(browser, HE_COLORSET_TOP);
		nr_events = convert_unit(nr_events, &unit);
		printed += scnprintf(bf, sizeof(bf), ": %ld%c%schunks LOST!",
				     nr_events, unit, unit == ' ' ? "" : " ");
		warn = bf;
	}

	ui_browser__write_nstring(browser, warn, browser->width - printed);

	if (current_entry)
		menu->selection = evsel;
}

static int perf_evsel_menu__run(struct evsel_menu *menu,
				int nr_events, const char *help,
				struct hist_browser_timer *hbt,
				bool warn_lost_event)
{
	struct evlist *evlist = menu->b.priv;
	struct evsel *pos;
	const char *title = "Available samples";
	int delay_secs = hbt ? hbt->refresh : 0;
	int key;

	if (ui_browser__show(&menu->b, title,
			     "ESC: exit, ENTER|->: Browse histograms") < 0)
		return -1;

	while (1) {
		key = ui_browser__run(&menu->b, delay_secs);

		switch (key) {
		case K_TIMER:
			if (hbt)
				hbt->timer(hbt->arg);

			if (!menu->lost_events_warned &&
			    menu->lost_events &&
			    warn_lost_event) {
				ui_browser__warn_lost_events(&menu->b);
				menu->lost_events_warned = true;
			}
			continue;
		case K_RIGHT:
		case K_ENTER:
			if (!menu->selection)
				continue;
			pos = menu->selection;
browse_hists:
			perf_evlist__set_selected(evlist, pos);
			/*
			 * Give the calling tool a chance to populate the non
			 * default evsel resorted hists tree.
			 */
			if (hbt)
				hbt->timer(hbt->arg);
			key = perf_evsel__hists_browse(pos, nr_events, help,
						       true, hbt,
						       menu->min_pcnt,
						       menu->env,
						       warn_lost_event,
						       menu->annotation_opts);
			ui_browser__show_title(&menu->b, title);
			switch (key) {
			case K_TAB:
				if (pos->core.node.next == &evlist->core.entries)
					pos = evlist__first(evlist);
				else
					pos = evsel__next(pos);
				goto browse_hists;
			case K_UNTAB:
				if (pos->core.node.prev == &evlist->core.entries)
					pos = evlist__last(evlist);
				else
					pos = evsel__prev(pos);
				goto browse_hists;
			case K_SWITCH_INPUT_DATA:
			case K_RELOAD:
			case 'q':
			case CTRL('c'):
				goto out;
			case K_ESC:
			default:
				continue;
			}
		case K_LEFT:
			continue;
		case K_ESC:
			if (!ui_browser__dialog_yesno(&menu->b,
					       "Do you really want to exit?"))
				continue;
			/* Fall thru */
		case 'q':
		case CTRL('c'):
			goto out;
		default:
			continue;
		}
	}

out:
	ui_browser__hide(&menu->b);
	return key;
}

static bool filter_group_entries(struct ui_browser *browser __maybe_unused,
				 void *entry)
{
	struct evsel *evsel = list_entry(entry, struct evsel, core.node);

	if (symbol_conf.event_group && !evsel__is_group_leader(evsel))
		return true;

	return false;
}

static int __perf_evlist__tui_browse_hists(struct evlist *evlist,
					   int nr_entries, const char *help,
					   struct hist_browser_timer *hbt,
					   float min_pcnt,
					   struct perf_env *env,
					   bool warn_lost_event,
					   struct annotation_options *annotation_opts)
{
	struct evsel *pos;
	struct evsel_menu menu = {
		.b = {
			.entries    = &evlist->core.entries,
			.refresh    = ui_browser__list_head_refresh,
			.seek	    = ui_browser__list_head_seek,
			.write	    = perf_evsel_menu__write,
			.filter	    = filter_group_entries,
			.nr_entries = nr_entries,
			.priv	    = evlist,
		},
		.min_pcnt = min_pcnt,
		.env = env,
		.annotation_opts = annotation_opts,
	};

	ui_helpline__push("Press ESC to exit");

	evlist__for_each_entry(evlist, pos) {
		const char *ev_name = evsel__name(pos);
		size_t line_len = strlen(ev_name) + 7;

		if (menu.b.width < line_len)
			menu.b.width = line_len;
	}

	return perf_evsel_menu__run(&menu, nr_entries, help,
				    hbt, warn_lost_event);
}

static bool perf_evlist__single_entry(struct evlist *evlist)
{
	int nr_entries = evlist->core.nr_entries;

	if (nr_entries == 1)
	       return true;

	if (nr_entries == 2) {
		struct evsel *last = evlist__last(evlist);

		if (evsel__is_dummy_event(last))
			return true;
	}

	return false;
}

int perf_evlist__tui_browse_hists(struct evlist *evlist, const char *help,
				  struct hist_browser_timer *hbt,
				  float min_pcnt,
				  struct perf_env *env,
				  bool warn_lost_event,
				  struct annotation_options *annotation_opts)
{
	int nr_entries = evlist->core.nr_entries;

<<<<<<< HEAD
single_entry:
	if (perf_evlist__single_entry(evlist)) {
=======
	if (perf_evlist__single_entry(evlist)) {
single_entry: {
>>>>>>> bbf5c979
		struct evsel *first = evlist__first(evlist);

		return perf_evsel__hists_browse(first, nr_entries, help,
						false, hbt, min_pcnt,
						env, warn_lost_event,
						annotation_opts);
	}
	}

	if (symbol_conf.event_group) {
		struct evsel *pos;

		nr_entries = 0;
		evlist__for_each_entry(evlist, pos) {
			if (evsel__is_group_leader(pos))
				nr_entries++;
		}

		if (nr_entries == 1)
			goto single_entry;
	}

	return __perf_evlist__tui_browse_hists(evlist, nr_entries, help,
					       hbt, min_pcnt, env,
					       warn_lost_event,
					       annotation_opts);
}

static int block_hists_browser__title(struct hist_browser *browser, char *bf,
				      size_t size)
{
	struct hists *hists = evsel__hists(browser->block_evsel);
	const char *evname = evsel__name(browser->block_evsel);
	unsigned long nr_samples = hists->stats.nr_events[PERF_RECORD_SAMPLE];
	int ret;

	ret = scnprintf(bf, size, "# Samples: %lu", nr_samples);
	if (evname)
		scnprintf(bf + ret, size -  ret, " of event '%s'", evname);

	return 0;
}

int block_hists_tui_browse(struct block_hist *bh, struct evsel *evsel,
			   float min_percent, struct perf_env *env,
			   struct annotation_options *annotation_opts)
{
	struct hists *hists = &bh->block_hists;
	struct hist_browser *browser;
	int key = -1;
	struct popup_action action;
	static const char help[] =
	" q             Quit \n";

	browser = hist_browser__new(hists);
	if (!browser)
		return -1;

	browser->block_evsel = evsel;
	browser->title = block_hists_browser__title;
	browser->min_pcnt = min_percent;
	browser->env = env;
	browser->annotation_opts = annotation_opts;

	/* reset abort key so that it can get Ctrl-C as a key */
	SLang_reset_tty();
	SLang_init_tty(0, 0, 0);

	memset(&action, 0, sizeof(action));

	while (1) {
		key = hist_browser__run(browser, "? - help", true, 0);

		switch (key) {
		case 'q':
			goto out;
		case '?':
			ui_browser__help_window(&browser->b, help);
			break;
		case 'a':
		case K_ENTER:
			if (!browser->selection ||
			    !browser->selection->sym) {
				continue;
			}

			action.ms.map = browser->selection->map;
			action.ms.sym = browser->selection->sym;
			do_annotate(browser, &action);
			continue;
		default:
			break;
		}
	}

out:
	hist_browser__delete(browser);
	return 0;
}<|MERGE_RESOLUTION|>--- conflicted
+++ resolved
@@ -3629,13 +3629,8 @@
 {
 	int nr_entries = evlist->core.nr_entries;
 
-<<<<<<< HEAD
-single_entry:
-	if (perf_evlist__single_entry(evlist)) {
-=======
 	if (perf_evlist__single_entry(evlist)) {
 single_entry: {
->>>>>>> bbf5c979
 		struct evsel *first = evlist__first(evlist);
 
 		return perf_evsel__hists_browse(first, nr_entries, help,
