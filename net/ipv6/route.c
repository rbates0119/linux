/*
 *	Linux INET6 implementation
 *	FIB front-end.
 *
 *	Authors:
 *	Pedro Roque		<roque@di.fc.ul.pt>
 *
 *	This program is free software; you can redistribute it and/or
 *      modify it under the terms of the GNU General Public License
 *      as published by the Free Software Foundation; either version
 *      2 of the License, or (at your option) any later version.
 */

/*	Changes:
 *
 *	YOSHIFUJI Hideaki @USAGI
 *		reworked default router selection.
 *		- respect outgoing interface
 *		- select from (probably) reachable routers (i.e.
 *		routers in REACHABLE, STALE, DELAY or PROBE states).
 *		- always select the same router if it is (probably)
 *		reachable.  otherwise, round-robin the list.
 *	Ville Nuorvala
 *		Fixed routing subtrees.
 */

#define pr_fmt(fmt) "IPv6: " fmt

#include <linux/capability.h>
#include <linux/errno.h>
#include <linux/export.h>
#include <linux/types.h>
#include <linux/times.h>
#include <linux/socket.h>
#include <linux/sockios.h>
#include <linux/net.h>
#include <linux/route.h>
#include <linux/netdevice.h>
#include <linux/in6.h>
#include <linux/mroute6.h>
#include <linux/init.h>
#include <linux/if_arp.h>
#include <linux/proc_fs.h>
#include <linux/seq_file.h>
#include <linux/nsproxy.h>
#include <linux/slab.h>
#include <net/net_namespace.h>
#include <net/snmp.h>
#include <net/ipv6.h>
#include <net/ip6_fib.h>
#include <net/ip6_route.h>
#include <net/ndisc.h>
#include <net/addrconf.h>
#include <net/tcp.h>
#include <linux/rtnetlink.h>
#include <net/dst.h>
#include <net/xfrm.h>
#include <net/netevent.h>
#include <net/netlink.h>
#include <net/nexthop.h>

#include <asm/uaccess.h>

#ifdef CONFIG_SYSCTL
#include <linux/sysctl.h>
#endif

enum rt6_nud_state {
	RT6_NUD_FAIL_HARD = -2,
	RT6_NUD_FAIL_SOFT = -1,
	RT6_NUD_SUCCEED = 1
};

static struct rt6_info *ip6_rt_copy(struct rt6_info *ort,
				    const struct in6_addr *dest);
static struct dst_entry	*ip6_dst_check(struct dst_entry *dst, u32 cookie);
static unsigned int	 ip6_default_advmss(const struct dst_entry *dst);
static unsigned int	 ip6_mtu(const struct dst_entry *dst);
static struct dst_entry *ip6_negative_advice(struct dst_entry *);
static void		ip6_dst_destroy(struct dst_entry *);
static void		ip6_dst_ifdown(struct dst_entry *,
				       struct net_device *dev, int how);
static int		 ip6_dst_gc(struct dst_ops *ops);

static int		ip6_pkt_discard(struct sk_buff *skb);
static int		ip6_pkt_discard_out(struct sk_buff *skb);
static int		ip6_pkt_prohibit(struct sk_buff *skb);
static int		ip6_pkt_prohibit_out(struct sk_buff *skb);
static void		ip6_link_failure(struct sk_buff *skb);
static void		ip6_rt_update_pmtu(struct dst_entry *dst, struct sock *sk,
					   struct sk_buff *skb, u32 mtu);
static void		rt6_do_redirect(struct dst_entry *dst, struct sock *sk,
					struct sk_buff *skb);
static int rt6_score_route(struct rt6_info *rt, int oif, int strict);

#ifdef CONFIG_IPV6_ROUTE_INFO
static struct rt6_info *rt6_add_route_info(struct net *net,
					   const struct in6_addr *prefix, int prefixlen,
					   const struct in6_addr *gwaddr, int ifindex,
					   unsigned int pref);
static struct rt6_info *rt6_get_route_info(struct net *net,
					   const struct in6_addr *prefix, int prefixlen,
					   const struct in6_addr *gwaddr, int ifindex);
#endif

static u32 *ipv6_cow_metrics(struct dst_entry *dst, unsigned long old)
{
	struct rt6_info *rt = (struct rt6_info *) dst;
	struct inet_peer *peer;
	u32 *p = NULL;

	if (!(rt->dst.flags & DST_HOST))
		return NULL;

	peer = rt6_get_peer_create(rt);
	if (peer) {
		u32 *old_p = __DST_METRICS_PTR(old);
		unsigned long prev, new;

		p = peer->metrics;
		if (inet_metrics_new(peer))
			memcpy(p, old_p, sizeof(u32) * RTAX_MAX);

		new = (unsigned long) p;
		prev = cmpxchg(&dst->_metrics, old, new);

		if (prev != old) {
			p = __DST_METRICS_PTR(prev);
			if (prev & DST_METRICS_READ_ONLY)
				p = NULL;
		}
	}
	return p;
}

static inline const void *choose_neigh_daddr(struct rt6_info *rt,
					     struct sk_buff *skb,
					     const void *daddr)
{
	struct in6_addr *p = &rt->rt6i_gateway;

	if (!ipv6_addr_any(p))
		return (const void *) p;
	else if (skb)
		return &ipv6_hdr(skb)->daddr;
	return daddr;
}

static struct neighbour *ip6_neigh_lookup(const struct dst_entry *dst,
					  struct sk_buff *skb,
					  const void *daddr)
{
	struct rt6_info *rt = (struct rt6_info *) dst;
	struct neighbour *n;

	daddr = choose_neigh_daddr(rt, skb, daddr);
	n = __ipv6_neigh_lookup(dst->dev, daddr);
	if (n)
		return n;
	return neigh_create(&nd_tbl, daddr, dst->dev);
}

static struct dst_ops ip6_dst_ops_template = {
	.family			=	AF_INET6,
	.protocol		=	cpu_to_be16(ETH_P_IPV6),
	.gc			=	ip6_dst_gc,
	.gc_thresh		=	1024,
	.check			=	ip6_dst_check,
	.default_advmss		=	ip6_default_advmss,
	.mtu			=	ip6_mtu,
	.cow_metrics		=	ipv6_cow_metrics,
	.destroy		=	ip6_dst_destroy,
	.ifdown			=	ip6_dst_ifdown,
	.negative_advice	=	ip6_negative_advice,
	.link_failure		=	ip6_link_failure,
	.update_pmtu		=	ip6_rt_update_pmtu,
	.redirect		=	rt6_do_redirect,
	.local_out		=	__ip6_local_out,
	.neigh_lookup		=	ip6_neigh_lookup,
};

static unsigned int ip6_blackhole_mtu(const struct dst_entry *dst)
{
	unsigned int mtu = dst_metric_raw(dst, RTAX_MTU);

	return mtu ? : dst->dev->mtu;
}

static void ip6_rt_blackhole_update_pmtu(struct dst_entry *dst, struct sock *sk,
					 struct sk_buff *skb, u32 mtu)
{
}

static void ip6_rt_blackhole_redirect(struct dst_entry *dst, struct sock *sk,
				      struct sk_buff *skb)
{
}

static u32 *ip6_rt_blackhole_cow_metrics(struct dst_entry *dst,
					 unsigned long old)
{
	return NULL;
}

static struct dst_ops ip6_dst_blackhole_ops = {
	.family			=	AF_INET6,
	.protocol		=	cpu_to_be16(ETH_P_IPV6),
	.destroy		=	ip6_dst_destroy,
	.check			=	ip6_dst_check,
	.mtu			=	ip6_blackhole_mtu,
	.default_advmss		=	ip6_default_advmss,
	.update_pmtu		=	ip6_rt_blackhole_update_pmtu,
	.redirect		=	ip6_rt_blackhole_redirect,
	.cow_metrics		=	ip6_rt_blackhole_cow_metrics,
	.neigh_lookup		=	ip6_neigh_lookup,
};

static const u32 ip6_template_metrics[RTAX_MAX] = {
	[RTAX_HOPLIMIT - 1] = 0,
};

static const struct rt6_info ip6_null_entry_template = {
	.dst = {
		.__refcnt	= ATOMIC_INIT(1),
		.__use		= 1,
		.obsolete	= DST_OBSOLETE_FORCE_CHK,
		.error		= -ENETUNREACH,
		.input		= ip6_pkt_discard,
		.output		= ip6_pkt_discard_out,
	},
	.rt6i_flags	= (RTF_REJECT | RTF_NONEXTHOP),
	.rt6i_protocol  = RTPROT_KERNEL,
	.rt6i_metric	= ~(u32) 0,
	.rt6i_ref	= ATOMIC_INIT(1),
};

#ifdef CONFIG_IPV6_MULTIPLE_TABLES

static const struct rt6_info ip6_prohibit_entry_template = {
	.dst = {
		.__refcnt	= ATOMIC_INIT(1),
		.__use		= 1,
		.obsolete	= DST_OBSOLETE_FORCE_CHK,
		.error		= -EACCES,
		.input		= ip6_pkt_prohibit,
		.output		= ip6_pkt_prohibit_out,
	},
	.rt6i_flags	= (RTF_REJECT | RTF_NONEXTHOP),
	.rt6i_protocol  = RTPROT_KERNEL,
	.rt6i_metric	= ~(u32) 0,
	.rt6i_ref	= ATOMIC_INIT(1),
};

static const struct rt6_info ip6_blk_hole_entry_template = {
	.dst = {
		.__refcnt	= ATOMIC_INIT(1),
		.__use		= 1,
		.obsolete	= DST_OBSOLETE_FORCE_CHK,
		.error		= -EINVAL,
		.input		= dst_discard,
		.output		= dst_discard,
	},
	.rt6i_flags	= (RTF_REJECT | RTF_NONEXTHOP),
	.rt6i_protocol  = RTPROT_KERNEL,
	.rt6i_metric	= ~(u32) 0,
	.rt6i_ref	= ATOMIC_INIT(1),
};

#endif

/* allocate dst with ip6_dst_ops */
static inline struct rt6_info *ip6_dst_alloc(struct net *net,
					     struct net_device *dev,
					     int flags,
					     struct fib6_table *table)
{
	struct rt6_info *rt = dst_alloc(&net->ipv6.ip6_dst_ops, dev,
					0, DST_OBSOLETE_FORCE_CHK, flags);

	if (rt) {
		struct dst_entry *dst = &rt->dst;

		memset(dst + 1, 0, sizeof(*rt) - sizeof(*dst));
		rt6_init_peer(rt, table ? &table->tb6_peers : net->ipv6.peers);
		rt->rt6i_genid = rt_genid_ipv6(net);
		INIT_LIST_HEAD(&rt->rt6i_siblings);
	}
	return rt;
}

static void ip6_dst_destroy(struct dst_entry *dst)
{
	struct rt6_info *rt = (struct rt6_info *)dst;
	struct inet6_dev *idev = rt->rt6i_idev;
	struct dst_entry *from = dst->from;

	if (!(rt->dst.flags & DST_HOST))
		dst_destroy_metrics_generic(dst);

	if (idev) {
		rt->rt6i_idev = NULL;
		in6_dev_put(idev);
	}

	dst->from = NULL;
	dst_release(from);

	if (rt6_has_peer(rt)) {
		struct inet_peer *peer = rt6_peer_ptr(rt);
		inet_putpeer(peer);
	}
}

void rt6_bind_peer(struct rt6_info *rt, int create)
{
	struct inet_peer_base *base;
	struct inet_peer *peer;

	base = inetpeer_base_ptr(rt->_rt6i_peer);
	if (!base)
		return;

	peer = inet_getpeer_v6(base, &rt->rt6i_dst.addr, create);
	if (peer) {
		if (!rt6_set_peer(rt, peer))
			inet_putpeer(peer);
	}
}

static void ip6_dst_ifdown(struct dst_entry *dst, struct net_device *dev,
			   int how)
{
	struct rt6_info *rt = (struct rt6_info *)dst;
	struct inet6_dev *idev = rt->rt6i_idev;
	struct net_device *loopback_dev =
		dev_net(dev)->loopback_dev;

	if (dev != loopback_dev) {
		if (idev && idev->dev == dev) {
			struct inet6_dev *loopback_idev =
				in6_dev_get(loopback_dev);
			if (loopback_idev) {
				rt->rt6i_idev = loopback_idev;
				in6_dev_put(idev);
			}
		}
	}
}

static bool rt6_check_expired(const struct rt6_info *rt)
{
	if (rt->rt6i_flags & RTF_EXPIRES) {
		if (time_after(jiffies, rt->dst.expires))
			return true;
	} else if (rt->dst.from) {
		return rt6_check_expired((struct rt6_info *) rt->dst.from);
	}
	return false;
}

static bool rt6_need_strict(const struct in6_addr *daddr)
{
	return ipv6_addr_type(daddr) &
		(IPV6_ADDR_MULTICAST | IPV6_ADDR_LINKLOCAL | IPV6_ADDR_LOOPBACK);
}

/* Multipath route selection:
 *   Hash based function using packet header and flowlabel.
 * Adapted from fib_info_hashfn()
 */
static int rt6_info_hash_nhsfn(unsigned int candidate_count,
			       const struct flowi6 *fl6)
{
	unsigned int val = fl6->flowi6_proto;

	val ^= ipv6_addr_hash(&fl6->daddr);
	val ^= ipv6_addr_hash(&fl6->saddr);

	/* Work only if this not encapsulated */
	switch (fl6->flowi6_proto) {
	case IPPROTO_UDP:
	case IPPROTO_TCP:
	case IPPROTO_SCTP:
		val ^= (__force u16)fl6->fl6_sport;
		val ^= (__force u16)fl6->fl6_dport;
		break;

	case IPPROTO_ICMPV6:
		val ^= (__force u16)fl6->fl6_icmp_type;
		val ^= (__force u16)fl6->fl6_icmp_code;
		break;
	}
	/* RFC6438 recommands to use flowlabel */
	val ^= (__force u32)fl6->flowlabel;

	/* Perhaps, we need to tune, this function? */
	val = val ^ (val >> 7) ^ (val >> 12);
	return val % candidate_count;
}

static struct rt6_info *rt6_multipath_select(struct rt6_info *match,
					     struct flowi6 *fl6, int oif,
					     int strict)
{
	struct rt6_info *sibling, *next_sibling;
	int route_choosen;

	route_choosen = rt6_info_hash_nhsfn(match->rt6i_nsiblings + 1, fl6);
	/* Don't change the route, if route_choosen == 0
	 * (siblings does not include ourself)
	 */
	if (route_choosen)
		list_for_each_entry_safe(sibling, next_sibling,
				&match->rt6i_siblings, rt6i_siblings) {
			route_choosen--;
			if (route_choosen == 0) {
				if (rt6_score_route(sibling, oif, strict) < 0)
					break;
				match = sibling;
				break;
			}
		}
	return match;
}

/*
 *	Route lookup. Any table->tb6_lock is implied.
 */

static inline struct rt6_info *rt6_device_match(struct net *net,
						    struct rt6_info *rt,
						    const struct in6_addr *saddr,
						    int oif,
						    int flags)
{
	struct rt6_info *local = NULL;
	struct rt6_info *sprt;

	if (!oif && ipv6_addr_any(saddr))
		goto out;

	for (sprt = rt; sprt; sprt = sprt->dst.rt6_next) {
		struct net_device *dev = sprt->dst.dev;

		if (oif) {
			if (dev->ifindex == oif)
				return sprt;
			if (dev->flags & IFF_LOOPBACK) {
				if (!sprt->rt6i_idev ||
				    sprt->rt6i_idev->dev->ifindex != oif) {
					if (flags & RT6_LOOKUP_F_IFACE && oif)
						continue;
					if (local && (!oif ||
						      local->rt6i_idev->dev->ifindex == oif))
						continue;
				}
				local = sprt;
			}
		} else {
			if (ipv6_chk_addr(net, saddr, dev,
					  flags & RT6_LOOKUP_F_IFACE))
				return sprt;
		}
	}

	if (oif) {
		if (local)
			return local;

		if (flags & RT6_LOOKUP_F_IFACE)
			return net->ipv6.ip6_null_entry;
	}
out:
	return rt;
}

#ifdef CONFIG_IPV6_ROUTER_PREF
struct __rt6_probe_work {
	struct work_struct work;
	struct in6_addr target;
	struct net_device *dev;
};

static void rt6_probe_deferred(struct work_struct *w)
{
	struct in6_addr mcaddr;
	struct __rt6_probe_work *work =
		container_of(w, struct __rt6_probe_work, work);

	addrconf_addr_solict_mult(&work->target, &mcaddr);
	ndisc_send_ns(work->dev, NULL, &work->target, &mcaddr, NULL);
	dev_put(work->dev);
	kfree(w);
}

static void rt6_probe(struct rt6_info *rt)
{
	struct neighbour *neigh;
	/*
	 * Okay, this does not seem to be appropriate
	 * for now, however, we need to check if it
	 * is really so; aka Router Reachability Probing.
	 *
	 * Router Reachability Probe MUST be rate-limited
	 * to no more than one per minute.
	 */
	if (!rt || !(rt->rt6i_flags & RTF_GATEWAY))
		return;
	rcu_read_lock_bh();
	neigh = __ipv6_neigh_lookup_noref(rt->dst.dev, &rt->rt6i_gateway);
	if (neigh) {
		write_lock(&neigh->lock);
		if (neigh->nud_state & NUD_VALID)
			goto out;
	}

	if (!neigh ||
	    time_after(jiffies, neigh->updated + rt->rt6i_idev->cnf.rtr_probe_interval)) {
		struct __rt6_probe_work *work;

		work = kmalloc(sizeof(*work), GFP_ATOMIC);

		if (neigh && work)
			neigh->updated = jiffies;

		if (neigh)
			write_unlock(&neigh->lock);

		if (work) {
			INIT_WORK(&work->work, rt6_probe_deferred);
			work->target = rt->rt6i_gateway;
			dev_hold(rt->dst.dev);
			work->dev = rt->dst.dev;
			schedule_work(&work->work);
		}
	} else {
out:
		write_unlock(&neigh->lock);
	}
	rcu_read_unlock_bh();
}
#else
static inline void rt6_probe(struct rt6_info *rt)
{
}
#endif

/*
 * Default Router Selection (RFC 2461 6.3.6)
 */
static inline int rt6_check_dev(struct rt6_info *rt, int oif)
{
	struct net_device *dev = rt->dst.dev;
	if (!oif || dev->ifindex == oif)
		return 2;
	if ((dev->flags & IFF_LOOPBACK) &&
	    rt->rt6i_idev && rt->rt6i_idev->dev->ifindex == oif)
		return 1;
	return 0;
}

static inline enum rt6_nud_state rt6_check_neigh(struct rt6_info *rt)
{
	struct neighbour *neigh;
	enum rt6_nud_state ret = RT6_NUD_FAIL_HARD;

	if (rt->rt6i_flags & RTF_NONEXTHOP ||
	    !(rt->rt6i_flags & RTF_GATEWAY))
		return RT6_NUD_SUCCEED;

	rcu_read_lock_bh();
	neigh = __ipv6_neigh_lookup_noref(rt->dst.dev, &rt->rt6i_gateway);
	if (neigh) {
		read_lock(&neigh->lock);
		if (neigh->nud_state & NUD_VALID)
			ret = RT6_NUD_SUCCEED;
#ifdef CONFIG_IPV6_ROUTER_PREF
		else if (!(neigh->nud_state & NUD_FAILED))
			ret = RT6_NUD_SUCCEED;
#endif
		read_unlock(&neigh->lock);
	} else {
		ret = IS_ENABLED(CONFIG_IPV6_ROUTER_PREF) ?
		      RT6_NUD_SUCCEED : RT6_NUD_FAIL_SOFT;
	}
	rcu_read_unlock_bh();

	return ret;
}

static int rt6_score_route(struct rt6_info *rt, int oif,
			   int strict)
{
	int m;

	m = rt6_check_dev(rt, oif);
	if (!m && (strict & RT6_LOOKUP_F_IFACE))
		return RT6_NUD_FAIL_HARD;
#ifdef CONFIG_IPV6_ROUTER_PREF
	m |= IPV6_DECODE_PREF(IPV6_EXTRACT_PREF(rt->rt6i_flags)) << 2;
#endif
	if (strict & RT6_LOOKUP_F_REACHABLE) {
		int n = rt6_check_neigh(rt);
		if (n < 0)
			return n;
	}
	return m;
}

static struct rt6_info *find_match(struct rt6_info *rt, int oif, int strict,
				   int *mpri, struct rt6_info *match,
				   bool *do_rr)
{
	int m;
	bool match_do_rr = false;

	if (rt6_check_expired(rt))
		goto out;

	m = rt6_score_route(rt, oif, strict);
	if (m == RT6_NUD_FAIL_SOFT) {
		match_do_rr = true;
		m = 0; /* lowest valid score */
	} else if (m < 0) {
		goto out;
	}

	if (strict & RT6_LOOKUP_F_REACHABLE)
		rt6_probe(rt);

	if (m > *mpri) {
		*do_rr = match_do_rr;
		*mpri = m;
		match = rt;
	}
out:
	return match;
}

static struct rt6_info *find_rr_leaf(struct fib6_node *fn,
				     struct rt6_info *rr_head,
				     u32 metric, int oif, int strict,
				     bool *do_rr)
{
	struct rt6_info *rt, *match;
	int mpri = -1;

	match = NULL;
	for (rt = rr_head; rt && rt->rt6i_metric == metric;
	     rt = rt->dst.rt6_next)
		match = find_match(rt, oif, strict, &mpri, match, do_rr);
	for (rt = fn->leaf; rt && rt != rr_head && rt->rt6i_metric == metric;
	     rt = rt->dst.rt6_next)
		match = find_match(rt, oif, strict, &mpri, match, do_rr);

	return match;
}

static struct rt6_info *rt6_select(struct fib6_node *fn, int oif, int strict)
{
	struct rt6_info *match, *rt0;
	struct net *net;
	bool do_rr = false;

	rt0 = fn->rr_ptr;
	if (!rt0)
		fn->rr_ptr = rt0 = fn->leaf;

	match = find_rr_leaf(fn, rt0, rt0->rt6i_metric, oif, strict,
			     &do_rr);

	if (do_rr) {
		struct rt6_info *next = rt0->dst.rt6_next;

		/* no entries matched; do round-robin */
		if (!next || next->rt6i_metric != rt0->rt6i_metric)
			next = fn->leaf;

		if (next != rt0)
			fn->rr_ptr = next;
	}

	net = dev_net(rt0->dst.dev);
	return match ? match : net->ipv6.ip6_null_entry;
}

#ifdef CONFIG_IPV6_ROUTE_INFO
int rt6_route_rcv(struct net_device *dev, u8 *opt, int len,
		  const struct in6_addr *gwaddr)
{
	struct net *net = dev_net(dev);
	struct route_info *rinfo = (struct route_info *) opt;
	struct in6_addr prefix_buf, *prefix;
	unsigned int pref;
	unsigned long lifetime;
	struct rt6_info *rt;

	if (len < sizeof(struct route_info)) {
		return -EINVAL;
	}

	/* Sanity check for prefix_len and length */
	if (rinfo->length > 3) {
		return -EINVAL;
	} else if (rinfo->prefix_len > 128) {
		return -EINVAL;
	} else if (rinfo->prefix_len > 64) {
		if (rinfo->length < 2) {
			return -EINVAL;
		}
	} else if (rinfo->prefix_len > 0) {
		if (rinfo->length < 1) {
			return -EINVAL;
		}
	}

	pref = rinfo->route_pref;
	if (pref == ICMPV6_ROUTER_PREF_INVALID)
		return -EINVAL;

	lifetime = addrconf_timeout_fixup(ntohl(rinfo->lifetime), HZ);

	if (rinfo->length == 3)
		prefix = (struct in6_addr *)rinfo->prefix;
	else {
		/* this function is safe */
		ipv6_addr_prefix(&prefix_buf,
				 (struct in6_addr *)rinfo->prefix,
				 rinfo->prefix_len);
		prefix = &prefix_buf;
	}

	if (rinfo->prefix_len == 0)
		rt = rt6_get_dflt_router(gwaddr, dev);
	else
		rt = rt6_get_route_info(net, prefix, rinfo->prefix_len,
					gwaddr, dev->ifindex);

	if (rt && !lifetime) {
		ip6_del_rt(rt);
		rt = NULL;
	}

	if (!rt && lifetime)
		rt = rt6_add_route_info(net, prefix, rinfo->prefix_len, gwaddr, dev->ifindex,
					pref);
	else if (rt)
		rt->rt6i_flags = RTF_ROUTEINFO |
				 (rt->rt6i_flags & ~RTF_PREF_MASK) | RTF_PREF(pref);

	if (rt) {
		if (!addrconf_finite_timeout(lifetime))
			rt6_clean_expires(rt);
		else
			rt6_set_expires(rt, jiffies + HZ * lifetime);

		ip6_rt_put(rt);
	}
	return 0;
}
#endif

#define BACKTRACK(__net, saddr)			\
do { \
	if (rt == __net->ipv6.ip6_null_entry) {	\
		struct fib6_node *pn; \
		while (1) { \
			if (fn->fn_flags & RTN_TL_ROOT) \
				goto out; \
			pn = fn->parent; \
			if (FIB6_SUBTREE(pn) && FIB6_SUBTREE(pn) != fn) \
				fn = fib6_lookup(FIB6_SUBTREE(pn), NULL, saddr); \
			else \
				fn = pn; \
			if (fn->fn_flags & RTN_RTINFO) \
				goto restart; \
		} \
	} \
} while (0)

static struct rt6_info *ip6_pol_route_lookup(struct net *net,
					     struct fib6_table *table,
					     struct flowi6 *fl6, int flags)
{
	struct fib6_node *fn;
	struct rt6_info *rt;

	read_lock_bh(&table->tb6_lock);
	fn = fib6_lookup(&table->tb6_root, &fl6->daddr, &fl6->saddr);
restart:
	rt = fn->leaf;
	rt = rt6_device_match(net, rt, &fl6->saddr, fl6->flowi6_oif, flags);
	if (rt->rt6i_nsiblings && fl6->flowi6_oif == 0)
		rt = rt6_multipath_select(rt, fl6, fl6->flowi6_oif, flags);
	BACKTRACK(net, &fl6->saddr);
out:
	dst_use(&rt->dst, jiffies);
	read_unlock_bh(&table->tb6_lock);
	return rt;

}

struct dst_entry * ip6_route_lookup(struct net *net, struct flowi6 *fl6,
				    int flags)
{
	return fib6_rule_lookup(net, fl6, flags, ip6_pol_route_lookup);
}
EXPORT_SYMBOL_GPL(ip6_route_lookup);

struct rt6_info *rt6_lookup(struct net *net, const struct in6_addr *daddr,
			    const struct in6_addr *saddr, int oif, int strict)
{
	struct flowi6 fl6 = {
		.flowi6_oif = oif,
		.daddr = *daddr,
	};
	struct dst_entry *dst;
	int flags = strict ? RT6_LOOKUP_F_IFACE : 0;

	if (saddr) {
		memcpy(&fl6.saddr, saddr, sizeof(*saddr));
		flags |= RT6_LOOKUP_F_HAS_SADDR;
	}

	dst = fib6_rule_lookup(net, &fl6, flags, ip6_pol_route_lookup);
	if (dst->error == 0)
		return (struct rt6_info *) dst;

	dst_release(dst);

	return NULL;
}

EXPORT_SYMBOL(rt6_lookup);

/* ip6_ins_rt is called with FREE table->tb6_lock.
   It takes new route entry, the addition fails by any reason the
   route is freed. In any case, if caller does not hold it, it may
   be destroyed.
 */

static int __ip6_ins_rt(struct rt6_info *rt, struct nl_info *info)
{
	int err;
	struct fib6_table *table;

	table = rt->rt6i_table;
	write_lock_bh(&table->tb6_lock);
	err = fib6_add(&table->tb6_root, rt, info);
	write_unlock_bh(&table->tb6_lock);

	return err;
}

int ip6_ins_rt(struct rt6_info *rt)
{
	struct nl_info info = {
		.nl_net = dev_net(rt->dst.dev),
	};
	return __ip6_ins_rt(rt, &info);
}

static struct rt6_info *rt6_alloc_cow(struct rt6_info *ort,
				      const struct in6_addr *daddr,
				      const struct in6_addr *saddr)
{
	struct rt6_info *rt;

	/*
	 *	Clone the route.
	 */

	rt = ip6_rt_copy(ort, daddr);

	if (rt) {
<<<<<<< HEAD
		if (!(rt->rt6i_flags & RTF_GATEWAY)) {
			if (ort->rt6i_dst.plen != 128 &&
			    ipv6_addr_equal(&ort->rt6i_dst.addr, daddr))
				rt->rt6i_flags |= RTF_ANYCAST;
		}
=======
		if (ort->rt6i_dst.plen != 128 &&
		    ipv6_addr_equal(&ort->rt6i_dst.addr, daddr))
			rt->rt6i_flags |= RTF_ANYCAST;
>>>>>>> d8ec26d7

		rt->rt6i_flags |= RTF_CACHE;

#ifdef CONFIG_IPV6_SUBTREES
		if (rt->rt6i_src.plen && saddr) {
			rt->rt6i_src.addr = *saddr;
			rt->rt6i_src.plen = 128;
		}
#endif
	}

	return rt;
}

static struct rt6_info *rt6_alloc_clone(struct rt6_info *ort,
					const struct in6_addr *daddr)
{
	struct rt6_info *rt = ip6_rt_copy(ort, daddr);

	if (rt)
		rt->rt6i_flags |= RTF_CACHE;
	return rt;
}

static struct rt6_info *ip6_pol_route(struct net *net, struct fib6_table *table, int oif,
				      struct flowi6 *fl6, int flags)
{
	struct fib6_node *fn;
	struct rt6_info *rt, *nrt;
	int strict = 0;
	int attempts = 3;
	int err;
	int reachable = net->ipv6.devconf_all->forwarding ? 0 : RT6_LOOKUP_F_REACHABLE;

	strict |= flags & RT6_LOOKUP_F_IFACE;

relookup:
	read_lock_bh(&table->tb6_lock);

restart_2:
	fn = fib6_lookup(&table->tb6_root, &fl6->daddr, &fl6->saddr);

restart:
	rt = rt6_select(fn, oif, strict | reachable);
	if (rt->rt6i_nsiblings)
		rt = rt6_multipath_select(rt, fl6, oif, strict | reachable);
	BACKTRACK(net, &fl6->saddr);
	if (rt == net->ipv6.ip6_null_entry ||
	    rt->rt6i_flags & RTF_CACHE)
		goto out;

	dst_hold(&rt->dst);
	read_unlock_bh(&table->tb6_lock);

	if (!(rt->rt6i_flags & (RTF_NONEXTHOP | RTF_GATEWAY)))
		nrt = rt6_alloc_cow(rt, &fl6->daddr, &fl6->saddr);
	else if (!(rt->dst.flags & DST_HOST))
		nrt = rt6_alloc_clone(rt, &fl6->daddr);
	else
		goto out2;

	ip6_rt_put(rt);
	rt = nrt ? : net->ipv6.ip6_null_entry;

	dst_hold(&rt->dst);
	if (nrt) {
		err = ip6_ins_rt(nrt);
		if (!err)
			goto out2;
	}

	if (--attempts <= 0)
		goto out2;

	/*
	 * Race condition! In the gap, when table->tb6_lock was
	 * released someone could insert this route.  Relookup.
	 */
	ip6_rt_put(rt);
	goto relookup;

out:
	if (reachable) {
		reachable = 0;
		goto restart_2;
	}
	dst_hold(&rt->dst);
	read_unlock_bh(&table->tb6_lock);
out2:
	rt->dst.lastuse = jiffies;
	rt->dst.__use++;

	return rt;
}

static struct rt6_info *ip6_pol_route_input(struct net *net, struct fib6_table *table,
					    struct flowi6 *fl6, int flags)
{
	return ip6_pol_route(net, table, fl6->flowi6_iif, fl6, flags);
}

static struct dst_entry *ip6_route_input_lookup(struct net *net,
						struct net_device *dev,
						struct flowi6 *fl6, int flags)
{
	if (rt6_need_strict(&fl6->daddr) && dev->type != ARPHRD_PIMREG)
		flags |= RT6_LOOKUP_F_IFACE;

	return fib6_rule_lookup(net, fl6, flags, ip6_pol_route_input);
}

void ip6_route_input(struct sk_buff *skb)
{
	const struct ipv6hdr *iph = ipv6_hdr(skb);
	struct net *net = dev_net(skb->dev);
	int flags = RT6_LOOKUP_F_HAS_SADDR;
	struct flowi6 fl6 = {
		.flowi6_iif = skb->dev->ifindex,
		.daddr = iph->daddr,
		.saddr = iph->saddr,
		.flowlabel = ip6_flowinfo(iph),
		.flowi6_mark = skb->mark,
		.flowi6_proto = iph->nexthdr,
	};

	skb_dst_set(skb, ip6_route_input_lookup(net, skb->dev, &fl6, flags));
}

static struct rt6_info *ip6_pol_route_output(struct net *net, struct fib6_table *table,
					     struct flowi6 *fl6, int flags)
{
	return ip6_pol_route(net, table, fl6->flowi6_oif, fl6, flags);
}

struct dst_entry * ip6_route_output(struct net *net, const struct sock *sk,
				    struct flowi6 *fl6)
{
	int flags = 0;

	fl6->flowi6_iif = LOOPBACK_IFINDEX;

	if ((sk && sk->sk_bound_dev_if) || rt6_need_strict(&fl6->daddr))
		flags |= RT6_LOOKUP_F_IFACE;

	if (!ipv6_addr_any(&fl6->saddr))
		flags |= RT6_LOOKUP_F_HAS_SADDR;
	else if (sk)
		flags |= rt6_srcprefs2flags(inet6_sk(sk)->srcprefs);

	return fib6_rule_lookup(net, fl6, flags, ip6_pol_route_output);
}

EXPORT_SYMBOL(ip6_route_output);

struct dst_entry *ip6_blackhole_route(struct net *net, struct dst_entry *dst_orig)
{
	struct rt6_info *rt, *ort = (struct rt6_info *) dst_orig;
	struct dst_entry *new = NULL;

	rt = dst_alloc(&ip6_dst_blackhole_ops, ort->dst.dev, 1, DST_OBSOLETE_NONE, 0);
	if (rt) {
		new = &rt->dst;

		memset(new + 1, 0, sizeof(*rt) - sizeof(*new));
		rt6_init_peer(rt, net->ipv6.peers);

		new->__use = 1;
		new->input = dst_discard;
		new->output = dst_discard;

		if (dst_metrics_read_only(&ort->dst))
			new->_metrics = ort->dst._metrics;
		else
			dst_copy_metrics(new, &ort->dst);
		rt->rt6i_idev = ort->rt6i_idev;
		if (rt->rt6i_idev)
			in6_dev_hold(rt->rt6i_idev);

		rt->rt6i_gateway = ort->rt6i_gateway;
		rt->rt6i_flags = ort->rt6i_flags;
		rt->rt6i_metric = 0;

		memcpy(&rt->rt6i_dst, &ort->rt6i_dst, sizeof(struct rt6key));
#ifdef CONFIG_IPV6_SUBTREES
		memcpy(&rt->rt6i_src, &ort->rt6i_src, sizeof(struct rt6key));
#endif

		dst_free(new);
	}

	dst_release(dst_orig);
	return new ? new : ERR_PTR(-ENOMEM);
}

/*
 *	Destination cache support functions
 */

static struct dst_entry *ip6_dst_check(struct dst_entry *dst, u32 cookie)
{
	struct rt6_info *rt;

	rt = (struct rt6_info *) dst;

	/* All IPV6 dsts are created with ->obsolete set to the value
	 * DST_OBSOLETE_FORCE_CHK which forces validation calls down
	 * into this function always.
	 */
	if (rt->rt6i_genid != rt_genid_ipv6(dev_net(rt->dst.dev)))
		return NULL;

	if (!rt->rt6i_node || (rt->rt6i_node->fn_sernum != cookie))
		return NULL;

	if (rt6_check_expired(rt))
		return NULL;

	return dst;
}

static struct dst_entry *ip6_negative_advice(struct dst_entry *dst)
{
	struct rt6_info *rt = (struct rt6_info *) dst;

	if (rt) {
		if (rt->rt6i_flags & RTF_CACHE) {
			if (rt6_check_expired(rt)) {
				ip6_del_rt(rt);
				dst = NULL;
			}
		} else {
			dst_release(dst);
			dst = NULL;
		}
	}
	return dst;
}

static void ip6_link_failure(struct sk_buff *skb)
{
	struct rt6_info *rt;

	icmpv6_send(skb, ICMPV6_DEST_UNREACH, ICMPV6_ADDR_UNREACH, 0);

	rt = (struct rt6_info *) skb_dst(skb);
	if (rt) {
		if (rt->rt6i_flags & RTF_CACHE) {
			dst_hold(&rt->dst);
			if (ip6_del_rt(rt))
				dst_free(&rt->dst);
		} else if (rt->rt6i_node && (rt->rt6i_flags & RTF_DEFAULT)) {
			rt->rt6i_node->fn_sernum = -1;
		}
	}
}

static void ip6_rt_update_pmtu(struct dst_entry *dst, struct sock *sk,
			       struct sk_buff *skb, u32 mtu)
{
	struct rt6_info *rt6 = (struct rt6_info*)dst;

	dst_confirm(dst);
	if (mtu < dst_mtu(dst) && rt6->rt6i_dst.plen == 128) {
		struct net *net = dev_net(dst->dev);

		rt6->rt6i_flags |= RTF_MODIFIED;
		if (mtu < IPV6_MIN_MTU) {
			u32 features = dst_metric(dst, RTAX_FEATURES);
			mtu = IPV6_MIN_MTU;
			features |= RTAX_FEATURE_ALLFRAG;
			dst_metric_set(dst, RTAX_FEATURES, features);
		}
		dst_metric_set(dst, RTAX_MTU, mtu);
		rt6_update_expires(rt6, net->ipv6.sysctl.ip6_rt_mtu_expires);
	}
}

void ip6_update_pmtu(struct sk_buff *skb, struct net *net, __be32 mtu,
		     int oif, u32 mark)
{
	const struct ipv6hdr *iph = (struct ipv6hdr *) skb->data;
	struct dst_entry *dst;
	struct flowi6 fl6;

	memset(&fl6, 0, sizeof(fl6));
	fl6.flowi6_oif = oif;
	fl6.flowi6_mark = mark;
	fl6.daddr = iph->daddr;
	fl6.saddr = iph->saddr;
	fl6.flowlabel = ip6_flowinfo(iph);

	dst = ip6_route_output(net, NULL, &fl6);
	if (!dst->error)
		ip6_rt_update_pmtu(dst, NULL, skb, ntohl(mtu));
	dst_release(dst);
}
EXPORT_SYMBOL_GPL(ip6_update_pmtu);

void ip6_sk_update_pmtu(struct sk_buff *skb, struct sock *sk, __be32 mtu)
{
	ip6_update_pmtu(skb, sock_net(sk), mtu,
			sk->sk_bound_dev_if, sk->sk_mark);
}
EXPORT_SYMBOL_GPL(ip6_sk_update_pmtu);

/* Handle redirects */
struct ip6rd_flowi {
	struct flowi6 fl6;
	struct in6_addr gateway;
};

static struct rt6_info *__ip6_route_redirect(struct net *net,
					     struct fib6_table *table,
					     struct flowi6 *fl6,
					     int flags)
{
	struct ip6rd_flowi *rdfl = (struct ip6rd_flowi *)fl6;
	struct rt6_info *rt;
	struct fib6_node *fn;

	/* Get the "current" route for this destination and
	 * check if the redirect has come from approriate router.
	 *
	 * RFC 4861 specifies that redirects should only be
	 * accepted if they come from the nexthop to the target.
	 * Due to the way the routes are chosen, this notion
	 * is a bit fuzzy and one might need to check all possible
	 * routes.
	 */

	read_lock_bh(&table->tb6_lock);
	fn = fib6_lookup(&table->tb6_root, &fl6->daddr, &fl6->saddr);
restart:
	for (rt = fn->leaf; rt; rt = rt->dst.rt6_next) {
		if (rt6_check_expired(rt))
			continue;
		if (rt->dst.error)
			break;
		if (!(rt->rt6i_flags & RTF_GATEWAY))
			continue;
		if (fl6->flowi6_oif != rt->dst.dev->ifindex)
			continue;
		if (!ipv6_addr_equal(&rdfl->gateway, &rt->rt6i_gateway))
			continue;
		break;
	}

	if (!rt)
		rt = net->ipv6.ip6_null_entry;
	else if (rt->dst.error) {
		rt = net->ipv6.ip6_null_entry;
		goto out;
	}
	BACKTRACK(net, &fl6->saddr);
out:
	dst_hold(&rt->dst);

	read_unlock_bh(&table->tb6_lock);

	return rt;
};

static struct dst_entry *ip6_route_redirect(struct net *net,
					const struct flowi6 *fl6,
					const struct in6_addr *gateway)
{
	int flags = RT6_LOOKUP_F_HAS_SADDR;
	struct ip6rd_flowi rdfl;

	rdfl.fl6 = *fl6;
	rdfl.gateway = *gateway;

	return fib6_rule_lookup(net, &rdfl.fl6,
				flags, __ip6_route_redirect);
}

void ip6_redirect(struct sk_buff *skb, struct net *net, int oif, u32 mark)
{
	const struct ipv6hdr *iph = (struct ipv6hdr *) skb->data;
	struct dst_entry *dst;
	struct flowi6 fl6;

	memset(&fl6, 0, sizeof(fl6));
	fl6.flowi6_oif = oif;
	fl6.flowi6_mark = mark;
	fl6.daddr = iph->daddr;
	fl6.saddr = iph->saddr;
	fl6.flowlabel = ip6_flowinfo(iph);

	dst = ip6_route_redirect(net, &fl6, &ipv6_hdr(skb)->saddr);
	rt6_do_redirect(dst, NULL, skb);
	dst_release(dst);
}
EXPORT_SYMBOL_GPL(ip6_redirect);

void ip6_redirect_no_header(struct sk_buff *skb, struct net *net, int oif,
			    u32 mark)
{
	const struct ipv6hdr *iph = ipv6_hdr(skb);
	const struct rd_msg *msg = (struct rd_msg *)icmp6_hdr(skb);
	struct dst_entry *dst;
	struct flowi6 fl6;

	memset(&fl6, 0, sizeof(fl6));
	fl6.flowi6_oif = oif;
	fl6.flowi6_mark = mark;
	fl6.daddr = msg->dest;
	fl6.saddr = iph->daddr;

	dst = ip6_route_redirect(net, &fl6, &iph->saddr);
	rt6_do_redirect(dst, NULL, skb);
	dst_release(dst);
}

void ip6_sk_redirect(struct sk_buff *skb, struct sock *sk)
{
	ip6_redirect(skb, sock_net(sk), sk->sk_bound_dev_if, sk->sk_mark);
}
EXPORT_SYMBOL_GPL(ip6_sk_redirect);

static unsigned int ip6_default_advmss(const struct dst_entry *dst)
{
	struct net_device *dev = dst->dev;
	unsigned int mtu = dst_mtu(dst);
	struct net *net = dev_net(dev);

	mtu -= sizeof(struct ipv6hdr) + sizeof(struct tcphdr);

	if (mtu < net->ipv6.sysctl.ip6_rt_min_advmss)
		mtu = net->ipv6.sysctl.ip6_rt_min_advmss;

	/*
	 * Maximal non-jumbo IPv6 payload is IPV6_MAXPLEN and
	 * corresponding MSS is IPV6_MAXPLEN - tcp_header_size.
	 * IPV6_MAXPLEN is also valid and means: "any MSS,
	 * rely only on pmtu discovery"
	 */
	if (mtu > IPV6_MAXPLEN - sizeof(struct tcphdr))
		mtu = IPV6_MAXPLEN;
	return mtu;
}

static unsigned int ip6_mtu(const struct dst_entry *dst)
{
	struct inet6_dev *idev;
	unsigned int mtu = dst_metric_raw(dst, RTAX_MTU);

	if (mtu)
		return mtu;

	mtu = IPV6_MIN_MTU;

	rcu_read_lock();
	idev = __in6_dev_get(dst->dev);
	if (idev)
		mtu = idev->cnf.mtu6;
	rcu_read_unlock();

	return mtu;
}

static struct dst_entry *icmp6_dst_gc_list;
static DEFINE_SPINLOCK(icmp6_dst_lock);

struct dst_entry *icmp6_dst_alloc(struct net_device *dev,
				  struct flowi6 *fl6)
{
	struct dst_entry *dst;
	struct rt6_info *rt;
	struct inet6_dev *idev = in6_dev_get(dev);
	struct net *net = dev_net(dev);

	if (unlikely(!idev))
		return ERR_PTR(-ENODEV);

	rt = ip6_dst_alloc(net, dev, 0, NULL);
	if (unlikely(!rt)) {
		in6_dev_put(idev);
		dst = ERR_PTR(-ENOMEM);
		goto out;
	}

	rt->dst.flags |= DST_HOST;
	rt->dst.output  = ip6_output;
	atomic_set(&rt->dst.__refcnt, 1);
	rt->rt6i_gateway  = fl6->daddr;
	rt->rt6i_dst.addr = fl6->daddr;
	rt->rt6i_dst.plen = 128;
	rt->rt6i_idev     = idev;
	dst_metric_set(&rt->dst, RTAX_HOPLIMIT, 0);

	spin_lock_bh(&icmp6_dst_lock);
	rt->dst.next = icmp6_dst_gc_list;
	icmp6_dst_gc_list = &rt->dst;
	spin_unlock_bh(&icmp6_dst_lock);

	fib6_force_start_gc(net);

	dst = xfrm_lookup(net, &rt->dst, flowi6_to_flowi(fl6), NULL, 0);

out:
	return dst;
}

int icmp6_dst_gc(void)
{
	struct dst_entry *dst, **pprev;
	int more = 0;

	spin_lock_bh(&icmp6_dst_lock);
	pprev = &icmp6_dst_gc_list;

	while ((dst = *pprev) != NULL) {
		if (!atomic_read(&dst->__refcnt)) {
			*pprev = dst->next;
			dst_free(dst);
		} else {
			pprev = &dst->next;
			++more;
		}
	}

	spin_unlock_bh(&icmp6_dst_lock);

	return more;
}

static void icmp6_clean_all(int (*func)(struct rt6_info *rt, void *arg),
			    void *arg)
{
	struct dst_entry *dst, **pprev;

	spin_lock_bh(&icmp6_dst_lock);
	pprev = &icmp6_dst_gc_list;
	while ((dst = *pprev) != NULL) {
		struct rt6_info *rt = (struct rt6_info *) dst;
		if (func(rt, arg)) {
			*pprev = dst->next;
			dst_free(dst);
		} else {
			pprev = &dst->next;
		}
	}
	spin_unlock_bh(&icmp6_dst_lock);
}

static int ip6_dst_gc(struct dst_ops *ops)
{
	struct net *net = container_of(ops, struct net, ipv6.ip6_dst_ops);
	int rt_min_interval = net->ipv6.sysctl.ip6_rt_gc_min_interval;
	int rt_max_size = net->ipv6.sysctl.ip6_rt_max_size;
	int rt_elasticity = net->ipv6.sysctl.ip6_rt_gc_elasticity;
	int rt_gc_timeout = net->ipv6.sysctl.ip6_rt_gc_timeout;
	unsigned long rt_last_gc = net->ipv6.ip6_rt_last_gc;
	int entries;

	entries = dst_entries_get_fast(ops);
	if (time_after(rt_last_gc + rt_min_interval, jiffies) &&
	    entries <= rt_max_size)
		goto out;

	net->ipv6.ip6_rt_gc_expire++;
	fib6_run_gc(net->ipv6.ip6_rt_gc_expire, net, entries > rt_max_size);
	entries = dst_entries_get_slow(ops);
	if (entries < ops->gc_thresh)
		net->ipv6.ip6_rt_gc_expire = rt_gc_timeout>>1;
out:
	net->ipv6.ip6_rt_gc_expire -= net->ipv6.ip6_rt_gc_expire>>rt_elasticity;
	return entries > rt_max_size;
}

/*
 *
 */

int ip6_route_add(struct fib6_config *cfg)
{
	int err;
	struct net *net = cfg->fc_nlinfo.nl_net;
	struct rt6_info *rt = NULL;
	struct net_device *dev = NULL;
	struct inet6_dev *idev = NULL;
	struct fib6_table *table;
	int addr_type;

	if (cfg->fc_dst_len > 128 || cfg->fc_src_len > 128)
		return -EINVAL;
#ifndef CONFIG_IPV6_SUBTREES
	if (cfg->fc_src_len)
		return -EINVAL;
#endif
	if (cfg->fc_ifindex) {
		err = -ENODEV;
		dev = dev_get_by_index(net, cfg->fc_ifindex);
		if (!dev)
			goto out;
		idev = in6_dev_get(dev);
		if (!idev)
			goto out;
	}

	if (cfg->fc_metric == 0)
		cfg->fc_metric = IP6_RT_PRIO_USER;

	err = -ENOBUFS;
	if (cfg->fc_nlinfo.nlh &&
	    !(cfg->fc_nlinfo.nlh->nlmsg_flags & NLM_F_CREATE)) {
		table = fib6_get_table(net, cfg->fc_table);
		if (!table) {
			pr_warn("NLM_F_CREATE should be specified when creating new route\n");
			table = fib6_new_table(net, cfg->fc_table);
		}
	} else {
		table = fib6_new_table(net, cfg->fc_table);
	}

	if (!table)
		goto out;

	rt = ip6_dst_alloc(net, NULL, DST_NOCOUNT, table);

	if (!rt) {
		err = -ENOMEM;
		goto out;
	}

	if (cfg->fc_flags & RTF_EXPIRES)
		rt6_set_expires(rt, jiffies +
				clock_t_to_jiffies(cfg->fc_expires));
	else
		rt6_clean_expires(rt);

	if (cfg->fc_protocol == RTPROT_UNSPEC)
		cfg->fc_protocol = RTPROT_BOOT;
	rt->rt6i_protocol = cfg->fc_protocol;

	addr_type = ipv6_addr_type(&cfg->fc_dst);

	if (addr_type & IPV6_ADDR_MULTICAST)
		rt->dst.input = ip6_mc_input;
	else if (cfg->fc_flags & RTF_LOCAL)
		rt->dst.input = ip6_input;
	else
		rt->dst.input = ip6_forward;

	rt->dst.output = ip6_output;

	ipv6_addr_prefix(&rt->rt6i_dst.addr, &cfg->fc_dst, cfg->fc_dst_len);
	rt->rt6i_dst.plen = cfg->fc_dst_len;
	if (rt->rt6i_dst.plen == 128)
	       rt->dst.flags |= DST_HOST;

	if (!(rt->dst.flags & DST_HOST) && cfg->fc_mx) {
		u32 *metrics = kzalloc(sizeof(u32) * RTAX_MAX, GFP_KERNEL);
		if (!metrics) {
			err = -ENOMEM;
			goto out;
		}
		dst_init_metrics(&rt->dst, metrics, 0);
	}
#ifdef CONFIG_IPV6_SUBTREES
	ipv6_addr_prefix(&rt->rt6i_src.addr, &cfg->fc_src, cfg->fc_src_len);
	rt->rt6i_src.plen = cfg->fc_src_len;
#endif

	rt->rt6i_metric = cfg->fc_metric;

	/* We cannot add true routes via loopback here,
	   they would result in kernel looping; promote them to reject routes
	 */
	if ((cfg->fc_flags & RTF_REJECT) ||
	    (dev && (dev->flags & IFF_LOOPBACK) &&
	     !(addr_type & IPV6_ADDR_LOOPBACK) &&
	     !(cfg->fc_flags & RTF_LOCAL))) {
		/* hold loopback dev/idev if we haven't done so. */
		if (dev != net->loopback_dev) {
			if (dev) {
				dev_put(dev);
				in6_dev_put(idev);
			}
			dev = net->loopback_dev;
			dev_hold(dev);
			idev = in6_dev_get(dev);
			if (!idev) {
				err = -ENODEV;
				goto out;
			}
		}
		rt->rt6i_flags = RTF_REJECT|RTF_NONEXTHOP;
		switch (cfg->fc_type) {
		case RTN_BLACKHOLE:
			rt->dst.error = -EINVAL;
			rt->dst.output = dst_discard;
			rt->dst.input = dst_discard;
			break;
		case RTN_PROHIBIT:
			rt->dst.error = -EACCES;
			rt->dst.output = ip6_pkt_prohibit_out;
			rt->dst.input = ip6_pkt_prohibit;
			break;
		case RTN_THROW:
		default:
			rt->dst.error = (cfg->fc_type == RTN_THROW) ? -EAGAIN
					: -ENETUNREACH;
			rt->dst.output = ip6_pkt_discard_out;
			rt->dst.input = ip6_pkt_discard;
			break;
		}
		goto install_route;
	}

	if (cfg->fc_flags & RTF_GATEWAY) {
		const struct in6_addr *gw_addr;
		int gwa_type;

		gw_addr = &cfg->fc_gateway;
		rt->rt6i_gateway = *gw_addr;
		gwa_type = ipv6_addr_type(gw_addr);

		if (gwa_type != (IPV6_ADDR_LINKLOCAL|IPV6_ADDR_UNICAST)) {
			struct rt6_info *grt;

			/* IPv6 strictly inhibits using not link-local
			   addresses as nexthop address.
			   Otherwise, router will not able to send redirects.
			   It is very good, but in some (rare!) circumstances
			   (SIT, PtP, NBMA NOARP links) it is handy to allow
			   some exceptions. --ANK
			 */
			err = -EINVAL;
			if (!(gwa_type & IPV6_ADDR_UNICAST))
				goto out;

			grt = rt6_lookup(net, gw_addr, NULL, cfg->fc_ifindex, 1);

			err = -EHOSTUNREACH;
			if (!grt)
				goto out;
			if (dev) {
				if (dev != grt->dst.dev) {
					ip6_rt_put(grt);
					goto out;
				}
			} else {
				dev = grt->dst.dev;
				idev = grt->rt6i_idev;
				dev_hold(dev);
				in6_dev_hold(grt->rt6i_idev);
			}
			if (!(grt->rt6i_flags & RTF_GATEWAY))
				err = 0;
			ip6_rt_put(grt);

			if (err)
				goto out;
		}
		err = -EINVAL;
		if (!dev || (dev->flags & IFF_LOOPBACK))
			goto out;
	}

	err = -ENODEV;
	if (!dev)
		goto out;

	if (!ipv6_addr_any(&cfg->fc_prefsrc)) {
		if (!ipv6_chk_addr(net, &cfg->fc_prefsrc, dev, 0)) {
			err = -EINVAL;
			goto out;
		}
		rt->rt6i_prefsrc.addr = cfg->fc_prefsrc;
		rt->rt6i_prefsrc.plen = 128;
	} else
		rt->rt6i_prefsrc.plen = 0;

	rt->rt6i_flags = cfg->fc_flags;

install_route:
	if (cfg->fc_mx) {
		struct nlattr *nla;
		int remaining;

		nla_for_each_attr(nla, cfg->fc_mx, cfg->fc_mx_len, remaining) {
			int type = nla_type(nla);

			if (type) {
				if (type > RTAX_MAX) {
					err = -EINVAL;
					goto out;
				}

				dst_metric_set(&rt->dst, type, nla_get_u32(nla));
			}
		}
	}

	rt->dst.dev = dev;
	rt->rt6i_idev = idev;
	rt->rt6i_table = table;

	cfg->fc_nlinfo.nl_net = dev_net(dev);

	return __ip6_ins_rt(rt, &cfg->fc_nlinfo);

out:
	if (dev)
		dev_put(dev);
	if (idev)
		in6_dev_put(idev);
	if (rt)
		dst_free(&rt->dst);
	return err;
}

static int __ip6_del_rt(struct rt6_info *rt, struct nl_info *info)
{
	int err;
	struct fib6_table *table;
	struct net *net = dev_net(rt->dst.dev);

	if (rt == net->ipv6.ip6_null_entry) {
		err = -ENOENT;
		goto out;
	}

	table = rt->rt6i_table;
	write_lock_bh(&table->tb6_lock);
	err = fib6_del(rt, info);
	write_unlock_bh(&table->tb6_lock);

out:
	ip6_rt_put(rt);
	return err;
}

int ip6_del_rt(struct rt6_info *rt)
{
	struct nl_info info = {
		.nl_net = dev_net(rt->dst.dev),
	};
	return __ip6_del_rt(rt, &info);
}

static int ip6_route_del(struct fib6_config *cfg)
{
	struct fib6_table *table;
	struct fib6_node *fn;
	struct rt6_info *rt;
	int err = -ESRCH;

	table = fib6_get_table(cfg->fc_nlinfo.nl_net, cfg->fc_table);
	if (!table)
		return err;

	read_lock_bh(&table->tb6_lock);

	fn = fib6_locate(&table->tb6_root,
			 &cfg->fc_dst, cfg->fc_dst_len,
			 &cfg->fc_src, cfg->fc_src_len);

	if (fn) {
		for (rt = fn->leaf; rt; rt = rt->dst.rt6_next) {
			if (cfg->fc_ifindex &&
			    (!rt->dst.dev ||
			     rt->dst.dev->ifindex != cfg->fc_ifindex))
				continue;
			if (cfg->fc_flags & RTF_GATEWAY &&
			    !ipv6_addr_equal(&cfg->fc_gateway, &rt->rt6i_gateway))
				continue;
			if (cfg->fc_metric && cfg->fc_metric != rt->rt6i_metric)
				continue;
			dst_hold(&rt->dst);
			read_unlock_bh(&table->tb6_lock);

			return __ip6_del_rt(rt, &cfg->fc_nlinfo);
		}
	}
	read_unlock_bh(&table->tb6_lock);

	return err;
}

static void rt6_do_redirect(struct dst_entry *dst, struct sock *sk, struct sk_buff *skb)
{
	struct net *net = dev_net(skb->dev);
	struct netevent_redirect netevent;
	struct rt6_info *rt, *nrt = NULL;
	struct ndisc_options ndopts;
	struct inet6_dev *in6_dev;
	struct neighbour *neigh;
	struct rd_msg *msg;
	int optlen, on_link;
	u8 *lladdr;

	optlen = skb_tail_pointer(skb) - skb_transport_header(skb);
	optlen -= sizeof(*msg);

	if (optlen < 0) {
		net_dbg_ratelimited("rt6_do_redirect: packet too short\n");
		return;
	}

	msg = (struct rd_msg *)icmp6_hdr(skb);

	if (ipv6_addr_is_multicast(&msg->dest)) {
		net_dbg_ratelimited("rt6_do_redirect: destination address is multicast\n");
		return;
	}

	on_link = 0;
	if (ipv6_addr_equal(&msg->dest, &msg->target)) {
		on_link = 1;
	} else if (ipv6_addr_type(&msg->target) !=
		   (IPV6_ADDR_UNICAST|IPV6_ADDR_LINKLOCAL)) {
		net_dbg_ratelimited("rt6_do_redirect: target address is not link-local unicast\n");
		return;
	}

	in6_dev = __in6_dev_get(skb->dev);
	if (!in6_dev)
		return;
	if (in6_dev->cnf.forwarding || !in6_dev->cnf.accept_redirects)
		return;

	/* RFC2461 8.1:
	 *	The IP source address of the Redirect MUST be the same as the current
	 *	first-hop router for the specified ICMP Destination Address.
	 */

	if (!ndisc_parse_options(msg->opt, optlen, &ndopts)) {
		net_dbg_ratelimited("rt6_redirect: invalid ND options\n");
		return;
	}

	lladdr = NULL;
	if (ndopts.nd_opts_tgt_lladdr) {
		lladdr = ndisc_opt_addr_data(ndopts.nd_opts_tgt_lladdr,
					     skb->dev);
		if (!lladdr) {
			net_dbg_ratelimited("rt6_redirect: invalid link-layer address length\n");
			return;
		}
	}

	rt = (struct rt6_info *) dst;
	if (rt == net->ipv6.ip6_null_entry) {
		net_dbg_ratelimited("rt6_redirect: source isn't a valid nexthop for redirect target\n");
		return;
	}

	/* Redirect received -> path was valid.
	 * Look, redirects are sent only in response to data packets,
	 * so that this nexthop apparently is reachable. --ANK
	 */
	dst_confirm(&rt->dst);

	neigh = __neigh_lookup(&nd_tbl, &msg->target, skb->dev, 1);
	if (!neigh)
		return;

	/*
	 *	We have finally decided to accept it.
	 */

	neigh_update(neigh, lladdr, NUD_STALE,
		     NEIGH_UPDATE_F_WEAK_OVERRIDE|
		     NEIGH_UPDATE_F_OVERRIDE|
		     (on_link ? 0 : (NEIGH_UPDATE_F_OVERRIDE_ISROUTER|
				     NEIGH_UPDATE_F_ISROUTER))
		     );

	nrt = ip6_rt_copy(rt, &msg->dest);
	if (!nrt)
		goto out;

	nrt->rt6i_flags = RTF_GATEWAY|RTF_UP|RTF_DYNAMIC|RTF_CACHE;
	if (on_link)
		nrt->rt6i_flags &= ~RTF_GATEWAY;

	nrt->rt6i_gateway = *(struct in6_addr *)neigh->primary_key;

	if (ip6_ins_rt(nrt))
		goto out;

	netevent.old = &rt->dst;
	netevent.new = &nrt->dst;
	netevent.daddr = &msg->dest;
	netevent.neigh = neigh;
	call_netevent_notifiers(NETEVENT_REDIRECT, &netevent);

	if (rt->rt6i_flags & RTF_CACHE) {
		rt = (struct rt6_info *) dst_clone(&rt->dst);
		ip6_del_rt(rt);
	}

out:
	neigh_release(neigh);
}

/*
 *	Misc support functions
 */

static struct rt6_info *ip6_rt_copy(struct rt6_info *ort,
				    const struct in6_addr *dest)
{
	struct net *net = dev_net(ort->dst.dev);
	struct rt6_info *rt = ip6_dst_alloc(net, ort->dst.dev, 0,
					    ort->rt6i_table);

	if (rt) {
		rt->dst.input = ort->dst.input;
		rt->dst.output = ort->dst.output;
		rt->dst.flags |= DST_HOST;

		rt->rt6i_dst.addr = *dest;
		rt->rt6i_dst.plen = 128;
		dst_copy_metrics(&rt->dst, &ort->dst);
		rt->dst.error = ort->dst.error;
		rt->rt6i_idev = ort->rt6i_idev;
		if (rt->rt6i_idev)
			in6_dev_hold(rt->rt6i_idev);
		rt->dst.lastuse = jiffies;

		if (ort->rt6i_flags & RTF_GATEWAY)
			rt->rt6i_gateway = ort->rt6i_gateway;
		else
			rt->rt6i_gateway = *dest;
		rt->rt6i_flags = ort->rt6i_flags;
		rt6_set_from(rt, ort);
		rt->rt6i_metric = 0;

#ifdef CONFIG_IPV6_SUBTREES
		memcpy(&rt->rt6i_src, &ort->rt6i_src, sizeof(struct rt6key));
#endif
		memcpy(&rt->rt6i_prefsrc, &ort->rt6i_prefsrc, sizeof(struct rt6key));
		rt->rt6i_table = ort->rt6i_table;
	}
	return rt;
}

#ifdef CONFIG_IPV6_ROUTE_INFO
static struct rt6_info *rt6_get_route_info(struct net *net,
					   const struct in6_addr *prefix, int prefixlen,
					   const struct in6_addr *gwaddr, int ifindex)
{
	struct fib6_node *fn;
	struct rt6_info *rt = NULL;
	struct fib6_table *table;

	table = fib6_get_table(net, RT6_TABLE_INFO);
	if (!table)
		return NULL;

	read_lock_bh(&table->tb6_lock);
	fn = fib6_locate(&table->tb6_root, prefix ,prefixlen, NULL, 0);
	if (!fn)
		goto out;

	for (rt = fn->leaf; rt; rt = rt->dst.rt6_next) {
		if (rt->dst.dev->ifindex != ifindex)
			continue;
		if ((rt->rt6i_flags & (RTF_ROUTEINFO|RTF_GATEWAY)) != (RTF_ROUTEINFO|RTF_GATEWAY))
			continue;
		if (!ipv6_addr_equal(&rt->rt6i_gateway, gwaddr))
			continue;
		dst_hold(&rt->dst);
		break;
	}
out:
	read_unlock_bh(&table->tb6_lock);
	return rt;
}

static struct rt6_info *rt6_add_route_info(struct net *net,
					   const struct in6_addr *prefix, int prefixlen,
					   const struct in6_addr *gwaddr, int ifindex,
					   unsigned int pref)
{
	struct fib6_config cfg = {
		.fc_table	= RT6_TABLE_INFO,
		.fc_metric	= IP6_RT_PRIO_USER,
		.fc_ifindex	= ifindex,
		.fc_dst_len	= prefixlen,
		.fc_flags	= RTF_GATEWAY | RTF_ADDRCONF | RTF_ROUTEINFO |
				  RTF_UP | RTF_PREF(pref),
		.fc_nlinfo.portid = 0,
		.fc_nlinfo.nlh = NULL,
		.fc_nlinfo.nl_net = net,
	};

	cfg.fc_dst = *prefix;
	cfg.fc_gateway = *gwaddr;

	/* We should treat it as a default route if prefix length is 0. */
	if (!prefixlen)
		cfg.fc_flags |= RTF_DEFAULT;

	ip6_route_add(&cfg);

	return rt6_get_route_info(net, prefix, prefixlen, gwaddr, ifindex);
}
#endif

struct rt6_info *rt6_get_dflt_router(const struct in6_addr *addr, struct net_device *dev)
{
	struct rt6_info *rt;
	struct fib6_table *table;

	table = fib6_get_table(dev_net(dev), RT6_TABLE_DFLT);
	if (!table)
		return NULL;

	read_lock_bh(&table->tb6_lock);
	for (rt = table->tb6_root.leaf; rt; rt=rt->dst.rt6_next) {
		if (dev == rt->dst.dev &&
		    ((rt->rt6i_flags & (RTF_ADDRCONF | RTF_DEFAULT)) == (RTF_ADDRCONF | RTF_DEFAULT)) &&
		    ipv6_addr_equal(&rt->rt6i_gateway, addr))
			break;
	}
	if (rt)
		dst_hold(&rt->dst);
	read_unlock_bh(&table->tb6_lock);
	return rt;
}

struct rt6_info *rt6_add_dflt_router(const struct in6_addr *gwaddr,
				     struct net_device *dev,
				     unsigned int pref)
{
	struct fib6_config cfg = {
		.fc_table	= RT6_TABLE_DFLT,
		.fc_metric	= IP6_RT_PRIO_USER,
		.fc_ifindex	= dev->ifindex,
		.fc_flags	= RTF_GATEWAY | RTF_ADDRCONF | RTF_DEFAULT |
				  RTF_UP | RTF_EXPIRES | RTF_PREF(pref),
		.fc_nlinfo.portid = 0,
		.fc_nlinfo.nlh = NULL,
		.fc_nlinfo.nl_net = dev_net(dev),
	};

	cfg.fc_gateway = *gwaddr;

	ip6_route_add(&cfg);

	return rt6_get_dflt_router(gwaddr, dev);
}

void rt6_purge_dflt_routers(struct net *net)
{
	struct rt6_info *rt;
	struct fib6_table *table;

	/* NOTE: Keep consistent with rt6_get_dflt_router */
	table = fib6_get_table(net, RT6_TABLE_DFLT);
	if (!table)
		return;

restart:
	read_lock_bh(&table->tb6_lock);
	for (rt = table->tb6_root.leaf; rt; rt = rt->dst.rt6_next) {
		if (rt->rt6i_flags & (RTF_DEFAULT | RTF_ADDRCONF) &&
		    (!rt->rt6i_idev || rt->rt6i_idev->cnf.accept_ra != 2)) {
			dst_hold(&rt->dst);
			read_unlock_bh(&table->tb6_lock);
			ip6_del_rt(rt);
			goto restart;
		}
	}
	read_unlock_bh(&table->tb6_lock);
}

static void rtmsg_to_fib6_config(struct net *net,
				 struct in6_rtmsg *rtmsg,
				 struct fib6_config *cfg)
{
	memset(cfg, 0, sizeof(*cfg));

	cfg->fc_table = RT6_TABLE_MAIN;
	cfg->fc_ifindex = rtmsg->rtmsg_ifindex;
	cfg->fc_metric = rtmsg->rtmsg_metric;
	cfg->fc_expires = rtmsg->rtmsg_info;
	cfg->fc_dst_len = rtmsg->rtmsg_dst_len;
	cfg->fc_src_len = rtmsg->rtmsg_src_len;
	cfg->fc_flags = rtmsg->rtmsg_flags;

	cfg->fc_nlinfo.nl_net = net;

	cfg->fc_dst = rtmsg->rtmsg_dst;
	cfg->fc_src = rtmsg->rtmsg_src;
	cfg->fc_gateway = rtmsg->rtmsg_gateway;
}

int ipv6_route_ioctl(struct net *net, unsigned int cmd, void __user *arg)
{
	struct fib6_config cfg;
	struct in6_rtmsg rtmsg;
	int err;

	switch(cmd) {
	case SIOCADDRT:		/* Add a route */
	case SIOCDELRT:		/* Delete a route */
		if (!ns_capable(net->user_ns, CAP_NET_ADMIN))
			return -EPERM;
		err = copy_from_user(&rtmsg, arg,
				     sizeof(struct in6_rtmsg));
		if (err)
			return -EFAULT;

		rtmsg_to_fib6_config(net, &rtmsg, &cfg);

		rtnl_lock();
		switch (cmd) {
		case SIOCADDRT:
			err = ip6_route_add(&cfg);
			break;
		case SIOCDELRT:
			err = ip6_route_del(&cfg);
			break;
		default:
			err = -EINVAL;
		}
		rtnl_unlock();

		return err;
	}

	return -EINVAL;
}

/*
 *	Drop the packet on the floor
 */

static int ip6_pkt_drop(struct sk_buff *skb, u8 code, int ipstats_mib_noroutes)
{
	int type;
	struct dst_entry *dst = skb_dst(skb);
	switch (ipstats_mib_noroutes) {
	case IPSTATS_MIB_INNOROUTES:
		type = ipv6_addr_type(&ipv6_hdr(skb)->daddr);
		if (type == IPV6_ADDR_ANY) {
			IP6_INC_STATS(dev_net(dst->dev), ip6_dst_idev(dst),
				      IPSTATS_MIB_INADDRERRORS);
			break;
		}
		/* FALLTHROUGH */
	case IPSTATS_MIB_OUTNOROUTES:
		IP6_INC_STATS(dev_net(dst->dev), ip6_dst_idev(dst),
			      ipstats_mib_noroutes);
		break;
	}
	icmpv6_send(skb, ICMPV6_DEST_UNREACH, code, 0);
	kfree_skb(skb);
	return 0;
}

static int ip6_pkt_discard(struct sk_buff *skb)
{
	return ip6_pkt_drop(skb, ICMPV6_NOROUTE, IPSTATS_MIB_INNOROUTES);
}

static int ip6_pkt_discard_out(struct sk_buff *skb)
{
	skb->dev = skb_dst(skb)->dev;
	return ip6_pkt_drop(skb, ICMPV6_NOROUTE, IPSTATS_MIB_OUTNOROUTES);
}

static int ip6_pkt_prohibit(struct sk_buff *skb)
{
	return ip6_pkt_drop(skb, ICMPV6_ADM_PROHIBITED, IPSTATS_MIB_INNOROUTES);
}

static int ip6_pkt_prohibit_out(struct sk_buff *skb)
{
	skb->dev = skb_dst(skb)->dev;
	return ip6_pkt_drop(skb, ICMPV6_ADM_PROHIBITED, IPSTATS_MIB_OUTNOROUTES);
}

/*
 *	Allocate a dst for local (unicast / anycast) address.
 */

struct rt6_info *addrconf_dst_alloc(struct inet6_dev *idev,
				    const struct in6_addr *addr,
				    bool anycast)
{
	struct net *net = dev_net(idev->dev);
	struct rt6_info *rt = ip6_dst_alloc(net, net->loopback_dev,
					    DST_NOCOUNT, NULL);
	if (!rt)
		return ERR_PTR(-ENOMEM);

	in6_dev_hold(idev);

	rt->dst.flags |= DST_HOST;
	rt->dst.input = ip6_input;
	rt->dst.output = ip6_output;
	rt->rt6i_idev = idev;

	rt->rt6i_flags = RTF_UP | RTF_NONEXTHOP;
	if (anycast)
		rt->rt6i_flags |= RTF_ANYCAST;
	else
		rt->rt6i_flags |= RTF_LOCAL;

	rt->rt6i_gateway  = *addr;
	rt->rt6i_dst.addr = *addr;
	rt->rt6i_dst.plen = 128;
	rt->rt6i_table = fib6_get_table(net, RT6_TABLE_LOCAL);

	atomic_set(&rt->dst.__refcnt, 1);

	return rt;
}

int ip6_route_get_saddr(struct net *net,
			struct rt6_info *rt,
			const struct in6_addr *daddr,
			unsigned int prefs,
			struct in6_addr *saddr)
{
	struct inet6_dev *idev = ip6_dst_idev((struct dst_entry*)rt);
	int err = 0;
	if (rt->rt6i_prefsrc.plen)
		*saddr = rt->rt6i_prefsrc.addr;
	else
		err = ipv6_dev_get_saddr(net, idev ? idev->dev : NULL,
					 daddr, prefs, saddr);
	return err;
}

/* remove deleted ip from prefsrc entries */
struct arg_dev_net_ip {
	struct net_device *dev;
	struct net *net;
	struct in6_addr *addr;
};

static int fib6_remove_prefsrc(struct rt6_info *rt, void *arg)
{
	struct net_device *dev = ((struct arg_dev_net_ip *)arg)->dev;
	struct net *net = ((struct arg_dev_net_ip *)arg)->net;
	struct in6_addr *addr = ((struct arg_dev_net_ip *)arg)->addr;

	if (((void *)rt->dst.dev == dev || !dev) &&
	    rt != net->ipv6.ip6_null_entry &&
	    ipv6_addr_equal(addr, &rt->rt6i_prefsrc.addr)) {
		/* remove prefsrc entry */
		rt->rt6i_prefsrc.plen = 0;
	}
	return 0;
}

void rt6_remove_prefsrc(struct inet6_ifaddr *ifp)
{
	struct net *net = dev_net(ifp->idev->dev);
	struct arg_dev_net_ip adni = {
		.dev = ifp->idev->dev,
		.net = net,
		.addr = &ifp->addr,
	};
	fib6_clean_all(net, fib6_remove_prefsrc, 0, &adni);
}

struct arg_dev_net {
	struct net_device *dev;
	struct net *net;
};

static int fib6_ifdown(struct rt6_info *rt, void *arg)
{
	const struct arg_dev_net *adn = arg;
	const struct net_device *dev = adn->dev;

	if ((rt->dst.dev == dev || !dev) &&
	    rt != adn->net->ipv6.ip6_null_entry)
		return -1;

	return 0;
}

void rt6_ifdown(struct net *net, struct net_device *dev)
{
	struct arg_dev_net adn = {
		.dev = dev,
		.net = net,
	};

	fib6_clean_all(net, fib6_ifdown, 0, &adn);
	icmp6_clean_all(fib6_ifdown, &adn);
}

struct rt6_mtu_change_arg {
	struct net_device *dev;
	unsigned int mtu;
};

static int rt6_mtu_change_route(struct rt6_info *rt, void *p_arg)
{
	struct rt6_mtu_change_arg *arg = (struct rt6_mtu_change_arg *) p_arg;
	struct inet6_dev *idev;

	/* In IPv6 pmtu discovery is not optional,
	   so that RTAX_MTU lock cannot disable it.
	   We still use this lock to block changes
	   caused by addrconf/ndisc.
	*/

	idev = __in6_dev_get(arg->dev);
	if (!idev)
		return 0;

	/* For administrative MTU increase, there is no way to discover
	   IPv6 PMTU increase, so PMTU increase should be updated here.
	   Since RFC 1981 doesn't include administrative MTU increase
	   update PMTU increase is a MUST. (i.e. jumbo frame)
	 */
	/*
	   If new MTU is less than route PMTU, this new MTU will be the
	   lowest MTU in the path, update the route PMTU to reflect PMTU
	   decreases; if new MTU is greater than route PMTU, and the
	   old MTU is the lowest MTU in the path, update the route PMTU
	   to reflect the increase. In this case if the other nodes' MTU
	   also have the lowest MTU, TOO BIG MESSAGE will be lead to
	   PMTU discouvery.
	 */
	if (rt->dst.dev == arg->dev &&
	    !dst_metric_locked(&rt->dst, RTAX_MTU) &&
	    (dst_mtu(&rt->dst) >= arg->mtu ||
	     (dst_mtu(&rt->dst) < arg->mtu &&
	      dst_mtu(&rt->dst) == idev->cnf.mtu6))) {
		dst_metric_set(&rt->dst, RTAX_MTU, arg->mtu);
	}
	return 0;
}

void rt6_mtu_change(struct net_device *dev, unsigned int mtu)
{
	struct rt6_mtu_change_arg arg = {
		.dev = dev,
		.mtu = mtu,
	};

	fib6_clean_all(dev_net(dev), rt6_mtu_change_route, 0, &arg);
}

static const struct nla_policy rtm_ipv6_policy[RTA_MAX+1] = {
	[RTA_GATEWAY]           = { .len = sizeof(struct in6_addr) },
	[RTA_OIF]               = { .type = NLA_U32 },
	[RTA_IIF]		= { .type = NLA_U32 },
	[RTA_PRIORITY]          = { .type = NLA_U32 },
	[RTA_METRICS]           = { .type = NLA_NESTED },
	[RTA_MULTIPATH]		= { .len = sizeof(struct rtnexthop) },
};

static int rtm_to_fib6_config(struct sk_buff *skb, struct nlmsghdr *nlh,
			      struct fib6_config *cfg)
{
	struct rtmsg *rtm;
	struct nlattr *tb[RTA_MAX+1];
	int err;

	err = nlmsg_parse(nlh, sizeof(*rtm), tb, RTA_MAX, rtm_ipv6_policy);
	if (err < 0)
		goto errout;

	err = -EINVAL;
	rtm = nlmsg_data(nlh);
	memset(cfg, 0, sizeof(*cfg));

	cfg->fc_table = rtm->rtm_table;
	cfg->fc_dst_len = rtm->rtm_dst_len;
	cfg->fc_src_len = rtm->rtm_src_len;
	cfg->fc_flags = RTF_UP;
	cfg->fc_protocol = rtm->rtm_protocol;
	cfg->fc_type = rtm->rtm_type;

	if (rtm->rtm_type == RTN_UNREACHABLE ||
	    rtm->rtm_type == RTN_BLACKHOLE ||
	    rtm->rtm_type == RTN_PROHIBIT ||
	    rtm->rtm_type == RTN_THROW)
		cfg->fc_flags |= RTF_REJECT;

	if (rtm->rtm_type == RTN_LOCAL)
		cfg->fc_flags |= RTF_LOCAL;

	cfg->fc_nlinfo.portid = NETLINK_CB(skb).portid;
	cfg->fc_nlinfo.nlh = nlh;
	cfg->fc_nlinfo.nl_net = sock_net(skb->sk);

	if (tb[RTA_GATEWAY]) {
		nla_memcpy(&cfg->fc_gateway, tb[RTA_GATEWAY], 16);
		cfg->fc_flags |= RTF_GATEWAY;
	}

	if (tb[RTA_DST]) {
		int plen = (rtm->rtm_dst_len + 7) >> 3;

		if (nla_len(tb[RTA_DST]) < plen)
			goto errout;

		nla_memcpy(&cfg->fc_dst, tb[RTA_DST], plen);
	}

	if (tb[RTA_SRC]) {
		int plen = (rtm->rtm_src_len + 7) >> 3;

		if (nla_len(tb[RTA_SRC]) < plen)
			goto errout;

		nla_memcpy(&cfg->fc_src, tb[RTA_SRC], plen);
	}

	if (tb[RTA_PREFSRC])
		nla_memcpy(&cfg->fc_prefsrc, tb[RTA_PREFSRC], 16);

	if (tb[RTA_OIF])
		cfg->fc_ifindex = nla_get_u32(tb[RTA_OIF]);

	if (tb[RTA_PRIORITY])
		cfg->fc_metric = nla_get_u32(tb[RTA_PRIORITY]);

	if (tb[RTA_METRICS]) {
		cfg->fc_mx = nla_data(tb[RTA_METRICS]);
		cfg->fc_mx_len = nla_len(tb[RTA_METRICS]);
	}

	if (tb[RTA_TABLE])
		cfg->fc_table = nla_get_u32(tb[RTA_TABLE]);

	if (tb[RTA_MULTIPATH]) {
		cfg->fc_mp = nla_data(tb[RTA_MULTIPATH]);
		cfg->fc_mp_len = nla_len(tb[RTA_MULTIPATH]);
	}

	err = 0;
errout:
	return err;
}

static int ip6_route_multipath(struct fib6_config *cfg, int add)
{
	struct fib6_config r_cfg;
	struct rtnexthop *rtnh;
	int remaining;
	int attrlen;
	int err = 0, last_err = 0;

beginning:
	rtnh = (struct rtnexthop *)cfg->fc_mp;
	remaining = cfg->fc_mp_len;

	/* Parse a Multipath Entry */
	while (rtnh_ok(rtnh, remaining)) {
		memcpy(&r_cfg, cfg, sizeof(*cfg));
		if (rtnh->rtnh_ifindex)
			r_cfg.fc_ifindex = rtnh->rtnh_ifindex;

		attrlen = rtnh_attrlen(rtnh);
		if (attrlen > 0) {
			struct nlattr *nla, *attrs = rtnh_attrs(rtnh);

			nla = nla_find(attrs, attrlen, RTA_GATEWAY);
			if (nla) {
				nla_memcpy(&r_cfg.fc_gateway, nla, 16);
				r_cfg.fc_flags |= RTF_GATEWAY;
			}
		}
		err = add ? ip6_route_add(&r_cfg) : ip6_route_del(&r_cfg);
		if (err) {
			last_err = err;
			/* If we are trying to remove a route, do not stop the
			 * loop when ip6_route_del() fails (because next hop is
			 * already gone), we should try to remove all next hops.
			 */
			if (add) {
				/* If add fails, we should try to delete all
				 * next hops that have been already added.
				 */
				add = 0;
				goto beginning;
			}
		}
		/* Because each route is added like a single route we remove
		 * this flag after the first nexthop (if there is a collision,
		 * we have already fail to add the first nexthop:
		 * fib6_add_rt2node() has reject it).
		 */
		cfg->fc_nlinfo.nlh->nlmsg_flags &= ~NLM_F_EXCL;
		rtnh = rtnh_next(rtnh, &remaining);
	}

	return last_err;
}

static int inet6_rtm_delroute(struct sk_buff *skb, struct nlmsghdr* nlh)
{
	struct fib6_config cfg;
	int err;

	err = rtm_to_fib6_config(skb, nlh, &cfg);
	if (err < 0)
		return err;

	if (cfg.fc_mp)
		return ip6_route_multipath(&cfg, 0);
	else
		return ip6_route_del(&cfg);
}

static int inet6_rtm_newroute(struct sk_buff *skb, struct nlmsghdr* nlh)
{
	struct fib6_config cfg;
	int err;

	err = rtm_to_fib6_config(skb, nlh, &cfg);
	if (err < 0)
		return err;

	if (cfg.fc_mp)
		return ip6_route_multipath(&cfg, 1);
	else
		return ip6_route_add(&cfg);
}

static inline size_t rt6_nlmsg_size(void)
{
	return NLMSG_ALIGN(sizeof(struct rtmsg))
	       + nla_total_size(16) /* RTA_SRC */
	       + nla_total_size(16) /* RTA_DST */
	       + nla_total_size(16) /* RTA_GATEWAY */
	       + nla_total_size(16) /* RTA_PREFSRC */
	       + nla_total_size(4) /* RTA_TABLE */
	       + nla_total_size(4) /* RTA_IIF */
	       + nla_total_size(4) /* RTA_OIF */
	       + nla_total_size(4) /* RTA_PRIORITY */
	       + RTAX_MAX * nla_total_size(4) /* RTA_METRICS */
	       + nla_total_size(sizeof(struct rta_cacheinfo));
}

static int rt6_fill_node(struct net *net,
			 struct sk_buff *skb, struct rt6_info *rt,
			 struct in6_addr *dst, struct in6_addr *src,
			 int iif, int type, u32 portid, u32 seq,
			 int prefix, int nowait, unsigned int flags)
{
	struct rtmsg *rtm;
	struct nlmsghdr *nlh;
	long expires;
	u32 table;

	if (prefix) {	/* user wants prefix routes only */
		if (!(rt->rt6i_flags & RTF_PREFIX_RT)) {
			/* success since this is not a prefix route */
			return 1;
		}
	}

	nlh = nlmsg_put(skb, portid, seq, type, sizeof(*rtm), flags);
	if (!nlh)
		return -EMSGSIZE;

	rtm = nlmsg_data(nlh);
	rtm->rtm_family = AF_INET6;
	rtm->rtm_dst_len = rt->rt6i_dst.plen;
	rtm->rtm_src_len = rt->rt6i_src.plen;
	rtm->rtm_tos = 0;
	if (rt->rt6i_table)
		table = rt->rt6i_table->tb6_id;
	else
		table = RT6_TABLE_UNSPEC;
	rtm->rtm_table = table;
	if (nla_put_u32(skb, RTA_TABLE, table))
		goto nla_put_failure;
	if (rt->rt6i_flags & RTF_REJECT) {
		switch (rt->dst.error) {
		case -EINVAL:
			rtm->rtm_type = RTN_BLACKHOLE;
			break;
		case -EACCES:
			rtm->rtm_type = RTN_PROHIBIT;
			break;
		case -EAGAIN:
			rtm->rtm_type = RTN_THROW;
			break;
		default:
			rtm->rtm_type = RTN_UNREACHABLE;
			break;
		}
	}
	else if (rt->rt6i_flags & RTF_LOCAL)
		rtm->rtm_type = RTN_LOCAL;
	else if (rt->dst.dev && (rt->dst.dev->flags & IFF_LOOPBACK))
		rtm->rtm_type = RTN_LOCAL;
	else
		rtm->rtm_type = RTN_UNICAST;
	rtm->rtm_flags = 0;
	rtm->rtm_scope = RT_SCOPE_UNIVERSE;
	rtm->rtm_protocol = rt->rt6i_protocol;
	if (rt->rt6i_flags & RTF_DYNAMIC)
		rtm->rtm_protocol = RTPROT_REDIRECT;
	else if (rt->rt6i_flags & RTF_ADDRCONF) {
		if (rt->rt6i_flags & (RTF_DEFAULT | RTF_ROUTEINFO))
			rtm->rtm_protocol = RTPROT_RA;
		else
			rtm->rtm_protocol = RTPROT_KERNEL;
	}

	if (rt->rt6i_flags & RTF_CACHE)
		rtm->rtm_flags |= RTM_F_CLONED;

	if (dst) {
		if (nla_put(skb, RTA_DST, 16, dst))
			goto nla_put_failure;
		rtm->rtm_dst_len = 128;
	} else if (rtm->rtm_dst_len)
		if (nla_put(skb, RTA_DST, 16, &rt->rt6i_dst.addr))
			goto nla_put_failure;
#ifdef CONFIG_IPV6_SUBTREES
	if (src) {
		if (nla_put(skb, RTA_SRC, 16, src))
			goto nla_put_failure;
		rtm->rtm_src_len = 128;
	} else if (rtm->rtm_src_len &&
		   nla_put(skb, RTA_SRC, 16, &rt->rt6i_src.addr))
		goto nla_put_failure;
#endif
	if (iif) {
#ifdef CONFIG_IPV6_MROUTE
		if (ipv6_addr_is_multicast(&rt->rt6i_dst.addr)) {
			int err = ip6mr_get_route(net, skb, rtm, nowait);
			if (err <= 0) {
				if (!nowait) {
					if (err == 0)
						return 0;
					goto nla_put_failure;
				} else {
					if (err == -EMSGSIZE)
						goto nla_put_failure;
				}
			}
		} else
#endif
			if (nla_put_u32(skb, RTA_IIF, iif))
				goto nla_put_failure;
	} else if (dst) {
		struct in6_addr saddr_buf;
		if (ip6_route_get_saddr(net, rt, dst, 0, &saddr_buf) == 0 &&
		    nla_put(skb, RTA_PREFSRC, 16, &saddr_buf))
			goto nla_put_failure;
	}

	if (rt->rt6i_prefsrc.plen) {
		struct in6_addr saddr_buf;
		saddr_buf = rt->rt6i_prefsrc.addr;
		if (nla_put(skb, RTA_PREFSRC, 16, &saddr_buf))
			goto nla_put_failure;
	}

	if (rtnetlink_put_metrics(skb, dst_metrics_ptr(&rt->dst)) < 0)
		goto nla_put_failure;

	if (rt->rt6i_flags & RTF_GATEWAY) {
		if (nla_put(skb, RTA_GATEWAY, 16, &rt->rt6i_gateway) < 0)
			goto nla_put_failure;
	}

	if (rt->dst.dev &&
	    nla_put_u32(skb, RTA_OIF, rt->dst.dev->ifindex))
		goto nla_put_failure;
	if (nla_put_u32(skb, RTA_PRIORITY, rt->rt6i_metric))
		goto nla_put_failure;

	expires = (rt->rt6i_flags & RTF_EXPIRES) ? rt->dst.expires - jiffies : 0;

	if (rtnl_put_cacheinfo(skb, &rt->dst, 0, expires, rt->dst.error) < 0)
		goto nla_put_failure;

	return nlmsg_end(skb, nlh);

nla_put_failure:
	nlmsg_cancel(skb, nlh);
	return -EMSGSIZE;
}

int rt6_dump_route(struct rt6_info *rt, void *p_arg)
{
	struct rt6_rtnl_dump_arg *arg = (struct rt6_rtnl_dump_arg *) p_arg;
	int prefix;

	if (nlmsg_len(arg->cb->nlh) >= sizeof(struct rtmsg)) {
		struct rtmsg *rtm = nlmsg_data(arg->cb->nlh);
		prefix = (rtm->rtm_flags & RTM_F_PREFIX) != 0;
	} else
		prefix = 0;

	return rt6_fill_node(arg->net,
		     arg->skb, rt, NULL, NULL, 0, RTM_NEWROUTE,
		     NETLINK_CB(arg->cb->skb).portid, arg->cb->nlh->nlmsg_seq,
		     prefix, 0, NLM_F_MULTI);
}

static int inet6_rtm_getroute(struct sk_buff *in_skb, struct nlmsghdr* nlh)
{
	struct net *net = sock_net(in_skb->sk);
	struct nlattr *tb[RTA_MAX+1];
	struct rt6_info *rt;
	struct sk_buff *skb;
	struct rtmsg *rtm;
	struct flowi6 fl6;
	int err, iif = 0, oif = 0;

	err = nlmsg_parse(nlh, sizeof(*rtm), tb, RTA_MAX, rtm_ipv6_policy);
	if (err < 0)
		goto errout;

	err = -EINVAL;
	memset(&fl6, 0, sizeof(fl6));

	if (tb[RTA_SRC]) {
		if (nla_len(tb[RTA_SRC]) < sizeof(struct in6_addr))
			goto errout;

		fl6.saddr = *(struct in6_addr *)nla_data(tb[RTA_SRC]);
	}

	if (tb[RTA_DST]) {
		if (nla_len(tb[RTA_DST]) < sizeof(struct in6_addr))
			goto errout;

		fl6.daddr = *(struct in6_addr *)nla_data(tb[RTA_DST]);
	}

	if (tb[RTA_IIF])
		iif = nla_get_u32(tb[RTA_IIF]);

	if (tb[RTA_OIF])
		oif = nla_get_u32(tb[RTA_OIF]);

	if (iif) {
		struct net_device *dev;
		int flags = 0;

		dev = __dev_get_by_index(net, iif);
		if (!dev) {
			err = -ENODEV;
			goto errout;
		}

		fl6.flowi6_iif = iif;

		if (!ipv6_addr_any(&fl6.saddr))
			flags |= RT6_LOOKUP_F_HAS_SADDR;

		rt = (struct rt6_info *)ip6_route_input_lookup(net, dev, &fl6,
							       flags);
	} else {
		fl6.flowi6_oif = oif;

		rt = (struct rt6_info *)ip6_route_output(net, NULL, &fl6);
	}

	skb = alloc_skb(NLMSG_GOODSIZE, GFP_KERNEL);
	if (!skb) {
		ip6_rt_put(rt);
		err = -ENOBUFS;
		goto errout;
	}

	/* Reserve room for dummy headers, this skb can pass
	   through good chunk of routing engine.
	 */
	skb_reset_mac_header(skb);
	skb_reserve(skb, MAX_HEADER + sizeof(struct ipv6hdr));

	skb_dst_set(skb, &rt->dst);

	err = rt6_fill_node(net, skb, rt, &fl6.daddr, &fl6.saddr, iif,
			    RTM_NEWROUTE, NETLINK_CB(in_skb).portid,
			    nlh->nlmsg_seq, 0, 0, 0);
	if (err < 0) {
		kfree_skb(skb);
		goto errout;
	}

	err = rtnl_unicast(skb, net, NETLINK_CB(in_skb).portid);
errout:
	return err;
}

void inet6_rt_notify(int event, struct rt6_info *rt, struct nl_info *info)
{
	struct sk_buff *skb;
	struct net *net = info->nl_net;
	u32 seq;
	int err;

	err = -ENOBUFS;
	seq = info->nlh ? info->nlh->nlmsg_seq : 0;

	skb = nlmsg_new(rt6_nlmsg_size(), gfp_any());
	if (!skb)
		goto errout;

	err = rt6_fill_node(net, skb, rt, NULL, NULL, 0,
				event, info->portid, seq, 0, 0, 0);
	if (err < 0) {
		/* -EMSGSIZE implies BUG in rt6_nlmsg_size() */
		WARN_ON(err == -EMSGSIZE);
		kfree_skb(skb);
		goto errout;
	}
	rtnl_notify(skb, net, info->portid, RTNLGRP_IPV6_ROUTE,
		    info->nlh, gfp_any());
	return;
errout:
	if (err < 0)
		rtnl_set_sk_err(net, RTNLGRP_IPV6_ROUTE, err);
}

static int ip6_route_dev_notify(struct notifier_block *this,
				unsigned long event, void *ptr)
{
	struct net_device *dev = netdev_notifier_info_to_dev(ptr);
	struct net *net = dev_net(dev);

	if (event == NETDEV_REGISTER && (dev->flags & IFF_LOOPBACK)) {
		net->ipv6.ip6_null_entry->dst.dev = dev;
		net->ipv6.ip6_null_entry->rt6i_idev = in6_dev_get(dev);
#ifdef CONFIG_IPV6_MULTIPLE_TABLES
		net->ipv6.ip6_prohibit_entry->dst.dev = dev;
		net->ipv6.ip6_prohibit_entry->rt6i_idev = in6_dev_get(dev);
		net->ipv6.ip6_blk_hole_entry->dst.dev = dev;
		net->ipv6.ip6_blk_hole_entry->rt6i_idev = in6_dev_get(dev);
#endif
	}

	return NOTIFY_OK;
}

/*
 *	/proc
 */

#ifdef CONFIG_PROC_FS

static const struct file_operations ipv6_route_proc_fops = {
	.owner		= THIS_MODULE,
	.open		= ipv6_route_open,
	.read		= seq_read,
	.llseek		= seq_lseek,
	.release	= seq_release_net,
};

static int rt6_stats_seq_show(struct seq_file *seq, void *v)
{
	struct net *net = (struct net *)seq->private;
	seq_printf(seq, "%04x %04x %04x %04x %04x %04x %04x\n",
		   net->ipv6.rt6_stats->fib_nodes,
		   net->ipv6.rt6_stats->fib_route_nodes,
		   net->ipv6.rt6_stats->fib_rt_alloc,
		   net->ipv6.rt6_stats->fib_rt_entries,
		   net->ipv6.rt6_stats->fib_rt_cache,
		   dst_entries_get_slow(&net->ipv6.ip6_dst_ops),
		   net->ipv6.rt6_stats->fib_discarded_routes);

	return 0;
}

static int rt6_stats_seq_open(struct inode *inode, struct file *file)
{
	return single_open_net(inode, file, rt6_stats_seq_show);
}

static const struct file_operations rt6_stats_seq_fops = {
	.owner	 = THIS_MODULE,
	.open	 = rt6_stats_seq_open,
	.read	 = seq_read,
	.llseek	 = seq_lseek,
	.release = single_release_net,
};
#endif	/* CONFIG_PROC_FS */

#ifdef CONFIG_SYSCTL

static
int ipv6_sysctl_rtcache_flush(struct ctl_table *ctl, int write,
			      void __user *buffer, size_t *lenp, loff_t *ppos)
{
	struct net *net;
	int delay;
	if (!write)
		return -EINVAL;

	net = (struct net *)ctl->extra1;
	delay = net->ipv6.sysctl.flush_delay;
	proc_dointvec(ctl, write, buffer, lenp, ppos);
	fib6_run_gc(delay <= 0 ? 0 : (unsigned long)delay, net, delay > 0);
	return 0;
}

struct ctl_table ipv6_route_table_template[] = {
	{
		.procname	=	"flush",
		.data		=	&init_net.ipv6.sysctl.flush_delay,
		.maxlen		=	sizeof(int),
		.mode		=	0200,
		.proc_handler	=	ipv6_sysctl_rtcache_flush
	},
	{
		.procname	=	"gc_thresh",
		.data		=	&ip6_dst_ops_template.gc_thresh,
		.maxlen		=	sizeof(int),
		.mode		=	0644,
		.proc_handler	=	proc_dointvec,
	},
	{
		.procname	=	"max_size",
		.data		=	&init_net.ipv6.sysctl.ip6_rt_max_size,
		.maxlen		=	sizeof(int),
		.mode		=	0644,
		.proc_handler	=	proc_dointvec,
	},
	{
		.procname	=	"gc_min_interval",
		.data		=	&init_net.ipv6.sysctl.ip6_rt_gc_min_interval,
		.maxlen		=	sizeof(int),
		.mode		=	0644,
		.proc_handler	=	proc_dointvec_jiffies,
	},
	{
		.procname	=	"gc_timeout",
		.data		=	&init_net.ipv6.sysctl.ip6_rt_gc_timeout,
		.maxlen		=	sizeof(int),
		.mode		=	0644,
		.proc_handler	=	proc_dointvec_jiffies,
	},
	{
		.procname	=	"gc_interval",
		.data		=	&init_net.ipv6.sysctl.ip6_rt_gc_interval,
		.maxlen		=	sizeof(int),
		.mode		=	0644,
		.proc_handler	=	proc_dointvec_jiffies,
	},
	{
		.procname	=	"gc_elasticity",
		.data		=	&init_net.ipv6.sysctl.ip6_rt_gc_elasticity,
		.maxlen		=	sizeof(int),
		.mode		=	0644,
		.proc_handler	=	proc_dointvec,
	},
	{
		.procname	=	"mtu_expires",
		.data		=	&init_net.ipv6.sysctl.ip6_rt_mtu_expires,
		.maxlen		=	sizeof(int),
		.mode		=	0644,
		.proc_handler	=	proc_dointvec_jiffies,
	},
	{
		.procname	=	"min_adv_mss",
		.data		=	&init_net.ipv6.sysctl.ip6_rt_min_advmss,
		.maxlen		=	sizeof(int),
		.mode		=	0644,
		.proc_handler	=	proc_dointvec,
	},
	{
		.procname	=	"gc_min_interval_ms",
		.data		=	&init_net.ipv6.sysctl.ip6_rt_gc_min_interval,
		.maxlen		=	sizeof(int),
		.mode		=	0644,
		.proc_handler	=	proc_dointvec_ms_jiffies,
	},
	{ }
};

struct ctl_table * __net_init ipv6_route_sysctl_init(struct net *net)
{
	struct ctl_table *table;

	table = kmemdup(ipv6_route_table_template,
			sizeof(ipv6_route_table_template),
			GFP_KERNEL);

	if (table) {
		table[0].data = &net->ipv6.sysctl.flush_delay;
		table[0].extra1 = net;
		table[1].data = &net->ipv6.ip6_dst_ops.gc_thresh;
		table[2].data = &net->ipv6.sysctl.ip6_rt_max_size;
		table[3].data = &net->ipv6.sysctl.ip6_rt_gc_min_interval;
		table[4].data = &net->ipv6.sysctl.ip6_rt_gc_timeout;
		table[5].data = &net->ipv6.sysctl.ip6_rt_gc_interval;
		table[6].data = &net->ipv6.sysctl.ip6_rt_gc_elasticity;
		table[7].data = &net->ipv6.sysctl.ip6_rt_mtu_expires;
		table[8].data = &net->ipv6.sysctl.ip6_rt_min_advmss;
		table[9].data = &net->ipv6.sysctl.ip6_rt_gc_min_interval;

		/* Don't export sysctls to unprivileged users */
		if (net->user_ns != &init_user_ns)
			table[0].procname = NULL;
	}

	return table;
}
#endif

static int __net_init ip6_route_net_init(struct net *net)
{
	int ret = -ENOMEM;

	memcpy(&net->ipv6.ip6_dst_ops, &ip6_dst_ops_template,
	       sizeof(net->ipv6.ip6_dst_ops));

	if (dst_entries_init(&net->ipv6.ip6_dst_ops) < 0)
		goto out_ip6_dst_ops;

	net->ipv6.ip6_null_entry = kmemdup(&ip6_null_entry_template,
					   sizeof(*net->ipv6.ip6_null_entry),
					   GFP_KERNEL);
	if (!net->ipv6.ip6_null_entry)
		goto out_ip6_dst_entries;
	net->ipv6.ip6_null_entry->dst.path =
		(struct dst_entry *)net->ipv6.ip6_null_entry;
	net->ipv6.ip6_null_entry->dst.ops = &net->ipv6.ip6_dst_ops;
	dst_init_metrics(&net->ipv6.ip6_null_entry->dst,
			 ip6_template_metrics, true);

#ifdef CONFIG_IPV6_MULTIPLE_TABLES
	net->ipv6.ip6_prohibit_entry = kmemdup(&ip6_prohibit_entry_template,
					       sizeof(*net->ipv6.ip6_prohibit_entry),
					       GFP_KERNEL);
	if (!net->ipv6.ip6_prohibit_entry)
		goto out_ip6_null_entry;
	net->ipv6.ip6_prohibit_entry->dst.path =
		(struct dst_entry *)net->ipv6.ip6_prohibit_entry;
	net->ipv6.ip6_prohibit_entry->dst.ops = &net->ipv6.ip6_dst_ops;
	dst_init_metrics(&net->ipv6.ip6_prohibit_entry->dst,
			 ip6_template_metrics, true);

	net->ipv6.ip6_blk_hole_entry = kmemdup(&ip6_blk_hole_entry_template,
					       sizeof(*net->ipv6.ip6_blk_hole_entry),
					       GFP_KERNEL);
	if (!net->ipv6.ip6_blk_hole_entry)
		goto out_ip6_prohibit_entry;
	net->ipv6.ip6_blk_hole_entry->dst.path =
		(struct dst_entry *)net->ipv6.ip6_blk_hole_entry;
	net->ipv6.ip6_blk_hole_entry->dst.ops = &net->ipv6.ip6_dst_ops;
	dst_init_metrics(&net->ipv6.ip6_blk_hole_entry->dst,
			 ip6_template_metrics, true);
#endif

	net->ipv6.sysctl.flush_delay = 0;
	net->ipv6.sysctl.ip6_rt_max_size = 4096;
	net->ipv6.sysctl.ip6_rt_gc_min_interval = HZ / 2;
	net->ipv6.sysctl.ip6_rt_gc_timeout = 60*HZ;
	net->ipv6.sysctl.ip6_rt_gc_interval = 30*HZ;
	net->ipv6.sysctl.ip6_rt_gc_elasticity = 9;
	net->ipv6.sysctl.ip6_rt_mtu_expires = 10*60*HZ;
	net->ipv6.sysctl.ip6_rt_min_advmss = IPV6_MIN_MTU - 20 - 40;

	net->ipv6.ip6_rt_gc_expire = 30*HZ;

	ret = 0;
out:
	return ret;

#ifdef CONFIG_IPV6_MULTIPLE_TABLES
out_ip6_prohibit_entry:
	kfree(net->ipv6.ip6_prohibit_entry);
out_ip6_null_entry:
	kfree(net->ipv6.ip6_null_entry);
#endif
out_ip6_dst_entries:
	dst_entries_destroy(&net->ipv6.ip6_dst_ops);
out_ip6_dst_ops:
	goto out;
}

static void __net_exit ip6_route_net_exit(struct net *net)
{
	kfree(net->ipv6.ip6_null_entry);
#ifdef CONFIG_IPV6_MULTIPLE_TABLES
	kfree(net->ipv6.ip6_prohibit_entry);
	kfree(net->ipv6.ip6_blk_hole_entry);
#endif
	dst_entries_destroy(&net->ipv6.ip6_dst_ops);
}

static int __net_init ip6_route_net_init_late(struct net *net)
{
#ifdef CONFIG_PROC_FS
	proc_create("ipv6_route", 0, net->proc_net, &ipv6_route_proc_fops);
	proc_create("rt6_stats", S_IRUGO, net->proc_net, &rt6_stats_seq_fops);
#endif
	return 0;
}

static void __net_exit ip6_route_net_exit_late(struct net *net)
{
#ifdef CONFIG_PROC_FS
	remove_proc_entry("ipv6_route", net->proc_net);
	remove_proc_entry("rt6_stats", net->proc_net);
#endif
}

static struct pernet_operations ip6_route_net_ops = {
	.init = ip6_route_net_init,
	.exit = ip6_route_net_exit,
};

static int __net_init ipv6_inetpeer_init(struct net *net)
{
	struct inet_peer_base *bp = kmalloc(sizeof(*bp), GFP_KERNEL);

	if (!bp)
		return -ENOMEM;
	inet_peer_base_init(bp);
	net->ipv6.peers = bp;
	return 0;
}

static void __net_exit ipv6_inetpeer_exit(struct net *net)
{
	struct inet_peer_base *bp = net->ipv6.peers;

	net->ipv6.peers = NULL;
	inetpeer_invalidate_tree(bp);
	kfree(bp);
}

static struct pernet_operations ipv6_inetpeer_ops = {
	.init	=	ipv6_inetpeer_init,
	.exit	=	ipv6_inetpeer_exit,
};

static struct pernet_operations ip6_route_net_late_ops = {
	.init = ip6_route_net_init_late,
	.exit = ip6_route_net_exit_late,
};

static struct notifier_block ip6_route_dev_notifier = {
	.notifier_call = ip6_route_dev_notify,
	.priority = 0,
};

int __init ip6_route_init(void)
{
	int ret;

	ret = -ENOMEM;
	ip6_dst_ops_template.kmem_cachep =
		kmem_cache_create("ip6_dst_cache", sizeof(struct rt6_info), 0,
				  SLAB_HWCACHE_ALIGN, NULL);
	if (!ip6_dst_ops_template.kmem_cachep)
		goto out;

	ret = dst_entries_init(&ip6_dst_blackhole_ops);
	if (ret)
		goto out_kmem_cache;

	ret = register_pernet_subsys(&ipv6_inetpeer_ops);
	if (ret)
		goto out_dst_entries;

	ret = register_pernet_subsys(&ip6_route_net_ops);
	if (ret)
		goto out_register_inetpeer;

	ip6_dst_blackhole_ops.kmem_cachep = ip6_dst_ops_template.kmem_cachep;

	/* Registering of the loopback is done before this portion of code,
	 * the loopback reference in rt6_info will not be taken, do it
	 * manually for init_net */
	init_net.ipv6.ip6_null_entry->dst.dev = init_net.loopback_dev;
	init_net.ipv6.ip6_null_entry->rt6i_idev = in6_dev_get(init_net.loopback_dev);
  #ifdef CONFIG_IPV6_MULTIPLE_TABLES
	init_net.ipv6.ip6_prohibit_entry->dst.dev = init_net.loopback_dev;
	init_net.ipv6.ip6_prohibit_entry->rt6i_idev = in6_dev_get(init_net.loopback_dev);
	init_net.ipv6.ip6_blk_hole_entry->dst.dev = init_net.loopback_dev;
	init_net.ipv6.ip6_blk_hole_entry->rt6i_idev = in6_dev_get(init_net.loopback_dev);
  #endif
	ret = fib6_init();
	if (ret)
		goto out_register_subsys;

	ret = xfrm6_init();
	if (ret)
		goto out_fib6_init;

	ret = fib6_rules_init();
	if (ret)
		goto xfrm6_init;

	ret = register_pernet_subsys(&ip6_route_net_late_ops);
	if (ret)
		goto fib6_rules_init;

	ret = -ENOBUFS;
	if (__rtnl_register(PF_INET6, RTM_NEWROUTE, inet6_rtm_newroute, NULL, NULL) ||
	    __rtnl_register(PF_INET6, RTM_DELROUTE, inet6_rtm_delroute, NULL, NULL) ||
	    __rtnl_register(PF_INET6, RTM_GETROUTE, inet6_rtm_getroute, NULL, NULL))
		goto out_register_late_subsys;

	ret = register_netdevice_notifier(&ip6_route_dev_notifier);
	if (ret)
		goto out_register_late_subsys;

out:
	return ret;

out_register_late_subsys:
	unregister_pernet_subsys(&ip6_route_net_late_ops);
fib6_rules_init:
	fib6_rules_cleanup();
xfrm6_init:
	xfrm6_fini();
out_fib6_init:
	fib6_gc_cleanup();
out_register_subsys:
	unregister_pernet_subsys(&ip6_route_net_ops);
out_register_inetpeer:
	unregister_pernet_subsys(&ipv6_inetpeer_ops);
out_dst_entries:
	dst_entries_destroy(&ip6_dst_blackhole_ops);
out_kmem_cache:
	kmem_cache_destroy(ip6_dst_ops_template.kmem_cachep);
	goto out;
}

void ip6_route_cleanup(void)
{
	unregister_netdevice_notifier(&ip6_route_dev_notifier);
	unregister_pernet_subsys(&ip6_route_net_late_ops);
	fib6_rules_cleanup();
	xfrm6_fini();
	fib6_gc_cleanup();
	unregister_pernet_subsys(&ipv6_inetpeer_ops);
	unregister_pernet_subsys(&ip6_route_net_ops);
	dst_entries_destroy(&ip6_dst_blackhole_ops);
	kmem_cache_destroy(ip6_dst_ops_template.kmem_cachep);
}<|MERGE_RESOLUTION|>--- conflicted
+++ resolved
@@ -873,17 +873,9 @@
 	rt = ip6_rt_copy(ort, daddr);
 
 	if (rt) {
-<<<<<<< HEAD
-		if (!(rt->rt6i_flags & RTF_GATEWAY)) {
-			if (ort->rt6i_dst.plen != 128 &&
-			    ipv6_addr_equal(&ort->rt6i_dst.addr, daddr))
-				rt->rt6i_flags |= RTF_ANYCAST;
-		}
-=======
 		if (ort->rt6i_dst.plen != 128 &&
 		    ipv6_addr_equal(&ort->rt6i_dst.addr, daddr))
 			rt->rt6i_flags |= RTF_ANYCAST;
->>>>>>> d8ec26d7
 
 		rt->rt6i_flags |= RTF_CACHE;
 
