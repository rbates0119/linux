/* SPDX-License-Identifier: GPL-2.0 */
/*
 *  Shared Memory Communications over RDMA (SMC-R) and RoCE
 *
 *  CLC (connection layer control) handshake over initial TCP socket to
 *  prepare for RDMA traffic
 *
 *  Copyright IBM Corp. 2016
 *
 *  Author(s):  Ursula Braun <ubraun@linux.vnet.ibm.com>
 */

#ifndef _SMC_CLC_H
#define _SMC_CLC_H

#include <rdma/ib_verbs.h>

#include "smc.h"

#define SMC_CLC_PROPOSAL	0x01
#define SMC_CLC_ACCEPT		0x02
#define SMC_CLC_CONFIRM		0x03
#define SMC_CLC_DECLINE		0x04

#define SMC_CLC_V1		0x1		/* SMC version                */
#define SMC_TYPE_R		0		/* SMC-R only		      */
#define SMC_TYPE_D		1		/* SMC-D only		      */
#define SMC_TYPE_N		2		/* neither SMC-R nor SMC-D    */
#define SMC_TYPE_B		3		/* SMC-R and SMC-D	      */
#define CLC_WAIT_TIME		(6 * HZ)	/* max. wait time on clcsock  */
#define CLC_WAIT_TIME_SHORT	HZ		/* short wait time on clcsock */
#define SMC_CLC_DECL_MEM	0x01010000  /* insufficient memory resources  */
#define SMC_CLC_DECL_TIMEOUT_CL	0x02010000  /* timeout w4 QP confirm link     */
#define SMC_CLC_DECL_TIMEOUT_AL	0x02020000  /* timeout w4 QP add link	      */
#define SMC_CLC_DECL_CNFERR	0x03000000  /* configuration error            */
#define SMC_CLC_DECL_PEERNOSMC	0x03010000  /* peer did not indicate SMC      */
#define SMC_CLC_DECL_IPSEC	0x03020000  /* IPsec usage		      */
#define SMC_CLC_DECL_NOSMCDEV	0x03030000  /* no SMC device found (R or D)   */
#define SMC_CLC_DECL_NOSMCDDEV	0x03030001  /* no SMC-D device found	      */
#define SMC_CLC_DECL_NOSMCRDEV	0x03030002  /* no SMC-R device found	      */
#define SMC_CLC_DECL_SMCDNOTALK	0x03030003  /* SMC-D dev can't talk to peer   */
#define SMC_CLC_DECL_MODEUNSUPP	0x03040000  /* smc modes do not match (R or D)*/
#define SMC_CLC_DECL_RMBE_EC	0x03050000  /* peer has eyecatcher in RMBE    */
#define SMC_CLC_DECL_OPTUNSUPP	0x03060000  /* fastopen sockopt not supported */
#define SMC_CLC_DECL_DIFFPREFIX	0x03070000  /* IP prefix / subnet mismatch    */
#define SMC_CLC_DECL_GETVLANERR	0x03080000  /* err to get vlan id of ip device*/
#define SMC_CLC_DECL_ISMVLANERR	0x03090000  /* err to reg vlan id on ism dev  */
#define SMC_CLC_DECL_NOACTLINK	0x030a0000  /* no active smc-r link in lgr    */
#define SMC_CLC_DECL_NOSRVLINK	0x030b0000  /* SMC-R link from srv not found  */
#define SMC_CLC_DECL_VERSMISMAT	0x030c0000  /* SMC version mismatch	      */
<<<<<<< HEAD
=======
#define SMC_CLC_DECL_MAX_DMB	0x030d0000  /* SMC-D DMB limit exceeded       */
>>>>>>> bbf5c979
#define SMC_CLC_DECL_SYNCERR	0x04000000  /* synchronization error          */
#define SMC_CLC_DECL_PEERDECL	0x05000000  /* peer declined during handshake */
#define SMC_CLC_DECL_INTERR	0x09990000  /* internal error		      */
#define SMC_CLC_DECL_ERR_RTOK	0x09990001  /*	 rtoken handling failed       */
#define SMC_CLC_DECL_ERR_RDYLNK	0x09990002  /*	 ib ready link failed	      */
#define SMC_CLC_DECL_ERR_REGRMB	0x09990003  /*	 reg rmb failed		      */

struct smc_clc_msg_hdr {	/* header1 of clc messages */
	u8 eyecatcher[4];	/* eye catcher */
	u8 type;		/* proposal / accept / confirm / decline */
	__be16 length;
#if defined(__BIG_ENDIAN_BITFIELD)
	u8 version : 4,
	   flag    : 1,
	   rsvd	   : 1,
	   path	   : 2;
#elif defined(__LITTLE_ENDIAN_BITFIELD)
	u8 path    : 2,
	   rsvd    : 1,
	   flag    : 1,
	   version : 4;
#endif
} __packed;			/* format defined in RFC7609 */

struct smc_clc_msg_trail {	/* trailer of clc messages */
	u8 eyecatcher[4];
};

struct smc_clc_msg_local {	/* header2 of clc messages */
	u8 id_for_peer[SMC_SYSTEMID_LEN]; /* unique system id */
	u8 gid[16];		/* gid of ib_device port */
	u8 mac[6];		/* mac of ib_device port */
};

#define SMC_CLC_MAX_V6_PREFIX	8

/* Struct would be 4 byte aligned, but it is used in an array that is sent
 * to peers and must conform to RFC7609, hence we need to use packed here.
 */
struct smc_clc_ipv6_prefix {
	struct in6_addr prefix;
	u8 prefix_len;
} __packed;			/* format defined in RFC7609 */

struct smc_clc_msg_proposal_prefix {	/* prefix part of clc proposal message*/
	__be32 outgoing_subnet;	/* subnet mask */
	u8 prefix_len;		/* number of significant bits in mask */
	u8 reserved[2];
	u8 ipv6_prefixes_cnt;	/* number of IPv6 prefixes in prefix array */
} __aligned(4);

struct smc_clc_msg_smcd {	/* SMC-D GID information */
	u64 gid;		/* ISM GID of requestor */
	u8 res[32];
};

struct smc_clc_msg_proposal {	/* clc proposal message sent by Linux */
	struct smc_clc_msg_hdr hdr;
	struct smc_clc_msg_local lcl;
	__be16 iparea_offset;	/* offset to IP address information area */
} __aligned(4);

#define SMC_CLC_PROPOSAL_MAX_OFFSET	0x28
#define SMC_CLC_PROPOSAL_MAX_PREFIX	(SMC_CLC_MAX_V6_PREFIX * \
					 sizeof(struct smc_clc_ipv6_prefix))
#define SMC_CLC_MAX_LEN		(sizeof(struct smc_clc_msg_proposal) + \
				 SMC_CLC_PROPOSAL_MAX_OFFSET + \
				 sizeof(struct smc_clc_msg_proposal_prefix) + \
				 SMC_CLC_PROPOSAL_MAX_PREFIX + \
				 sizeof(struct smc_clc_msg_trail))

struct smc_clc_msg_accept_confirm {	/* clc accept / confirm message */
	struct smc_clc_msg_hdr hdr;
	union {
		struct { /* SMC-R */
			struct smc_clc_msg_local lcl;
			u8 qpn[3];		/* QP number */
			__be32 rmb_rkey;	/* RMB rkey */
			u8 rmbe_idx;		/* Index of RMBE in RMB */
			__be32 rmbe_alert_token;/* unique connection id */
#if defined(__BIG_ENDIAN_BITFIELD)
			u8 rmbe_size : 4,	/* buf size (compressed) */
			   qp_mtu   : 4;	/* QP mtu */
#elif defined(__LITTLE_ENDIAN_BITFIELD)
			u8 qp_mtu   : 4,
			   rmbe_size : 4;
#endif
			u8 reserved;
			__be64 rmb_dma_addr;	/* RMB virtual address */
			u8 reserved2;
			u8 psn[3];		/* packet sequence number */
			struct smc_clc_msg_trail smcr_trl;
						/* eye catcher "SMCR" EBCDIC */
		} __packed;
		struct { /* SMC-D */
			u64 gid;		/* Sender GID */
			u64 token;		/* DMB token */
			u8 dmbe_idx;		/* DMBE index */
#if defined(__BIG_ENDIAN_BITFIELD)
			u8 dmbe_size : 4,	/* buf size (compressed) */
			   reserved3 : 4;
#elif defined(__LITTLE_ENDIAN_BITFIELD)
			u8 reserved3 : 4,
			   dmbe_size : 4;
#endif
			u16 reserved4;
			u32 linkid;		/* Link identifier */
			u32 reserved5[3];
			struct smc_clc_msg_trail smcd_trl;
						/* eye catcher "SMCD" EBCDIC */
		} __packed;
	};
} __packed;			/* format defined in RFC7609 */

struct smc_clc_msg_decline {	/* clc decline message */
	struct smc_clc_msg_hdr hdr;
	u8 id_for_peer[SMC_SYSTEMID_LEN]; /* sender peer_id */
	__be32 peer_diagnosis;	/* diagnosis information */
	u8 reserved2[4];
	struct smc_clc_msg_trail trl; /* eye catcher "SMCR" EBCDIC */
} __aligned(4);

/* determine start of the prefix area within the proposal message */
static inline struct smc_clc_msg_proposal_prefix *
smc_clc_proposal_get_prefix(struct smc_clc_msg_proposal *pclc)
{
	return (struct smc_clc_msg_proposal_prefix *)
	       ((u8 *)pclc + sizeof(*pclc) + ntohs(pclc->iparea_offset));
}

/* get SMC-D info from proposal message */
static inline struct smc_clc_msg_smcd *
smc_get_clc_msg_smcd(struct smc_clc_msg_proposal *prop)
{
	if (ntohs(prop->iparea_offset) != sizeof(struct smc_clc_msg_smcd))
		return NULL;

	return (struct smc_clc_msg_smcd *)(prop + 1);
}

struct smcd_dev;
struct smc_init_info;

int smc_clc_prfx_match(struct socket *clcsock,
		       struct smc_clc_msg_proposal_prefix *prop);
int smc_clc_wait_msg(struct smc_sock *smc, void *buf, int buflen,
		     u8 expected_type, unsigned long timeout);
int smc_clc_send_decline(struct smc_sock *smc, u32 peer_diag_info);
int smc_clc_send_proposal(struct smc_sock *smc, int smc_type,
			  struct smc_init_info *ini);
int smc_clc_send_confirm(struct smc_sock *smc);
int smc_clc_send_accept(struct smc_sock *smc, int srv_first_contact);

#endif<|MERGE_RESOLUTION|>--- conflicted
+++ resolved
@@ -48,10 +48,7 @@
 #define SMC_CLC_DECL_NOACTLINK	0x030a0000  /* no active smc-r link in lgr    */
 #define SMC_CLC_DECL_NOSRVLINK	0x030b0000  /* SMC-R link from srv not found  */
 #define SMC_CLC_DECL_VERSMISMAT	0x030c0000  /* SMC version mismatch	      */
-<<<<<<< HEAD
-=======
 #define SMC_CLC_DECL_MAX_DMB	0x030d0000  /* SMC-D DMB limit exceeded       */
->>>>>>> bbf5c979
 #define SMC_CLC_DECL_SYNCERR	0x04000000  /* synchronization error          */
 #define SMC_CLC_DECL_PEERDECL	0x05000000  /* peer declined during handshake */
 #define SMC_CLC_DECL_INTERR	0x09990000  /* internal error		      */
