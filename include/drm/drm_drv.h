/*
 * Copyright 1999 Precision Insight, Inc., Cedar Park, Texas.
 * Copyright 2000 VA Linux Systems, Inc., Sunnyvale, California.
 * Copyright (c) 2009-2010, Code Aurora Forum.
 * Copyright 2016 Intel Corp.
 *
 * Permission is hereby granted, free of charge, to any person obtaining a
 * copy of this software and associated documentation files (the "Software"),
 * to deal in the Software without restriction, including without limitation
 * the rights to use, copy, modify, merge, publish, distribute, sublicense,
 * and/or sell copies of the Software, and to permit persons to whom the
 * Software is furnished to do so, subject to the following conditions:
 *
 * The above copyright notice and this permission notice (including the next
 * paragraph) shall be included in all copies or substantial portions of the
 * Software.
 *
 * THE SOFTWARE IS PROVIDED "AS IS", WITHOUT WARRANTY OF ANY KIND, EXPRESS OR
 * IMPLIED, INCLUDING BUT NOT LIMITED TO THE WARRANTIES OF MERCHANTABILITY,
 * FITNESS FOR A PARTICULAR PURPOSE AND NONINFRINGEMENT.  IN NO EVENT SHALL
 * VA LINUX SYSTEMS AND/OR ITS SUPPLIERS BE LIABLE FOR ANY CLAIM, DAMAGES OR
 * OTHER LIABILITY, WHETHER IN AN ACTION OF CONTRACT, TORT OR OTHERWISE,
 * ARISING FROM, OUT OF OR IN CONNECTION WITH THE SOFTWARE OR THE USE OR
 * OTHER DEALINGS IN THE SOFTWARE.
 */

#ifndef _DRM_DRV_H_
#define _DRM_DRV_H_

#include <linux/list.h>
#include <linux/irqreturn.h>

#include <drm/drm_device.h>

struct drm_file;
struct drm_gem_object;
struct drm_master;
struct drm_minor;
struct dma_buf_attachment;
struct drm_display_mode;
struct drm_mode_create_dumb;
struct drm_printer;

/**
 * enum drm_driver_feature - feature flags
 *
 * See &drm_driver.driver_features, drm_device.driver_features and
 * drm_core_check_feature().
 */
enum drm_driver_feature {
	/**
	 * @DRIVER_GEM:
	 *
	 * Driver use the GEM memory manager. This should be set for all modern
	 * drivers.
	 */
	DRIVER_GEM			= BIT(0),
	/**
	 * @DRIVER_MODESET:
	 *
	 * Driver supports mode setting interfaces (KMS).
	 */
	DRIVER_MODESET			= BIT(1),
	/**
	 * @DRIVER_PRIME:
	 *
	 * Driver implements DRM PRIME buffer sharing.
	 */
	DRIVER_PRIME			= BIT(2),
	/**
	 * @DRIVER_RENDER:
	 *
	 * Driver supports dedicated render nodes. See also the :ref:`section on
	 * render nodes <drm_render_node>` for details.
	 */
	DRIVER_RENDER			= BIT(3),
	/**
	 * @DRIVER_ATOMIC:
	 *
	 * Driver supports the full atomic modesetting userspace API. Drivers
	 * which only use atomic internally, but do not the support the full
	 * userspace API (e.g. not all properties converted to atomic, or
	 * multi-plane updates are not guaranteed to be tear-free) should not
	 * set this flag.
	 */
	DRIVER_ATOMIC			= BIT(4),
	/**
	 * @DRIVER_SYNCOBJ:
	 *
	 * Driver supports &drm_syncobj for explicit synchronization of command
	 * submission.
	 */
	DRIVER_SYNCOBJ                  = BIT(5),
<<<<<<< HEAD
=======
	/**
	 * @DRIVER_SYNCOBJ_TIMELINE:
	 *
	 * Driver supports the timeline flavor of &drm_syncobj for explicit
	 * synchronization of command submission.
	 */
	DRIVER_SYNCOBJ_TIMELINE         = BIT(6),
>>>>>>> 0ecfebd2

	/* IMPORTANT: Below are all the legacy flags, add new ones above. */

	/**
	 * @DRIVER_USE_AGP:
	 *
	 * Set up DRM AGP support, see drm_agp_init(), the DRM core will manage
	 * AGP resources. New drivers don't need this.
	 */
	DRIVER_USE_AGP			= BIT(25),
	/**
	 * @DRIVER_LEGACY:
	 *
	 * Denote a legacy driver using shadow attach. Do not use.
	 */
	DRIVER_LEGACY			= BIT(26),
	/**
	 * @DRIVER_PCI_DMA:
	 *
	 * Driver is capable of PCI DMA, mapping of PCI DMA buffers to userspace
	 * will be enabled. Only for legacy drivers. Do not use.
	 */
	DRIVER_PCI_DMA			= BIT(27),
	/**
	 * @DRIVER_SG:
	 *
	 * Driver can perform scatter/gather DMA, allocation and mapping of
	 * scatter/gather buffers will be enabled. Only for legacy drivers. Do
	 * not use.
	 */
	DRIVER_SG			= BIT(28),

	/**
	 * @DRIVER_HAVE_DMA:
	 *
	 * Driver supports DMA, the userspace DMA API will be supported. Only
	 * for legacy drivers. Do not use.
	 */
	DRIVER_HAVE_DMA			= BIT(29),
	/**
	 * @DRIVER_HAVE_IRQ:
	 *
	 * Legacy irq support. Only for legacy drivers. Do not use.
	 *
	 * New drivers can either use the drm_irq_install() and
	 * drm_irq_uninstall() helper functions, or roll their own irq support
	 * code by calling request_irq() directly.
	 */
	DRIVER_HAVE_IRQ			= BIT(30),
	/**
	 * @DRIVER_KMS_LEGACY_CONTEXT:
	 *
	 * Used only by nouveau for backwards compatibility with existing
	 * userspace.  Do not use.
	 */
	DRIVER_KMS_LEGACY_CONTEXT	= BIT(31),
};

/**
 * struct drm_driver - DRM driver structure
 *
 * This structure represent the common code for a family of cards. There will be
 * one &struct drm_device for each card present in this family. It contains lots
 * of vfunc entries, and a pile of those probably should be moved to more
 * appropriate places like &drm_mode_config_funcs or into a new operations
 * structure for GEM drivers.
 */
struct drm_driver {
	/**
	 * @load:
	 *
	 * Backward-compatible driver callback to complete
	 * initialization steps after the driver is registered.  For
	 * this reason, may suffer from race conditions and its use is
	 * deprecated for new drivers.  It is therefore only supported
	 * for existing drivers not yet converted to the new scheme.
	 * See drm_dev_init() and drm_dev_register() for proper and
	 * race-free way to set up a &struct drm_device.
	 *
	 * This is deprecated, do not use!
	 *
	 * Returns:
	 *
	 * Zero on success, non-zero value on failure.
	 */
	int (*load) (struct drm_device *, unsigned long flags);

	/**
	 * @open:
	 *
	 * Driver callback when a new &struct drm_file is opened. Useful for
	 * setting up driver-private data structures like buffer allocators,
	 * execution contexts or similar things. Such driver-private resources
	 * must be released again in @postclose.
	 *
	 * Since the display/modeset side of DRM can only be owned by exactly
	 * one &struct drm_file (see &drm_file.is_master and &drm_device.master)
	 * there should never be a need to set up any modeset related resources
	 * in this callback. Doing so would be a driver design bug.
	 *
	 * Returns:
	 *
	 * 0 on success, a negative error code on failure, which will be
	 * promoted to userspace as the result of the open() system call.
	 */
	int (*open) (struct drm_device *, struct drm_file *);

	/**
	 * @postclose:
	 *
	 * One of the driver callbacks when a new &struct drm_file is closed.
	 * Useful for tearing down driver-private data structures allocated in
	 * @open like buffer allocators, execution contexts or similar things.
	 *
	 * Since the display/modeset side of DRM can only be owned by exactly
	 * one &struct drm_file (see &drm_file.is_master and &drm_device.master)
	 * there should never be a need to tear down any modeset related
	 * resources in this callback. Doing so would be a driver design bug.
	 */
	void (*postclose) (struct drm_device *, struct drm_file *);

	/**
	 * @lastclose:
	 *
	 * Called when the last &struct drm_file has been closed and there's
	 * currently no userspace client for the &struct drm_device.
	 *
	 * Modern drivers should only use this to force-restore the fbdev
	 * framebuffer using drm_fb_helper_restore_fbdev_mode_unlocked().
	 * Anything else would indicate there's something seriously wrong.
	 * Modern drivers can also use this to execute delayed power switching
	 * state changes, e.g. in conjunction with the :ref:`vga_switcheroo`
	 * infrastructure.
	 *
	 * This is called after @postclose hook has been called.
	 *
	 * NOTE:
	 *
	 * All legacy drivers use this callback to de-initialize the hardware.
	 * This is purely because of the shadow-attach model, where the DRM
	 * kernel driver does not really own the hardware. Instead ownershipe is
	 * handled with the help of userspace through an inheritedly racy dance
	 * to set/unset the VT into raw mode.
	 *
	 * Legacy drivers initialize the hardware in the @firstopen callback,
	 * which isn't even called for modern drivers.
	 */
	void (*lastclose) (struct drm_device *);

	/**
	 * @unload:
	 *
	 * Reverse the effects of the driver load callback.  Ideally,
	 * the clean up performed by the driver should happen in the
	 * reverse order of the initialization.  Similarly to the load
	 * hook, this handler is deprecated and its usage should be
	 * dropped in favor of an open-coded teardown function at the
	 * driver layer.  See drm_dev_unregister() and drm_dev_put()
	 * for the proper way to remove a &struct drm_device.
	 *
	 * The unload() hook is called right after unregistering
	 * the device.
	 *
	 */
	void (*unload) (struct drm_device *);

	/**
	 * @release:
	 *
	 * Optional callback for destroying device data after the final
	 * reference is released, i.e. the device is being destroyed. Drivers
	 * using this callback are responsible for calling drm_dev_fini()
	 * to finalize the device and then freeing the struct themselves.
	 */
	void (*release) (struct drm_device *);

	/**
	 * @get_vblank_counter:
	 *
	 * Driver callback for fetching a raw hardware vblank counter for the
	 * CRTC specified with the pipe argument.  If a device doesn't have a
	 * hardware counter, the driver can simply leave the hook as NULL.
	 * The DRM core will account for missed vblank events while interrupts
	 * where disabled based on system timestamps.
	 *
	 * Wraparound handling and loss of events due to modesetting is dealt
	 * with in the DRM core code, as long as drivers call
	 * drm_crtc_vblank_off() and drm_crtc_vblank_on() when disabling or
	 * enabling a CRTC.
	 *
	 * This is deprecated and should not be used by new drivers.
	 * Use &drm_crtc_funcs.get_vblank_counter instead.
	 *
	 * Returns:
	 *
	 * Raw vblank counter value.
	 */
	u32 (*get_vblank_counter) (struct drm_device *dev, unsigned int pipe);

	/**
	 * @enable_vblank:
	 *
	 * Enable vblank interrupts for the CRTC specified with the pipe
	 * argument.
	 *
	 * This is deprecated and should not be used by new drivers.
	 * Use &drm_crtc_funcs.enable_vblank instead.
	 *
	 * Returns:
	 *
	 * Zero on success, appropriate errno if the given @crtc's vblank
	 * interrupt cannot be enabled.
	 */
	int (*enable_vblank) (struct drm_device *dev, unsigned int pipe);

	/**
	 * @disable_vblank:
	 *
	 * Disable vblank interrupts for the CRTC specified with the pipe
	 * argument.
	 *
	 * This is deprecated and should not be used by new drivers.
	 * Use &drm_crtc_funcs.disable_vblank instead.
	 */
	void (*disable_vblank) (struct drm_device *dev, unsigned int pipe);

	/**
	 * @get_scanout_position:
	 *
	 * Called by vblank timestamping code.
	 *
	 * Returns the current display scanout position from a crtc, and an
	 * optional accurate ktime_get() timestamp of when position was
	 * measured. Note that this is a helper callback which is only used if a
	 * driver uses drm_calc_vbltimestamp_from_scanoutpos() for the
	 * @get_vblank_timestamp callback.
	 *
	 * Parameters:
	 *
	 * dev:
	 *     DRM device.
	 * pipe:
	 *     Id of the crtc to query.
	 * in_vblank_irq:
	 *     True when called from drm_crtc_handle_vblank().  Some drivers
	 *     need to apply some workarounds for gpu-specific vblank irq quirks
	 *     if flag is set.
	 * vpos:
	 *     Target location for current vertical scanout position.
	 * hpos:
	 *     Target location for current horizontal scanout position.
	 * stime:
	 *     Target location for timestamp taken immediately before
	 *     scanout position query. Can be NULL to skip timestamp.
	 * etime:
	 *     Target location for timestamp taken immediately after
	 *     scanout position query. Can be NULL to skip timestamp.
	 * mode:
	 *     Current display timings.
	 *
	 * Returns vpos as a positive number while in active scanout area.
	 * Returns vpos as a negative number inside vblank, counting the number
	 * of scanlines to go until end of vblank, e.g., -1 means "one scanline
	 * until start of active scanout / end of vblank."
	 *
	 * Returns:
	 *
	 * True on success, false if a reliable scanout position counter could
	 * not be read out.
	 *
	 * FIXME:
	 *
	 * Since this is a helper to implement @get_vblank_timestamp, we should
	 * move it to &struct drm_crtc_helper_funcs, like all the other
	 * helper-internal hooks.
	 */
	bool (*get_scanout_position) (struct drm_device *dev, unsigned int pipe,
				      bool in_vblank_irq, int *vpos, int *hpos,
				      ktime_t *stime, ktime_t *etime,
				      const struct drm_display_mode *mode);

	/**
	 * @get_vblank_timestamp:
	 *
	 * Called by drm_get_last_vbltimestamp(). Should return a precise
	 * timestamp when the most recent VBLANK interval ended or will end.
	 *
	 * Specifically, the timestamp in @vblank_time should correspond as
	 * closely as possible to the time when the first video scanline of
	 * the video frame after the end of VBLANK will start scanning out,
	 * the time immediately after end of the VBLANK interval. If the
	 * @crtc is currently inside VBLANK, this will be a time in the future.
	 * If the @crtc is currently scanning out a frame, this will be the
	 * past start time of the current scanout. This is meant to adhere
	 * to the OpenML OML_sync_control extension specification.
	 *
	 * Paramters:
	 *
	 * dev:
	 *     dev DRM device handle.
	 * pipe:
	 *     crtc for which timestamp should be returned.
	 * max_error:
	 *     Maximum allowable timestamp error in nanoseconds.
	 *     Implementation should strive to provide timestamp
	 *     with an error of at most max_error nanoseconds.
	 *     Returns true upper bound on error for timestamp.
	 * vblank_time:
	 *     Target location for returned vblank timestamp.
	 * in_vblank_irq:
	 *     True when called from drm_crtc_handle_vblank().  Some drivers
	 *     need to apply some workarounds for gpu-specific vblank irq quirks
	 *     if flag is set.
	 *
	 * Returns:
	 *
	 * True on success, false on failure, which means the core should
	 * fallback to a simple timestamp taken in drm_crtc_handle_vblank().
	 *
	 * FIXME:
	 *
	 * We should move this hook to &struct drm_crtc_funcs like all the other
	 * vblank hooks.
	 */
	bool (*get_vblank_timestamp) (struct drm_device *dev, unsigned int pipe,
				     int *max_error,
				     ktime_t *vblank_time,
				     bool in_vblank_irq);

	/**
	 * @irq_handler:
	 *
	 * Interrupt handler called when using drm_irq_install(). Not used by
	 * drivers which implement their own interrupt handling.
	 */
	irqreturn_t(*irq_handler) (int irq, void *arg);

	/**
	 * @irq_preinstall:
	 *
	 * Optional callback used by drm_irq_install() which is called before
	 * the interrupt handler is registered. This should be used to clear out
	 * any pending interrupts (from e.g. firmware based drives) and reset
	 * the interrupt handling registers.
	 */
	void (*irq_preinstall) (struct drm_device *dev);

	/**
	 * @irq_postinstall:
	 *
	 * Optional callback used by drm_irq_install() which is called after
	 * the interrupt handler is registered. This should be used to enable
	 * interrupt generation in the hardware.
	 */
	int (*irq_postinstall) (struct drm_device *dev);

	/**
	 * @irq_uninstall:
	 *
	 * Optional callback used by drm_irq_uninstall() which is called before
	 * the interrupt handler is unregistered. This should be used to disable
	 * interrupt generation in the hardware.
	 */
	void (*irq_uninstall) (struct drm_device *dev);

	/**
	 * @master_create:
	 *
	 * Called whenever a new master is created. Only used by vmwgfx.
	 */
	int (*master_create)(struct drm_device *dev, struct drm_master *master);

	/**
	 * @master_destroy:
	 *
	 * Called whenever a master is destroyed. Only used by vmwgfx.
	 */
	void (*master_destroy)(struct drm_device *dev, struct drm_master *master);

	/**
	 * @master_set:
	 *
	 * Called whenever the minor master is set. Only used by vmwgfx.
	 */
	int (*master_set)(struct drm_device *dev, struct drm_file *file_priv,
			  bool from_open);
	/**
	 * @master_drop:
	 *
	 * Called whenever the minor master is dropped. Only used by vmwgfx.
	 */
	void (*master_drop)(struct drm_device *dev, struct drm_file *file_priv);

	/**
	 * @debugfs_init:
	 *
	 * Allows drivers to create driver-specific debugfs files.
	 */
	int (*debugfs_init)(struct drm_minor *minor);

	/**
	 * @gem_free_object: deconstructor for drm_gem_objects
	 *
	 * This is deprecated and should not be used by new drivers. Use
	 * @gem_free_object_unlocked instead.
	 */
	void (*gem_free_object) (struct drm_gem_object *obj);

	/**
	 * @gem_free_object_unlocked: deconstructor for drm_gem_objects
	 *
	 * This is for drivers which are not encumbered with &drm_device.struct_mutex
	 * legacy locking schemes. Use this hook instead of @gem_free_object.
	 */
	void (*gem_free_object_unlocked) (struct drm_gem_object *obj);

	/**
	 * @gem_open_object:
	 *
	 * Driver hook called upon gem handle creation
	 */
	int (*gem_open_object) (struct drm_gem_object *, struct drm_file *);

	/**
	 * @gem_close_object:
	 *
	 * Driver hook called upon gem handle release
	 */
	void (*gem_close_object) (struct drm_gem_object *, struct drm_file *);

	/**
	 * @gem_print_info:
	 *
	 * If driver subclasses struct &drm_gem_object, it can implement this
	 * optional hook for printing additional driver specific info.
	 *
	 * drm_printf_indent() should be used in the callback passing it the
	 * indent argument.
	 *
	 * This callback is called from drm_gem_print_info().
	 */
	void (*gem_print_info)(struct drm_printer *p, unsigned int indent,
			       const struct drm_gem_object *obj);

	/**
	 * @gem_create_object: constructor for gem objects
	 *
	 * Hook for allocating the GEM object struct, for use by core
	 * helpers.
	 */
	struct drm_gem_object *(*gem_create_object)(struct drm_device *dev,
						    size_t size);

	/* prime: */
	/**
	 * @prime_handle_to_fd:
	 *
	 * export handle -> fd (see drm_gem_prime_handle_to_fd() helper)
	 */
	int (*prime_handle_to_fd)(struct drm_device *dev, struct drm_file *file_priv,
				uint32_t handle, uint32_t flags, int *prime_fd);
	/**
	 * @prime_fd_to_handle:
	 *
	 * import fd -> handle (see drm_gem_prime_fd_to_handle() helper)
	 */
	int (*prime_fd_to_handle)(struct drm_device *dev, struct drm_file *file_priv,
				int prime_fd, uint32_t *handle);
	/**
	 * @gem_prime_export:
	 *
	 * export GEM -> dmabuf
	 *
	 * This defaults to drm_gem_prime_export() if not set.
	 */
	struct dma_buf * (*gem_prime_export)(struct drm_device *dev,
				struct drm_gem_object *obj, int flags);
	/**
	 * @gem_prime_import:
	 *
	 * import dmabuf -> GEM
	 *
	 * This defaults to drm_gem_prime_import() if not set.
	 */
	struct drm_gem_object * (*gem_prime_import)(struct drm_device *dev,
				struct dma_buf *dma_buf);
	int (*gem_prime_pin)(struct drm_gem_object *obj);
	void (*gem_prime_unpin)(struct drm_gem_object *obj);
	struct reservation_object * (*gem_prime_res_obj)(
				struct drm_gem_object *obj);
	struct sg_table *(*gem_prime_get_sg_table)(struct drm_gem_object *obj);
	struct drm_gem_object *(*gem_prime_import_sg_table)(
				struct drm_device *dev,
				struct dma_buf_attachment *attach,
				struct sg_table *sgt);
	void *(*gem_prime_vmap)(struct drm_gem_object *obj);
	void (*gem_prime_vunmap)(struct drm_gem_object *obj, void *vaddr);
	int (*gem_prime_mmap)(struct drm_gem_object *obj,
				struct vm_area_struct *vma);

	/**
	 * @dumb_create:
	 *
	 * This creates a new dumb buffer in the driver's backing storage manager (GEM,
	 * TTM or something else entirely) and returns the resulting buffer handle. This
	 * handle can then be wrapped up into a framebuffer modeset object.
	 *
	 * Note that userspace is not allowed to use such objects for render
	 * acceleration - drivers must create their own private ioctls for such a use
	 * case.
	 *
	 * Width, height and depth are specified in the &drm_mode_create_dumb
	 * argument. The callback needs to fill the handle, pitch and size for
	 * the created buffer.
	 *
	 * Called by the user via ioctl.
	 *
	 * Returns:
	 *
	 * Zero on success, negative errno on failure.
	 */
	int (*dumb_create)(struct drm_file *file_priv,
			   struct drm_device *dev,
			   struct drm_mode_create_dumb *args);
	/**
	 * @dumb_map_offset:
	 *
	 * Allocate an offset in the drm device node's address space to be able to
	 * memory map a dumb buffer.
	 *
	 * The default implementation is drm_gem_create_mmap_offset(). GEM based
	 * drivers must not overwrite this.
	 *
	 * Called by the user via ioctl.
	 *
	 * Returns:
	 *
	 * Zero on success, negative errno on failure.
	 */
	int (*dumb_map_offset)(struct drm_file *file_priv,
			       struct drm_device *dev, uint32_t handle,
			       uint64_t *offset);
	/**
	 * @dumb_destroy:
	 *
	 * This destroys the userspace handle for the given dumb backing storage buffer.
	 * Since buffer objects must be reference counted in the kernel a buffer object
	 * won't be immediately freed if a framebuffer modeset object still uses it.
	 *
	 * Called by the user via ioctl.
	 *
	 * The default implementation is drm_gem_dumb_destroy(). GEM based drivers
	 * must not overwrite this.
	 *
	 * Returns:
	 *
	 * Zero on success, negative errno on failure.
	 */
	int (*dumb_destroy)(struct drm_file *file_priv,
			    struct drm_device *dev,
			    uint32_t handle);

	/**
	 * @gem_vm_ops: Driver private ops for this object
	 */
	const struct vm_operations_struct *gem_vm_ops;

	/** @major: driver major number */
	int major;
	/** @minor: driver minor number */
	int minor;
	/** @patchlevel: driver patch level */
	int patchlevel;
	/** @name: driver name */
	char *name;
	/** @desc: driver description */
	char *desc;
	/** @date: driver date */
	char *date;

	/**
	 * @driver_features:
	 * Driver features, see &enum drm_driver_feature. Drivers can disable
	 * some features on a per-instance basis using
	 * &drm_device.driver_features.
	 */
	u32 driver_features;

	/**
	 * @ioctls:
	 *
	 * Array of driver-private IOCTL description entries. See the chapter on
	 * :ref:`IOCTL support in the userland interfaces
	 * chapter<drm_driver_ioctl>` for the full details.
	 */

	const struct drm_ioctl_desc *ioctls;
	/** @num_ioctls: Number of entries in @ioctls. */
	int num_ioctls;

	/**
	 * @fops:
	 *
	 * File operations for the DRM device node. See the discussion in
	 * :ref:`file operations<drm_driver_fops>` for in-depth coverage and
	 * some examples.
	 */
	const struct file_operations *fops;

	/* Everything below here is for legacy driver, never use! */
	/* private: */

	/* List of devices hanging off this driver with stealth attach. */
	struct list_head legacy_dev_list;
	int (*firstopen) (struct drm_device *);
	void (*preclose) (struct drm_device *, struct drm_file *file_priv);
	int (*dma_ioctl) (struct drm_device *dev, void *data, struct drm_file *file_priv);
	int (*dma_quiescent) (struct drm_device *);
	int (*context_dtor) (struct drm_device *dev, int context);
	int dev_priv_size;
};

extern unsigned int drm_debug;

int drm_dev_init(struct drm_device *dev,
		 struct drm_driver *driver,
		 struct device *parent);
int devm_drm_dev_init(struct device *parent,
		      struct drm_device *dev,
		      struct drm_driver *driver);
void drm_dev_fini(struct drm_device *dev);

struct drm_device *drm_dev_alloc(struct drm_driver *driver,
				 struct device *parent);
int drm_dev_register(struct drm_device *dev, unsigned long flags);
void drm_dev_unregister(struct drm_device *dev);

void drm_dev_get(struct drm_device *dev);
void drm_dev_put(struct drm_device *dev);
void drm_put_dev(struct drm_device *dev);
bool drm_dev_enter(struct drm_device *dev, int *idx);
void drm_dev_exit(int idx);
void drm_dev_unplug(struct drm_device *dev);

/**
 * drm_dev_is_unplugged - is a DRM device unplugged
 * @dev: DRM device
 *
 * This function can be called to check whether a hotpluggable is unplugged.
 * Unplugging itself is singalled through drm_dev_unplug(). If a device is
 * unplugged, these two functions guarantee that any store before calling
 * drm_dev_unplug() is visible to callers of this function after it completes
 *
 * WARNING: This function fundamentally races against drm_dev_unplug(). It is
 * recommended that drivers instead use the underlying drm_dev_enter() and
 * drm_dev_exit() function pairs.
 */
static inline bool drm_dev_is_unplugged(struct drm_device *dev)
{
	int idx;

	if (drm_dev_enter(dev, &idx)) {
		drm_dev_exit(idx);
		return false;
	}

	return true;
}

/**
 * drm_core_check_feature - check driver feature flags
 * @dev: DRM device to check
 * @feature: feature flag
 *
 * This checks @dev for driver features, see &drm_driver.driver_features,
 * &drm_device.driver_features, and the various &enum drm_driver_feature flags.
 *
 * Returns true if the @feature is supported, false otherwise.
 */
static inline bool drm_core_check_feature(const struct drm_device *dev, u32 feature)
{
	return dev->driver->driver_features & dev->driver_features & feature;
}

/**
 * drm_drv_uses_atomic_modeset - check if the driver implements
 * atomic_commit()
 * @dev: DRM device
 *
 * This check is useful if drivers do not have DRIVER_ATOMIC set but
 * have atomic modesetting internally implemented.
 */
static inline bool drm_drv_uses_atomic_modeset(struct drm_device *dev)
{
	return drm_core_check_feature(dev, DRIVER_ATOMIC) ||
		(dev->mode_config.funcs && dev->mode_config.funcs->atomic_commit != NULL);
}


int drm_dev_set_unique(struct drm_device *dev, const char *name);


#endif<|MERGE_RESOLUTION|>--- conflicted
+++ resolved
@@ -91,8 +91,6 @@
 	 * submission.
 	 */
 	DRIVER_SYNCOBJ                  = BIT(5),
-<<<<<<< HEAD
-=======
 	/**
 	 * @DRIVER_SYNCOBJ_TIMELINE:
 	 *
@@ -100,7 +98,6 @@
 	 * synchronization of command submission.
 	 */
 	DRIVER_SYNCOBJ_TIMELINE         = BIT(6),
->>>>>>> 0ecfebd2
 
 	/* IMPORTANT: Below are all the legacy flags, add new ones above. */
 
